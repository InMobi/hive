/**
 * Licensed to the Apache Software Foundation (ASF) under one
 * or more contributor license agreements.  See the NOTICE file
 * distributed with this work for additional information
 * regarding copyright ownership.  The ASF licenses this file
 * to you under the Apache License, Version 2.0 (the
 * "License"); you may not use this file except in compliance
 * with the License.  You may obtain a copy of the License at
 *
 *     http://www.apache.org/licenses/LICENSE-2.0
 *
 * Unless required by applicable law or agreed to in writing, software
 * distributed under the License is distributed on an "AS IS" BASIS,
 * WITHOUT WARRANTIES OR CONDITIONS OF ANY KIND, either express or implied.
 * See the License for the specific language governing permissions and
 * limitations under the License.
 */

package org.apache.hadoop.hive.conf;

import java.io.ByteArrayOutputStream;
import java.io.File;
import java.io.IOException;
import java.io.InputStream;
import java.io.PrintStream;
import java.net.URL;
import java.util.ArrayList;
import java.util.HashMap;
import java.util.Iterator;
import java.util.List;
import java.util.Map;
import java.util.Map.Entry;
import java.util.Properties;
import java.util.regex.Matcher;
import java.util.regex.Pattern;

import javax.security.auth.login.LoginException;

import org.apache.commons.lang.StringUtils;
import org.apache.commons.logging.Log;
import org.apache.commons.logging.LogFactory;
import org.apache.hadoop.conf.Configuration;
import org.apache.hadoop.hive.shims.ShimLoader;
import org.apache.hadoop.mapred.JobConf;
import org.apache.hadoop.security.UserGroupInformation;
import org.apache.hadoop.util.Shell;

/**
 * Hive Configuration.
 */
public class HiveConf extends Configuration {

  protected String hiveJar;
  protected Properties origProp;
  protected String auxJars;
  private static final Log l4j = LogFactory.getLog(HiveConf.class);
  private static URL hiveDefaultURL = null;
  private static URL hiveSiteURL = null;
  private static byte[] confVarByteArray = null;

  private static final Map<String, ConfVars> vars = new HashMap<String, ConfVars>();
  private final List<String> restrictList = new ArrayList<String>();

  static {
    ClassLoader classLoader = Thread.currentThread().getContextClassLoader();
    if (classLoader == null) {
      classLoader = HiveConf.class.getClassLoader();
    }

    hiveDefaultURL = classLoader.getResource("hive-default.xml");

    // Look for hive-site.xml on the CLASSPATH and log its location if found.
    hiveSiteURL = classLoader.getResource("hive-site.xml");
    for (ConfVars confVar : ConfVars.values()) {
      vars.put(confVar.varname, confVar);
    }
  }

  /**
   * Metastore related options that the db is initialized against. When a conf
   * var in this is list is changed, the metastore instance for the CLI will
   * be recreated so that the change will take effect.
   */
  public static final HiveConf.ConfVars[] metaVars = {
      HiveConf.ConfVars.METASTOREDIRECTORY,
      HiveConf.ConfVars.METASTOREWAREHOUSE,
      HiveConf.ConfVars.METASTOREURIS,
      HiveConf.ConfVars.METASTORETHRIFTCONNECTIONRETRIES,
      HiveConf.ConfVars.METASTORETHRIFTFAILURERETRIES,
      HiveConf.ConfVars.METASTORE_CLIENT_CONNECT_RETRY_DELAY,
      HiveConf.ConfVars.METASTORE_CLIENT_SOCKET_TIMEOUT,
      HiveConf.ConfVars.METASTOREPWD,
      HiveConf.ConfVars.METASTORECONNECTURLHOOK,
      HiveConf.ConfVars.METASTORECONNECTURLKEY,
      HiveConf.ConfVars.METASTOREATTEMPTS,
      HiveConf.ConfVars.METASTOREINTERVAL,
      HiveConf.ConfVars.METASTOREFORCERELOADCONF,
      HiveConf.ConfVars.METASTORESERVERMINTHREADS,
      HiveConf.ConfVars.METASTORESERVERMAXTHREADS,
      HiveConf.ConfVars.METASTORE_TCP_KEEP_ALIVE,
      HiveConf.ConfVars.METASTORE_INT_ORIGINAL,
      HiveConf.ConfVars.METASTORE_INT_ARCHIVED,
      HiveConf.ConfVars.METASTORE_INT_EXTRACTED,
      HiveConf.ConfVars.METASTORE_KERBEROS_KEYTAB_FILE,
      HiveConf.ConfVars.METASTORE_KERBEROS_PRINCIPAL,
      HiveConf.ConfVars.METASTORE_USE_THRIFT_SASL,
      HiveConf.ConfVars.METASTORE_CACHE_PINOBJTYPES,
      HiveConf.ConfVars.METASTORE_CONNECTION_POOLING_TYPE,
      HiveConf.ConfVars.METASTORE_VALIDATE_TABLES,
      HiveConf.ConfVars.METASTORE_VALIDATE_COLUMNS,
      HiveConf.ConfVars.METASTORE_VALIDATE_CONSTRAINTS,
      HiveConf.ConfVars.METASTORE_STORE_MANAGER_TYPE,
      HiveConf.ConfVars.METASTORE_AUTO_CREATE_SCHEMA,
      HiveConf.ConfVars.METASTORE_AUTO_START_MECHANISM_MODE,
      HiveConf.ConfVars.METASTORE_TRANSACTION_ISOLATION,
      HiveConf.ConfVars.METASTORE_CACHE_LEVEL2,
      HiveConf.ConfVars.METASTORE_CACHE_LEVEL2_TYPE,
      HiveConf.ConfVars.METASTORE_IDENTIFIER_FACTORY,
      HiveConf.ConfVars.METASTORE_PLUGIN_REGISTRY_BUNDLE_CHECK,
      HiveConf.ConfVars.METASTORE_AUTHORIZATION_STORAGE_AUTH_CHECKS,
      HiveConf.ConfVars.METASTORE_BATCH_RETRIEVE_MAX,
      HiveConf.ConfVars.METASTORE_EVENT_LISTENERS,
      HiveConf.ConfVars.METASTORE_EVENT_CLEAN_FREQ,
      HiveConf.ConfVars.METASTORE_EVENT_EXPIRY_DURATION,
      HiveConf.ConfVars.METASTORE_RAW_STORE_IMPL,
      HiveConf.ConfVars.METASTORE_END_FUNCTION_LISTENERS,
      HiveConf.ConfVars.METASTORE_PART_INHERIT_TBL_PROPS,
      HiveConf.ConfVars.METASTORE_BATCH_RETRIEVE_TABLE_PARTITION_MAX,
      HiveConf.ConfVars.METASTORE_INIT_HOOKS,
      HiveConf.ConfVars.METASTORE_PRE_EVENT_LISTENERS,
      HiveConf.ConfVars.HMSHANDLERATTEMPTS,
      HiveConf.ConfVars.HMSHANDLERINTERVAL,
      HiveConf.ConfVars.HMSHANDLERFORCERELOADCONF,
      HiveConf.ConfVars.METASTORE_PARTITION_NAME_WHITELIST_PATTERN,
      HiveConf.ConfVars.METASTORE_DISALLOW_INCOMPATIBLE_COL_TYPE_CHANGES
      };

  /**
   * dbVars are the parameters can be set per database. If these
   * parameters are set as a database property, when switching to that
   * database, the HiveConf variable will be changed. The change of these
   * parameters will effectively change the DFS and MapReduce clusters
   * for different databases.
   */
  public static final HiveConf.ConfVars[] dbVars = {
    HiveConf.ConfVars.HADOOPBIN,
    HiveConf.ConfVars.HADOOPJT,
    HiveConf.ConfVars.METASTOREWAREHOUSE,
    HiveConf.ConfVars.SCRATCHDIR
  };

  /**
   * The conf variables that depends on current user
   */
  public static final HiveConf.ConfVars[] userVars = {
    HiveConf.ConfVars.SCRATCHDIR,
    HiveConf.ConfVars.LOCALSCRATCHDIR,
    HiveConf.ConfVars.DOWNLOADED_RESOURCES_DIR,
    HiveConf.ConfVars.HIVEHISTORYFILELOC
  };

  /**
   * ConfVars.
   *
   * These are the default configuration properties for Hive. Each HiveConf
   * object is initialized as follows:
   *
   * 1) Hadoop configuration properties are applied.
   * 2) ConfVar properties with non-null values are overlayed.
   * 3) hive-site.xml properties are overlayed.
   *
   * WARNING: think twice before adding any Hadoop configuration properties
   * with non-null values to this list as they will override any values defined
   * in the underlying Hadoop configuration.
   */
  public static enum ConfVars {
    // QL execution stuff
    SCRIPTWRAPPER("hive.exec.script.wrapper", null),
    PLAN("hive.exec.plan", ""),
    SCRATCHDIR("hive.exec.scratchdir", "/tmp/hive-" + System.getProperty("user.name")),
    LOCALSCRATCHDIR("hive.exec.local.scratchdir", System.getProperty("java.io.tmpdir") + File.separator + System.getProperty("user.name")),
    SUBMITVIACHILD("hive.exec.submitviachild", false),
    SCRIPTERRORLIMIT("hive.exec.script.maxerrsize", 100000),
    ALLOWPARTIALCONSUMP("hive.exec.script.allow.partial.consumption", false),
    STREAMREPORTERPERFIX("stream.stderr.reporter.prefix", "reporter:"),
    STREAMREPORTERENABLED("stream.stderr.reporter.enabled", true),
    COMPRESSRESULT("hive.exec.compress.output", false),
    COMPRESSINTERMEDIATE("hive.exec.compress.intermediate", false),
    COMPRESSINTERMEDIATECODEC("hive.intermediate.compression.codec", ""),
    COMPRESSINTERMEDIATETYPE("hive.intermediate.compression.type", ""),
    BYTESPERREDUCER("hive.exec.reducers.bytes.per.reducer", (long) (1000 * 1000 * 1000)),
    MAXREDUCERS("hive.exec.reducers.max", 999),
    PREEXECHOOKS("hive.exec.pre.hooks", ""),
    POSTEXECHOOKS("hive.exec.post.hooks", ""),
    ONFAILUREHOOKS("hive.exec.failure.hooks", ""),
    CLIENTSTATSPUBLISHERS("hive.client.stats.publishers", ""),
    EXECPARALLEL("hive.exec.parallel", false), // parallel query launching
    EXECPARALLETHREADNUMBER("hive.exec.parallel.thread.number", 8),
    HIVESPECULATIVEEXECREDUCERS("hive.mapred.reduce.tasks.speculative.execution", true),
    HIVECOUNTERSPULLINTERVAL("hive.exec.counters.pull.interval", 1000L),
    DYNAMICPARTITIONING("hive.exec.dynamic.partition", true),
    DYNAMICPARTITIONINGMODE("hive.exec.dynamic.partition.mode", "strict"),
    DYNAMICPARTITIONMAXPARTS("hive.exec.max.dynamic.partitions", 1000),
    DYNAMICPARTITIONMAXPARTSPERNODE("hive.exec.max.dynamic.partitions.pernode", 100),
    MAXCREATEDFILES("hive.exec.max.created.files", 100000L),
    DOWNLOADED_RESOURCES_DIR("hive.downloaded.resources.dir",
        System.getProperty("java.io.tmpdir") + File.separator  + "${hive.session.id}_resources"),
    DEFAULTPARTITIONNAME("hive.exec.default.partition.name", "__HIVE_DEFAULT_PARTITION__"),
    DEFAULT_ZOOKEEPER_PARTITION_NAME("hive.lockmgr.zookeeper.default.partition.name", "__HIVE_DEFAULT_ZOOKEEPER_PARTITION__"),
    // Whether to show a link to the most failed task + debugging tips
    SHOW_JOB_FAIL_DEBUG_INFO("hive.exec.show.job.failure.debug.info", true),
    JOB_DEBUG_CAPTURE_STACKTRACES("hive.exec.job.debug.capture.stacktraces", true),
    JOB_DEBUG_TIMEOUT("hive.exec.job.debug.timeout", 30000),
    TASKLOG_DEBUG_TIMEOUT("hive.exec.tasklog.debug.timeout", 20000),
    OUTPUT_FILE_EXTENSION("hive.output.file.extension", null),

    // should hive determine whether to run in local mode automatically ?
    LOCALMODEAUTO("hive.exec.mode.local.auto", false),
    // if yes:
    // run in local mode only if input bytes is less than this. 128MB by default
    LOCALMODEMAXBYTES("hive.exec.mode.local.auto.inputbytes.max", 134217728L),
    // run in local mode only if number of tasks (for map and reduce each) is
    // less than this
    LOCALMODEMAXINPUTFILES("hive.exec.mode.local.auto.input.files.max", 4),
    // if true, DROP TABLE/VIEW does not fail if table/view doesn't exist and IF EXISTS is
    // not specified
    DROPIGNORESNONEXISTENT("hive.exec.drop.ignorenonexistent", true),

    // ignore the mapjoin hint
    HIVEIGNOREMAPJOINHINT("hive.ignore.mapjoin.hint", true),

    // Hadoop Configuration Properties
    // Properties with null values are ignored and exist only for the purpose of giving us
    // a symbolic name to reference in the Hive source code. Properties with non-null
    // values will override any values set in the underlying Hadoop configuration.
    HADOOPBIN("hadoop.bin.path", findHadoopBinary()),
    HADOOPFS("fs.default.name", null),
    HIVE_FS_HAR_IMPL("fs.har.impl", "org.apache.hadoop.hive.shims.HiveHarFileSystem"),
    HADOOPMAPFILENAME("map.input.file", null),
    HADOOPMAPREDINPUTDIR("mapred.input.dir", null),
    HADOOPMAPREDINPUTDIRRECURSIVE("mapred.input.dir.recursive", false),
    HADOOPJT("mapred.job.tracker", null),
    MAPREDMAXSPLITSIZE("mapred.max.split.size", 256000000L),
    MAPREDMINSPLITSIZE("mapred.min.split.size", 1L),
    MAPREDMINSPLITSIZEPERNODE("mapred.min.split.size.per.rack", 1L),
    MAPREDMINSPLITSIZEPERRACK("mapred.min.split.size.per.node", 1L),
    // The number of reduce tasks per job. Hadoop sets this value to 1 by default
    // By setting this property to -1, Hive will automatically determine the correct
    // number of reducers.
    HADOOPNUMREDUCERS("mapred.reduce.tasks", -1),
    HADOOPJOBNAME("mapred.job.name", null),
    HADOOPSPECULATIVEEXECREDUCERS("mapred.reduce.tasks.speculative.execution", true),

    // Metastore stuff. Be sure to update HiveConf.metaVars when you add
    // something here!
    METASTOREDIRECTORY("hive.metastore.metadb.dir", ""),
    METASTOREWAREHOUSE("hive.metastore.warehouse.dir", "/user/hive/warehouse"),
    METASTOREURIS("hive.metastore.uris", ""),
    // Number of times to retry a connection to a Thrift metastore server
    METASTORETHRIFTCONNECTIONRETRIES("hive.metastore.connect.retries", 3),
    // Number of times to retry a Thrift metastore call upon failure
    METASTORETHRIFTFAILURERETRIES("hive.metastore.failure.retries", 1),

    // Number of seconds the client should wait between connection attempts
    METASTORE_CLIENT_CONNECT_RETRY_DELAY("hive.metastore.client.connect.retry.delay", 1),
    // Socket timeout for the client connection (in seconds)
    METASTORE_CLIENT_SOCKET_TIMEOUT("hive.metastore.client.socket.timeout", 20),
    METASTOREPWD("javax.jdo.option.ConnectionPassword", "mine"),
    // Class name of JDO connection url hook
    METASTORECONNECTURLHOOK("hive.metastore.ds.connection.url.hook", ""),
    METASTOREMULTITHREADED("javax.jdo.option.Multithreaded", true),
    // Name of the connection url in the configuration
    METASTORECONNECTURLKEY("javax.jdo.option.ConnectionURL",
        "jdbc:derby:;databaseName=metastore_db;create=true"),
    // Number of attempts to retry connecting after there is a JDO datastore err
    METASTOREATTEMPTS("hive.metastore.ds.retry.attempts", 1),
    // Number of miliseconds to wait between attepting
    METASTOREINTERVAL("hive.metastore.ds.retry.interval", 1000),
    // Whether to force reloading of the metastore configuration (including
    // the connection URL, before the next metastore query that accesses the
    // datastore. Once reloaded, this value is reset to false. Used for
    // testing only.
    METASTOREFORCERELOADCONF("hive.metastore.force.reload.conf", false),
    // Number of attempts to retry connecting after there is a JDO datastore err
    HMSHANDLERATTEMPTS("hive.hmshandler.retry.attempts", 1),
    // Number of miliseconds to wait between attepting
    HMSHANDLERINTERVAL("hive.hmshandler.retry.interval", 1000),
    // Whether to force reloading of the HMSHandler configuration (including
    // the connection URL, before the next metastore query that accesses the
    // datastore. Once reloaded, this value is reset to false. Used for
    // testing only.
    HMSHANDLERFORCERELOADCONF("hive.hmshandler.force.reload.conf", false),
    METASTORESERVERMINTHREADS("hive.metastore.server.min.threads", 200),
    METASTORESERVERMAXTHREADS("hive.metastore.server.max.threads", 100000),
    METASTORE_TCP_KEEP_ALIVE("hive.metastore.server.tcp.keepalive", true),
    // Intermediate dir suffixes used for archiving. Not important what they
    // are, as long as collisions are avoided
    METASTORE_INT_ORIGINAL("hive.metastore.archive.intermediate.original",
        "_INTERMEDIATE_ORIGINAL"),
    METASTORE_INT_ARCHIVED("hive.metastore.archive.intermediate.archived",
        "_INTERMEDIATE_ARCHIVED"),
    METASTORE_INT_EXTRACTED("hive.metastore.archive.intermediate.extracted",
        "_INTERMEDIATE_EXTRACTED"),
    METASTORE_KERBEROS_KEYTAB_FILE("hive.metastore.kerberos.keytab.file", ""),
    METASTORE_KERBEROS_PRINCIPAL("hive.metastore.kerberos.principal",
        "hive-metastore/_HOST@EXAMPLE.COM"),
    METASTORE_USE_THRIFT_SASL("hive.metastore.sasl.enabled", false),
    METASTORE_USE_THRIFT_FRAMED_TRANSPORT("hive.metastore.thrift.framed.transport.enabled", false),
    METASTORE_CLUSTER_DELEGATION_TOKEN_STORE_CLS(
        "hive.cluster.delegation.token.store.class",
        "org.apache.hadoop.hive.thrift.MemoryTokenStore"),
    METASTORE_CLUSTER_DELEGATION_TOKEN_STORE_ZK_CONNECTSTR(
        "hive.cluster.delegation.token.store.zookeeper.connectString", ""),
    METASTORE_CLUSTER_DELEGATION_TOKEN_STORE_ZK_ZNODE(
        "hive.cluster.delegation.token.store.zookeeper.znode", "/hive/cluster/delegation"),
    METASTORE_CLUSTER_DELEGATION_TOKEN_STORE_ZK_ACL(
        "hive.cluster.delegation.token.store.zookeeper.acl", ""),
    METASTORE_CACHE_PINOBJTYPES("hive.metastore.cache.pinobjtypes", "Table,StorageDescriptor,SerDeInfo,Partition,Database,Type,FieldSchema,Order"),
    METASTORE_CONNECTION_POOLING_TYPE("datanucleus.connectionPoolingType", "BONECP"),
    METASTORE_VALIDATE_TABLES("datanucleus.validateTables", false),
    METASTORE_VALIDATE_COLUMNS("datanucleus.validateColumns", false),
    METASTORE_VALIDATE_CONSTRAINTS("datanucleus.validateConstraints", false),
    METASTORE_STORE_MANAGER_TYPE("datanucleus.storeManagerType", "rdbms"),
    METASTORE_AUTO_CREATE_SCHEMA("datanucleus.autoCreateSchema", true),
    METASTORE_AUTO_START_MECHANISM_MODE("datanucleus.autoStartMechanismMode", "checked"),
    METASTORE_TRANSACTION_ISOLATION("datanucleus.transactionIsolation", "read-committed"),
    METASTORE_CACHE_LEVEL2("datanucleus.cache.level2", false),
    METASTORE_CACHE_LEVEL2_TYPE("datanucleus.cache.level2.type", "none"),
    METASTORE_IDENTIFIER_FACTORY("datanucleus.identifierFactory", "datanucleus1"),
    METASTORE_USE_LEGACY_VALUE_STRATEGY("datanucleus.rdbms.useLegacyNativeValueStrategy", true),
    METASTORE_PLUGIN_REGISTRY_BUNDLE_CHECK("datanucleus.plugin.pluginRegistryBundleCheck", "LOG"),
    METASTORE_BATCH_RETRIEVE_MAX("hive.metastore.batch.retrieve.max", 300),
    METASTORE_BATCH_RETRIEVE_TABLE_PARTITION_MAX(
      "hive.metastore.batch.retrieve.table.partition.max", 1000),
    // A comma separated list of hooks which implement MetaStoreInitListener and will be run at
    // the beginning of HMSHandler initialization
    METASTORE_INIT_HOOKS("hive.metastore.init.hooks", ""),
    METASTORE_PRE_EVENT_LISTENERS("hive.metastore.pre.event.listeners", ""),
    METASTORE_EVENT_LISTENERS("hive.metastore.event.listeners", ""),
    // should we do checks against the storage (usually hdfs) for operations like drop_partition
    METASTORE_AUTHORIZATION_STORAGE_AUTH_CHECKS("hive.metastore.authorization.storage.checks", false),
    METASTORE_EVENT_CLEAN_FREQ("hive.metastore.event.clean.freq",0L),
    METASTORE_EVENT_EXPIRY_DURATION("hive.metastore.event.expiry.duration",0L),
    METASTORE_EXECUTE_SET_UGI("hive.metastore.execute.setugi", false),
    METASTORE_PARTITION_NAME_WHITELIST_PATTERN(
        "hive.metastore.partition.name.whitelist.pattern", ""),
    METASTORE_TRY_DIRECT_SQL("hive.metastore.try.direct.sql", true),
    METASTORE_DISALLOW_INCOMPATIBLE_COL_TYPE_CHANGES(
        "hive.metastore.disallow.incompatible.col.type.changes", false),

    // Default parameters for creating tables
    NEWTABLEDEFAULTPARA("hive.table.parameters.default", ""),
    // Parameters to copy over when creating a table with Create Table Like.
    DDL_CTL_PARAMETERS_WHITELIST("hive.ddl.createtablelike.properties.whitelist", ""),
    METASTORE_RAW_STORE_IMPL("hive.metastore.rawstore.impl",
        "org.apache.hadoop.hive.metastore.ObjectStore"),
    METASTORE_CONNECTION_DRIVER("javax.jdo.option.ConnectionDriverName",
        "org.apache.derby.jdbc.EmbeddedDriver"),
    METASTORE_MANAGER_FACTORY_CLASS("javax.jdo.PersistenceManagerFactoryClass",
        "org.datanucleus.api.jdo.JDOPersistenceManagerFactory"),
    METASTORE_DETACH_ALL_ON_COMMIT("javax.jdo.option.DetachAllOnCommit", true),
    METASTORE_NON_TRANSACTIONAL_READ("javax.jdo.option.NonTransactionalRead", true),
    METASTORE_CONNECTION_USER_NAME("javax.jdo.option.ConnectionUserName", "APP"),
    METASTORE_END_FUNCTION_LISTENERS("hive.metastore.end.function.listeners", ""),
    METASTORE_PART_INHERIT_TBL_PROPS("hive.metastore.partition.inherit.table.properties",""),

    // Parameters for exporting metadata on table drop (requires the use of the)
    // org.apache.hadoop.hive.ql.parse.MetaDataExportListener preevent listener
    METADATA_EXPORT_LOCATION("hive.metadata.export.location", ""),
    MOVE_EXPORTED_METADATA_TO_TRASH("hive.metadata.move.exported.metadata.to.trash", true),

    // CLI
    CLIIGNOREERRORS("hive.cli.errors.ignore", false),
    CLIPRINTCURRENTDB("hive.cli.print.current.db", false),
    CLIPROMPT("hive.cli.prompt", "hive"),
    CLIPRETTYOUTPUTNUMCOLS("hive.cli.pretty.output.num.cols", -1),

    HIVE_METASTORE_FS_HANDLER_CLS("hive.metastore.fs.handler.class", "org.apache.hadoop.hive.metastore.HiveMetaStoreFsImpl"),

    // Things we log in the jobconf

    // session identifier
    HIVESESSIONID("hive.session.id", ""),
    // whether session is running in silent mode or not
    HIVESESSIONSILENT("hive.session.silent", false),

    // Whether to enable history for this session
    HIVE_SESSION_HISTORY_ENABLED("hive.session.history.enabled", false),

    // query being executed (multiple per session)
    HIVEQUERYSTRING("hive.query.string", ""),

    // id of query being executed (multiple per session)
    HIVEQUERYID("hive.query.id", ""),

    // id of the mapred plan being executed (multiple per query)
    HIVEPLANID("hive.query.planid", ""),
        // max jobname length
    HIVEJOBNAMELENGTH("hive.jobname.length", 50),

    // hive jar
    HIVEJAR("hive.jar.path", ""),
    HIVEAUXJARS("hive.aux.jars.path", ""),

    // hive added files and jars
    HIVEADDEDFILES("hive.added.files.path", ""),
    HIVEADDEDJARS("hive.added.jars.path", ""),
    HIVEADDEDARCHIVES("hive.added.archives.path", ""),

    // for hive script operator
    HIVES_AUTO_PROGRESS_TIMEOUT("hive.auto.progress.timeout", 0),
    HIVETABLENAME("hive.table.name", ""),
    HIVEPARTITIONNAME("hive.partition.name", ""),
    HIVESCRIPTAUTOPROGRESS("hive.script.auto.progress", false),
    HIVESCRIPTIDENVVAR("hive.script.operator.id.env.var", "HIVE_SCRIPT_OPERATOR_ID"),
    HIVESCRIPTTRUNCATEENV("hive.script.operator.truncate.env", false),
    HIVEMAPREDMODE("hive.mapred.mode", "nonstrict"),
    HIVEALIAS("hive.alias", ""),
    HIVEMAPSIDEAGGREGATE("hive.map.aggr", true),
    HIVEGROUPBYSKEW("hive.groupby.skewindata", false),
    HIVE_OPTIMIZE_MULTI_GROUPBY_COMMON_DISTINCTS("hive.optimize.multigroupby.common.distincts",
        true),
    HIVEJOINEMITINTERVAL("hive.join.emit.interval", 1000),
    HIVEJOINCACHESIZE("hive.join.cache.size", 25000),

    // hive.mapjoin.bucket.cache.size has been replaced by hive.smbjoin.cache.row,
    // need to remove by hive .13. Also, do not change default (see SMB operator)
    HIVEMAPJOINBUCKETCACHESIZE("hive.mapjoin.bucket.cache.size", 100),

    HIVESMBJOINCACHEROWS("hive.smbjoin.cache.rows", 10000),
    HIVEGROUPBYMAPINTERVAL("hive.groupby.mapaggr.checkinterval", 100000),
    HIVEMAPAGGRHASHMEMORY("hive.map.aggr.hash.percentmemory", (float) 0.5),
    HIVEMAPJOINFOLLOWEDBYMAPAGGRHASHMEMORY("hive.mapjoin.followby.map.aggr.hash.percentmemory", (float) 0.3),
    HIVEMAPAGGRMEMORYTHRESHOLD("hive.map.aggr.hash.force.flush.memory.threshold", (float) 0.9),
    HIVEMAPAGGRHASHMINREDUCTION("hive.map.aggr.hash.min.reduction", (float) 0.5),
    HIVEMULTIGROUPBYSINGLEREDUCER("hive.multigroupby.singlereducer", true),
    HIVE_MAP_GROUPBY_SORT("hive.map.groupby.sorted", false),
    HIVE_MAP_GROUPBY_SORT_TESTMODE("hive.map.groupby.sorted.testmode", false),
    HIVE_GROUPBY_ORDERBY_POSITION_ALIAS("hive.groupby.orderby.position.alias", false),
    HIVE_NEW_JOB_GROUPING_SET_CARDINALITY("hive.new.job.grouping.set.cardinality", 30),

    // for hive udtf operator
    HIVEUDTFAUTOPROGRESS("hive.udtf.auto.progress", false),

    // Default file format for CREATE TABLE statement
    // Options: TextFile, SequenceFile
    HIVEDEFAULTFILEFORMAT("hive.default.fileformat", "TextFile"),
    HIVEQUERYRESULTFILEFORMAT("hive.query.result.fileformat", "TextFile"),
    HIVECHECKFILEFORMAT("hive.fileformat.check", true),

    // default serde for rcfile
    HIVEDEFAULTRCFILESERDE("hive.default.rcfile.serde",
                           "org.apache.hadoop.hive.serde2.columnar.LazyBinaryColumnarSerDe"),

    //Location of Hive run time structured log file
    HIVEHISTORYFILELOC("hive.querylog.location", System.getProperty("java.io.tmpdir") + File.separator + System.getProperty("user.name")),

    // Whether to log the plan's progress every time a job's progress is checked
    HIVE_LOG_INCREMENTAL_PLAN_PROGRESS("hive.querylog.enable.plan.progress", true),

    // The interval between logging the plan's progress in milliseconds
    HIVE_LOG_INCREMENTAL_PLAN_PROGRESS_INTERVAL("hive.querylog.plan.progress.interval", 60000L),

    // Default serde and record reader for user scripts
    HIVESCRIPTSERDE("hive.script.serde", "org.apache.hadoop.hive.serde2.lazy.LazySimpleSerDe"),
    HIVESCRIPTRECORDREADER("hive.script.recordreader",
        "org.apache.hadoop.hive.ql.exec.TextRecordReader"),
    HIVESCRIPTRECORDWRITER("hive.script.recordwriter",
        "org.apache.hadoop.hive.ql.exec.TextRecordWriter"),
    HIVESCRIPTESCAPE("hive.transform.escape.input", false),
    HIVEBINARYRECORDMAX("hive.binary.record.max.length", 1000 ),

    // HWI
    HIVEHWILISTENHOST("hive.hwi.listen.host", "0.0.0.0"),
    HIVEHWILISTENPORT("hive.hwi.listen.port", "9999"),
    HIVEHWIWARFILE("hive.hwi.war.file", System.getenv("HWI_WAR_FILE")),

    // mapper/reducer memory in local mode
    HIVEHADOOPMAXMEM("hive.mapred.local.mem", 0),

    //small table file size
    HIVESMALLTABLESFILESIZE("hive.mapjoin.smalltable.filesize",25000000L), //25M

    // random number for split sampling
    HIVESAMPLERANDOMNUM("hive.sample.seednumber", 0),

    // test mode in hive mode
    HIVETESTMODE("hive.test.mode", false),
    HIVETESTMODEPREFIX("hive.test.mode.prefix", "test_"),
    HIVETESTMODESAMPLEFREQ("hive.test.mode.samplefreq", 32),
    HIVETESTMODENOSAMPLE("hive.test.mode.nosamplelist", ""),

    HIVEMERGEMAPFILES("hive.merge.mapfiles", true),
    HIVEMERGEMAPREDFILES("hive.merge.mapredfiles", false),
    HIVEMERGEMAPFILESSIZE("hive.merge.size.per.task", (long) (256 * 1000 * 1000)),
    HIVEMERGEMAPFILESAVGSIZE("hive.merge.smallfiles.avgsize", (long) (16 * 1000 * 1000)),
    HIVEMERGERCFILEBLOCKLEVEL("hive.merge.rcfile.block.level", true),
    HIVEMERGEINPUTFORMATBLOCKLEVEL("hive.merge.input.format.block.level",
        "org.apache.hadoop.hive.ql.io.rcfile.merge.RCFileBlockMergeInputFormat"),
    HIVEMERGECURRENTJOBHASDYNAMICPARTITIONS(
        "hive.merge.current.job.has.dynamic.partitions", false),

    HIVEUSEEXPLICITRCFILEHEADER("hive.exec.rcfile.use.explicit.header", true),
    HIVEUSERCFILESYNCCACHE("hive.exec.rcfile.use.sync.cache", true),

    // Maximum fraction of heap that can be used by ORC file writers
    HIVE_ORC_FILE_MEMORY_POOL("hive.exec.orc.memory.pool", 0.5f), // 50%
    // Define the version of the file to write
    HIVE_ORC_WRITE_FORMAT("hive.exec.orc.write.format", null),

    HIVE_ORC_DICTIONARY_KEY_SIZE_THRESHOLD("hive.exec.orc.dictionary.key.size.threshold", 0.8f),

    HIVESKEWJOIN("hive.optimize.skewjoin", false),
    HIVECONVERTJOIN("hive.auto.convert.join", true),
    HIVECONVERTJOINNOCONDITIONALTASK("hive.auto.convert.join.noconditionaltask", true),
    HIVECONVERTJOINNOCONDITIONALTASKTHRESHOLD("hive.auto.convert.join.noconditionaltask.size",
        10000000L),
    HIVESKEWJOINKEY("hive.skewjoin.key", 100000),
    HIVESKEWJOINMAPJOINNUMMAPTASK("hive.skewjoin.mapjoin.map.tasks", 10000),
    HIVESKEWJOINMAPJOINMINSPLIT("hive.skewjoin.mapjoin.min.split", 33554432L), //32M

    HIVESENDHEARTBEAT("hive.heartbeat.interval", 1000),
    HIVELIMITMAXROWSIZE("hive.limit.row.max.size", 100000L),
    HIVELIMITOPTLIMITFILE("hive.limit.optimize.limit.file", 10),
    HIVELIMITOPTENABLE("hive.limit.optimize.enable", false),
    HIVELIMITOPTMAXFETCH("hive.limit.optimize.fetch.max", 50000),
    HIVELIMITPUSHDOWNMEMORYUSAGE("hive.limit.pushdown.memory.usage", -1f),

    HIVEHASHTABLETHRESHOLD("hive.hashtable.initialCapacity", 100000),
    HIVEHASHTABLELOADFACTOR("hive.hashtable.loadfactor", (float) 0.75),
    HIVEHASHTABLEFOLLOWBYGBYMAXMEMORYUSAGE("hive.mapjoin.followby.gby.localtask.max.memory.usage", (float) 0.55),
    HIVEHASHTABLEMAXMEMORYUSAGE("hive.mapjoin.localtask.max.memory.usage", (float) 0.90),
    HIVEHASHTABLESCALE("hive.mapjoin.check.memory.rows", (long)100000),

    HIVEDEBUGLOCALTASK("hive.debug.localtask",false),

    HIVEJOBPROGRESS("hive.task.progress", false),

    HIVEINPUTFORMAT("hive.input.format", "org.apache.hadoop.hive.ql.io.CombineHiveInputFormat"),

    HIVEENFORCEBUCKETING("hive.enforce.bucketing", false),
    HIVEENFORCESORTING("hive.enforce.sorting", false),
    HIVEOPTIMIZEBUCKETINGSORTING("hive.optimize.bucketingsorting", true),
    HIVEPARTITIONER("hive.mapred.partitioner", "org.apache.hadoop.hive.ql.io.DefaultHivePartitioner"),
    HIVEENFORCESORTMERGEBUCKETMAPJOIN("hive.enforce.sortmergebucketmapjoin", false),
    HIVEENFORCEBUCKETMAPJOIN("hive.enforce.bucketmapjoin", false),

    HIVE_AUTO_SORTMERGE_JOIN("hive.auto.convert.sortmerge.join", false),
    HIVE_AUTO_SORTMERGE_JOIN_BIGTABLE_SELECTOR(
        "hive.auto.convert.sortmerge.join.bigtable.selection.policy",
        "org.apache.hadoop.hive.ql.optimizer.AvgPartitionSizeBasedBigTableSelectorForAutoSMJ"),
    HIVE_AUTO_SORTMERGE_JOIN_TOMAPJOIN(
        "hive.auto.convert.sortmerge.join.to.mapjoin", false),

    HIVESCRIPTOPERATORTRUST("hive.exec.script.trust", false),
    HIVEROWOFFSET("hive.exec.rowoffset", false),

    HIVE_COMBINE_INPUT_FORMAT_SUPPORTS_SPLITTABLE("hive.hadoop.supports.splittable.combineinputformat", false),

    // Optimizer
    HIVEOPTCP("hive.optimize.cp", true), // column pruner
    HIVEOPTINDEXFILTER("hive.optimize.index.filter", false), // automatically use indexes
    HIVEINDEXAUTOUPDATE("hive.optimize.index.autoupdate", false), //automatically update stale indexes
    HIVEOPTPPD("hive.optimize.ppd", true), // predicate pushdown
    HIVEPPDRECOGNIZETRANSITIVITY("hive.ppd.recognizetransivity", true), // predicate pushdown
    HIVEPPDREMOVEDUPLICATEFILTERS("hive.ppd.remove.duplicatefilters", true),
    HIVEMETADATAONLYQUERIES("hive.optimize.metadataonly", true),
    // push predicates down to storage handlers
    HIVEOPTPPD_STORAGE("hive.optimize.ppd.storage", true),
    HIVEOPTGROUPBY("hive.optimize.groupby", true), // optimize group by
    HIVEOPTBUCKETMAPJOIN("hive.optimize.bucketmapjoin", false), // optimize bucket map join
    HIVEOPTSORTMERGEBUCKETMAPJOIN("hive.optimize.bucketmapjoin.sortedmerge", false), // try to use sorted merge bucket map join
    HIVEOPTREDUCEDEDUPLICATION("hive.optimize.reducededuplication", true),
    HIVEOPTREDUCEDEDUPLICATIONMINREDUCER("hive.optimize.reducededuplication.min.reducer", 4),

    HIVESAMPLINGFORORDERBY("hive.optimize.sampling.orderby", false),
    HIVESAMPLINGNUMBERFORORDERBY("hive.optimize.sampling.orderby.number", 1000),
    HIVESAMPLINGPERCENTFORORDERBY("hive.optimize.sampling.orderby.percent", 0.1f),

    // whether to optimize union followed by select followed by filesink
    // It creates sub-directories in the final output, so should not be turned on in systems
    // where MAPREDUCE-1501 is not present
    HIVE_OPTIMIZE_UNION_REMOVE("hive.optimize.union.remove", false),
    HIVEOPTCORRELATION("hive.optimize.correlation", false), // exploit intra-query correlations

    // whether hadoop map-reduce supports sub-directories. It was added by MAPREDUCE-1501.
    // Some optimizations can only be performed if the version of hadoop being used supports
    // sub-directories
    HIVE_HADOOP_SUPPORTS_SUBDIRECTORIES("hive.mapred.supports.subdirectories", false),

    // optimize skewed join by changing the query plan at compile time
    HIVE_OPTIMIZE_SKEWJOIN_COMPILETIME("hive.optimize.skewjoin.compiletime", false),

    // Indexes
    HIVEOPTINDEXFILTER_COMPACT_MINSIZE("hive.optimize.index.filter.compact.minsize", (long) 5 * 1024 * 1024 * 1024), // 5G
    HIVEOPTINDEXFILTER_COMPACT_MAXSIZE("hive.optimize.index.filter.compact.maxsize", (long) -1), // infinity
    HIVE_INDEX_COMPACT_QUERY_MAX_ENTRIES("hive.index.compact.query.max.entries", (long) 10000000), // 10M
    HIVE_INDEX_COMPACT_QUERY_MAX_SIZE("hive.index.compact.query.max.size", (long) 10 * 1024 * 1024 * 1024), // 10G
    HIVE_INDEX_COMPACT_BINARY_SEARCH("hive.index.compact.binary.search", true),

    // Statistics
    HIVESTATSAUTOGATHER("hive.stats.autogather", true),
    HIVESTATSDBCLASS("hive.stats.dbclass",
        "jdbc:derby"), // other options are jdbc:mysql and hbase as defined in StatsSetupConst.java
    HIVESTATSJDBCDRIVER("hive.stats.jdbcdriver",
        "org.apache.derby.jdbc.EmbeddedDriver"), // JDBC driver specific to the dbclass
    HIVESTATSDBCONNECTIONSTRING("hive.stats.dbconnectionstring",
        "jdbc:derby:;databaseName=TempStatsStore;create=true"), // automatically create database
    HIVE_STATS_DEFAULT_PUBLISHER("hive.stats.default.publisher",
        ""), // default stats publisher if none of JDBC/HBase is specified
    HIVE_STATS_DEFAULT_AGGREGATOR("hive.stats.default.aggregator",
        ""), // default stats aggregator if none of JDBC/HBase is specified
    HIVE_STATS_JDBC_TIMEOUT("hive.stats.jdbc.timeout",
        30), // default timeout in sec for JDBC connection & SQL statements
    HIVE_STATS_ATOMIC("hive.stats.atomic",
        false), // whether to update metastore stats only if all stats are available
    HIVE_STATS_RETRIES_MAX("hive.stats.retries.max",
        0),     // maximum # of retries to insert/select/delete the stats DB
    HIVE_STATS_RETRIES_WAIT("hive.stats.retries.wait",
        3000),  // # milliseconds to wait before the next retry
    HIVE_STATS_COLLECT_RAWDATASIZE("hive.stats.collect.rawdatasize", true),
    // should the raw data size be collected when analyzing tables
    CLIENT_STATS_COUNTERS("hive.client.stats.counters", ""),
    //Subset of counters that should be of interest for hive.client.stats.publishers (when one wants to limit their publishing). Non-display names should be used".
    HIVE_STATS_RELIABLE("hive.stats.reliable", false),
    // Collect table access keys information for operators that can benefit from bucketing
    HIVE_STATS_COLLECT_TABLEKEYS("hive.stats.collect.tablekeys", false),
    // Collect column access information
    HIVE_STATS_COLLECT_SCANCOLS("hive.stats.collect.scancols", false),
    // standard error allowed for ndv estimates. A lower value indicates higher accuracy and a
    // higher compute cost.
    HIVE_STATS_NDV_ERROR("hive.stats.ndv.error", (float)20.0),
    HIVE_STATS_KEY_PREFIX_MAX_LENGTH("hive.stats.key.prefix.max.length", 200),
    HIVE_STATS_KEY_PREFIX("hive.stats.key.prefix", ""), // internal usage only

    // Concurrency
    HIVE_SUPPORT_CONCURRENCY("hive.support.concurrency", false),
    HIVE_LOCK_MANAGER("hive.lock.manager", "org.apache.hadoop.hive.ql.lockmgr.zookeeper.ZooKeeperHiveLockManager"),
    HIVE_LOCK_NUMRETRIES("hive.lock.numretries", 100),
    HIVE_UNLOCK_NUMRETRIES("hive.unlock.numretries", 10),
    HIVE_LOCK_SLEEP_BETWEEN_RETRIES("hive.lock.sleep.between.retries", 60),
    HIVE_LOCK_MAPRED_ONLY("hive.lock.mapred.only.operation", false),

    HIVE_ZOOKEEPER_QUORUM("hive.zookeeper.quorum", ""),
    HIVE_ZOOKEEPER_CLIENT_PORT("hive.zookeeper.client.port", "2181"),
    HIVE_ZOOKEEPER_SESSION_TIMEOUT("hive.zookeeper.session.timeout", 600*1000),
    HIVE_ZOOKEEPER_NAMESPACE("hive.zookeeper.namespace", "hive_zookeeper_namespace"),
    HIVE_ZOOKEEPER_CLEAN_EXTRA_NODES("hive.zookeeper.clean.extra.nodes", false),

    // For HBase storage handler
    HIVE_HBASE_WAL_ENABLED("hive.hbase.wal.enabled", true),

    // For har files
    HIVEARCHIVEENABLED("hive.archive.enabled", false),

    //Enable/Disable gbToIdx rewrite rule
    HIVEOPTGBYUSINGINDEX("hive.optimize.index.groupby", false),

    HIVEOUTERJOINSUPPORTSFILTERS("hive.outerjoin.supports.filters", true),

    // 'minimal', 'more' (and 'all' later)
    HIVEFETCHTASKCONVERSION("hive.fetch.task.conversion", "minimal"),

    HIVEFETCHTASKAGGR("hive.fetch.task.aggr", false),

    // Serde for FetchTask
    HIVEFETCHOUTPUTSERDE("hive.fetch.output.serde", "org.apache.hadoop.hive.serde2.DelimitedJSONSerDe"),

    HIVEEXPREVALUATIONCACHE("hive.cache.expr.evaluation", true),

    // Hive Variables
    HIVEVARIABLESUBSTITUTE("hive.variable.substitute", true),
    HIVEVARIABLESUBSTITUTEDEPTH("hive.variable.substitute.depth", 40),

    HIVECONFVALIDATION("hive.conf.validation", true),

    SEMANTIC_ANALYZER_HOOK("hive.semantic.analyzer.hook", ""),

    HIVE_AUTHORIZATION_ENABLED("hive.security.authorization.enabled", false),
    HIVE_AUTHORIZATION_MANAGER("hive.security.authorization.manager",
        "org.apache.hadoop.hive.ql.security.authorization.DefaultHiveAuthorizationProvider"),
    HIVE_AUTHENTICATOR_MANAGER("hive.security.authenticator.manager",
        "org.apache.hadoop.hive.ql.security.HadoopDefaultAuthenticator"),
    HIVE_METASTORE_AUTHORIZATION_MANAGER("hive.security.metastore.authorization.manager",
        "org.apache.hadoop.hive.ql.security.authorization."
        + "DefaultHiveMetastoreAuthorizationProvider"),
    HIVE_METASTORE_AUTHENTICATOR_MANAGER("hive.security.metastore.authenticator.manager",
        "org.apache.hadoop.hive.ql.security.HadoopDefaultMetastoreAuthenticator"),
    HIVE_AUTHORIZATION_TABLE_USER_GRANTS("hive.security.authorization.createtable.user.grants", ""),
    HIVE_AUTHORIZATION_TABLE_GROUP_GRANTS("hive.security.authorization.createtable.group.grants",
        ""),
    HIVE_AUTHORIZATION_TABLE_ROLE_GRANTS("hive.security.authorization.createtable.role.grants", ""),
    HIVE_AUTHORIZATION_TABLE_OWNER_GRANTS("hive.security.authorization.createtable.owner.grants",
        ""),

    // Print column names in output
    HIVE_CLI_PRINT_HEADER("hive.cli.print.header", false),

    HIVE_ERROR_ON_EMPTY_PARTITION("hive.error.on.empty.partition", false),

    HIVE_INDEX_IGNORE_HDFS_LOC("hive.index.compact.file.ignore.hdfs", false),

    HIVE_EXIM_URI_SCHEME_WL("hive.exim.uri.scheme.whitelist", "hdfs,pfile"),
    // temporary variable for testing. This is added just to turn off this feature in case of a bug in
    // deployment. It has not been documented in hive-default.xml intentionally, this should be removed
    // once the feature is stable
    HIVE_MAPPER_CANNOT_SPAN_MULTIPLE_PARTITIONS("hive.mapper.cannot.span.multiple.partitions", false),
    HIVE_REWORK_MAPREDWORK("hive.rework.mapredwork", false),
    HIVE_CONCATENATE_CHECK_INDEX ("hive.exec.concatenate.check.index", true),
    HIVE_IO_EXCEPTION_HANDLERS("hive.io.exception.handlers", ""),

    // logging configuration
    HIVE_LOG4J_FILE("hive.log4j.file", ""),
    HIVE_EXEC_LOG4J_FILE("hive.exec.log4j.file", ""),

    // prefix used to auto generated column aliases (this should be started with '_')
    HIVE_AUTOGEN_COLUMNALIAS_PREFIX_LABEL("hive.autogen.columnalias.prefix.label", "_c"),
    HIVE_AUTOGEN_COLUMNALIAS_PREFIX_INCLUDEFUNCNAME(
                               "hive.autogen.columnalias.prefix.includefuncname", false),

    // The class responsible for logging client side performance metrics
    // Must be a subclass of org.apache.hadoop.hive.ql.log.PerfLogger
    HIVE_PERF_LOGGER("hive.exec.perf.logger", "org.apache.hadoop.hive.ql.log.PerfLogger"),
    // Whether to delete the scratchdir while startup
    HIVE_START_CLEANUP_SCRATCHDIR("hive.start.cleanup.scratchdir", false),
    HIVE_INSERT_INTO_MULTILEVEL_DIRS("hive.insert.into.multilevel.dirs", false),
    HIVE_WAREHOUSE_SUBDIR_INHERIT_PERMS("hive.warehouse.subdir.inherit.perms", false),
    // whether insert into external tables is allowed
    HIVE_INSERT_INTO_EXTERNAL_TABLES("hive.insert.into.external.tables", true),

    // A comma separated list of hooks which implement HiveDriverRunHook and will be run at the
    // beginning and end of Driver.run, these will be run in the order specified
    HIVE_DRIVER_RUN_HOOKS("hive.exec.driver.run.hooks", ""),
    HIVE_DDL_OUTPUT_FORMAT("hive.ddl.output.format", null),
    HIVE_ENTITY_SEPARATOR("hive.entity.separator", "@"),

    HIVE_SERVER2_THRIFT_MIN_WORKER_THREADS("hive.server2.thrift.min.worker.threads", 5),
<<<<<<< HEAD
    HIVE_SERVER2_THRIFT_MAX_WORKER_THREADS("hive.server2.thrift.max.worker.threads", 100),
    // Configuration for async thread pool in SessionManagers
    HIVE_SERVER2_THRIFT_ASYNC_TASK_THREADS("hive.server2.thrift.async.task.threads", 10),
    HIVE_SERVER2_THRIFT_ASYNC_TASK_TIMEOUT("hive.server2.thrift.async.task.timeout", 10000),
=======
    HIVE_SERVER2_THRIFT_MAX_WORKER_THREADS("hive.server2.thrift.max.worker.threads", 500),

    // Configuration for async thread pool in SessionManager
    // Number of async threads
    HIVE_SERVER2_ASYNC_EXEC_THREADS("hive.server2.async.exec.threads", 50),
    // Number of seconds HiveServer2 shutdown will wait for async threads to terminate
    HIVE_SERVER2_ASYNC_EXEC_SHUTDOWN_TIMEOUT("hive.server2.async.exec.shutdown.timeout", 10),
>>>>>>> f9484dfe

    HIVE_SERVER2_THRIFT_PORT("hive.server2.thrift.port", 10000),
    HIVE_SERVER2_THRIFT_BIND_HOST("hive.server2.thrift.bind.host", ""),
    HIVE_SERVER2_THRIFT_SASL_QOP("hive.server2.thrift.sasl.qop", "auth"),


    // HiveServer2 auth configuration
    HIVE_SERVER2_AUTHENTICATION("hive.server2.authentication", "NONE"),
    HIVE_SERVER2_KERBEROS_KEYTAB("hive.server2.authentication.kerberos.keytab", ""),
    HIVE_SERVER2_KERBEROS_PRINCIPAL("hive.server2.authentication.kerberos.principal", ""),
    HIVE_SERVER2_PLAIN_LDAP_URL("hive.server2.authentication.ldap.url", null),
    HIVE_SERVER2_PLAIN_LDAP_BASEDN("hive.server2.authentication.ldap.baseDN", null),
    HIVE_SERVER2_PLAIN_LDAP_DOMAIN("hive.server2.authentication.ldap.Domain", null),
    HIVE_SERVER2_CUSTOM_AUTHENTICATION_CLASS("hive.server2.custom.authentication.class", null),
    HIVE_SERVER2_ENABLE_DOAS("hive.server2.enable.doAs", true),
    HIVE_SERVER2_TABLE_TYPE_MAPPING("hive.server2.table.type.mapping", "HIVE"),
    HIVE_SERVER2_SESSION_HOOK("hive.server2.session.hook", ""),

    HIVE_CONF_RESTRICTED_LIST("hive.conf.restricted.list", null),

    // If this is set all move tasks at the end of a multi-insert query will only begin once all
    // outputs are ready
    HIVE_MULTI_INSERT_MOVE_TASKS_SHARE_DEPENDENCIES(
        "hive.multi.insert.move.tasks.share.dependencies", false),

    // If this is set, when writing partitions, the metadata will include the bucketing/sorting
    // properties with which the data was written if any (this will not overwrite the metadata
    // inherited from the table if the table is bucketed/sorted)
    HIVE_INFER_BUCKET_SORT("hive.exec.infer.bucket.sort", false),
    // If this is set, when setting the number of reducers for the map reduce task which writes the
    // final output files, it will choose a number which is a power of two.  The number of reducers
    // may be set to a power of two, only to be followed by a merge task meaning preventing
    // anything from being inferred.
    HIVE_INFER_BUCKET_SORT_NUM_BUCKETS_POWER_TWO(
        "hive.exec.infer.bucket.sort.num.buckets.power.two", false),

    /* The following section contains all configurations used for list bucketing feature.*/
    /* This is not for clients. but only for block merge task. */
    /* This is used by BlockMergeTask to send out flag to RCFileMergeMapper */
    /* about alter table...concatenate and list bucketing case. */
    HIVEMERGECURRENTJOBCONCATENATELISTBUCKETING(
        "hive.merge.current.job.concatenate.list.bucketing", true),
    /* This is not for clients. but only for block merge task. */
    /* This is used by BlockMergeTask to send out flag to RCFileMergeMapper */
    /* about depth of list bucketing. */
    HIVEMERGECURRENTJOBCONCATENATELISTBUCKETINGDEPTH(
            "hive.merge.current.job.concatenate.list.bucketing.depth", 0),
    // Enable list bucketing optimizer. Default value is false so that we disable it by default.
    HIVEOPTLISTBUCKETING("hive.optimize.listbucketing", false),

    // Allow TCP Keep alive socket option for for HiveServer or a maximum timeout for the socket.

    SERVER_READ_SOCKET_TIMEOUT("hive.server.read.socket.timeout", 10),
    SERVER_TCP_KEEP_ALIVE("hive.server.tcp.keepalive", true),

    // Whether to show the unquoted partition names in query results.
    HIVE_DECODE_PARTITION_NAME("hive.decode.partition.name", false),
    ;

    public final String varname;
    public final String defaultVal;
    public final int defaultIntVal;
    public final long defaultLongVal;
    public final float defaultFloatVal;
    public final Class<?> valClass;
    public final boolean defaultBoolVal;

    private final VarType type;

    ConfVars(String varname, String defaultVal) {
      this.varname = varname;
      this.valClass = String.class;
      this.defaultVal = defaultVal;
      this.defaultIntVal = -1;
      this.defaultLongVal = -1;
      this.defaultFloatVal = -1;
      this.defaultBoolVal = false;
      this.type = VarType.STRING;
    }

    ConfVars(String varname, int defaultIntVal) {
      this.varname = varname;
      this.valClass = Integer.class;
      this.defaultVal = Integer.toString(defaultIntVal);
      this.defaultIntVal = defaultIntVal;
      this.defaultLongVal = -1;
      this.defaultFloatVal = -1;
      this.defaultBoolVal = false;
      this.type = VarType.INT;
    }

    ConfVars(String varname, long defaultLongVal) {
      this.varname = varname;
      this.valClass = Long.class;
      this.defaultVal = Long.toString(defaultLongVal);
      this.defaultIntVal = -1;
      this.defaultLongVal = defaultLongVal;
      this.defaultFloatVal = -1;
      this.defaultBoolVal = false;
      this.type = VarType.LONG;
    }

    ConfVars(String varname, float defaultFloatVal) {
      this.varname = varname;
      this.valClass = Float.class;
      this.defaultVal = Float.toString(defaultFloatVal);
      this.defaultIntVal = -1;
      this.defaultLongVal = -1;
      this.defaultFloatVal = defaultFloatVal;
      this.defaultBoolVal = false;
      this.type = VarType.FLOAT;
    }

    ConfVars(String varname, boolean defaultBoolVal) {
      this.varname = varname;
      this.valClass = Boolean.class;
      this.defaultVal = Boolean.toString(defaultBoolVal);
      this.defaultIntVal = -1;
      this.defaultLongVal = -1;
      this.defaultFloatVal = -1;
      this.defaultBoolVal = defaultBoolVal;
      this.type = VarType.BOOLEAN;
    }

    public boolean isType(String value) {
      return type.isType(value);
    }

    public String typeString() {
      return type.typeString();
    }

    @Override
    public String toString() {
      return varname;
    }

    private static String findHadoopBinary() {
      String val = System.getenv("HADOOP_HOME");
      // In Hadoop 1.X and Hadoop 2.X HADOOP_HOME is gone and replaced with HADOOP_PREFIX
      if (val == null) {
        val = System.getenv("HADOOP_PREFIX");
      }
      // and if all else fails we can at least try /usr/bin/hadoop
      val = (val == null ? File.separator + "usr" : val)
        + File.separator + "bin" + File.separator + "hadoop";
      // Launch hadoop command file on windows.
      return val + (Shell.WINDOWS ? ".cmd" : "");
    }

    enum VarType {
      STRING { @Override
      void checkType(String value) throws Exception { } },
      INT { @Override
      void checkType(String value) throws Exception { Integer.valueOf(value); } },
      LONG { @Override
      void checkType(String value) throws Exception { Long.valueOf(value); } },
      FLOAT { @Override
      void checkType(String value) throws Exception { Float.valueOf(value); } },
      BOOLEAN { @Override
      void checkType(String value) throws Exception { Boolean.valueOf(value); } };

      boolean isType(String value) {
        try { checkType(value); } catch (Exception e) { return false; }
        return true;
      }
      String typeString() { return name().toUpperCase();}
      abstract void checkType(String value) throws Exception;
    }
  }

  /**
   * Writes the default ConfVars out to a byte array and returns an input
   * stream wrapping that byte array.
   *
   * We need this in order to initialize the ConfVar properties
   * in the underling Configuration object using the addResource(InputStream)
   * method.
   *
   * It is important to use a LoopingByteArrayInputStream because it turns out
   * addResource(InputStream) is broken since Configuration tries to read the
   * entire contents of the same InputStream repeatedly without resetting it.
   * LoopingByteArrayInputStream has special logic to handle this.
   */
  private static synchronized InputStream getConfVarInputStream() {
    if (confVarByteArray == null) {
      try {
        // Create a Hadoop configuration without inheriting default settings.
        Configuration conf = new Configuration(false);

        applyDefaultNonNullConfVars(conf);

        ByteArrayOutputStream confVarBaos = new ByteArrayOutputStream();
        conf.writeXml(confVarBaos);
        confVarByteArray = confVarBaos.toByteArray();
      } catch (Exception e) {
        // We're pretty screwed if we can't load the default conf vars
        throw new RuntimeException("Failed to initialize default Hive configuration variables!", e);
      }
    }
    return new LoopingByteArrayInputStream(confVarByteArray);
  }

  public void verifyAndSet(String name, String value) throws IllegalArgumentException {
    if (restrictList.contains(name)) {
      throw new IllegalArgumentException("Cann't modify " + name + " at runtime");
    }
    set(name, value);
  }

  public static int getIntVar(Configuration conf, ConfVars var) {
    assert (var.valClass == Integer.class);
    return conf.getInt(var.varname, var.defaultIntVal);
  }

  public static void setIntVar(Configuration conf, ConfVars var, int val) {
    assert (var.valClass == Integer.class);
    conf.setInt(var.varname, val);
  }

  public int getIntVar(ConfVars var) {
    return getIntVar(this, var);
  }

  public void setIntVar(ConfVars var, int val) {
    setIntVar(this, var, val);
  }

  public static long getLongVar(Configuration conf, ConfVars var) {
    assert (var.valClass == Long.class);
    return conf.getLong(var.varname, var.defaultLongVal);
  }

  public static long getLongVar(Configuration conf, ConfVars var, long defaultVal) {
    return conf.getLong(var.varname, defaultVal);
  }

  public static void setLongVar(Configuration conf, ConfVars var, long val) {
    assert (var.valClass == Long.class);
    conf.setLong(var.varname, val);
  }

  public long getLongVar(ConfVars var) {
    return getLongVar(this, var);
  }

  public void setLongVar(ConfVars var, long val) {
    setLongVar(this, var, val);
  }

  public static float getFloatVar(Configuration conf, ConfVars var) {
    assert (var.valClass == Float.class);
    return conf.getFloat(var.varname, var.defaultFloatVal);
  }

  public static float getFloatVar(Configuration conf, ConfVars var, float defaultVal) {
    return conf.getFloat(var.varname, defaultVal);
  }

  public static void setFloatVar(Configuration conf, ConfVars var, float val) {
    assert (var.valClass == Float.class);
    ShimLoader.getHadoopShims().setFloatConf(conf, var.varname, val);
  }

  public float getFloatVar(ConfVars var) {
    return getFloatVar(this, var);
  }

  public void setFloatVar(ConfVars var, float val) {
    setFloatVar(this, var, val);
  }

  public static boolean getBoolVar(Configuration conf, ConfVars var) {
    assert (var.valClass == Boolean.class);
    return conf.getBoolean(var.varname, var.defaultBoolVal);
  }

  public static boolean getBoolVar(Configuration conf, ConfVars var, boolean defaultVal) {
    return conf.getBoolean(var.varname, defaultVal);
  }

  public static void setBoolVar(Configuration conf, ConfVars var, boolean val) {
    assert (var.valClass == Boolean.class);
    conf.setBoolean(var.varname, val);
  }

  public boolean getBoolVar(ConfVars var) {
    return getBoolVar(this, var);
  }

  public void setBoolVar(ConfVars var, boolean val) {
    setBoolVar(this, var, val);
  }

  public static String getVar(Configuration conf, ConfVars var) {
    assert (var.valClass == String.class);
    return conf.get(var.varname, var.defaultVal);
  }

  public static String getVar(Configuration conf, ConfVars var, String defaultVal) {
    return conf.get(var.varname, defaultVal);
  }

  public static void setVar(Configuration conf, ConfVars var, String val) {
    assert (var.valClass == String.class);
    conf.set(var.varname, val);
  }

  public static ConfVars getConfVars(String name) {
    return vars.get(name);
  }

  public String getVar(ConfVars var) {
    return getVar(this, var);
  }

  public void setVar(ConfVars var, String val) {
    setVar(this, var, val);
  }

  public void logVars(PrintStream ps) {
    for (ConfVars one : ConfVars.values()) {
      ps.println(one.varname + "=" + ((get(one.varname) != null) ? get(one.varname) : ""));
    }
  }

  public HiveConf() {
    super();
    initialize(this.getClass());
  }

  public HiveConf(Class<?> cls) {
    super();
    initialize(cls);
  }

  public HiveConf(Configuration other, Class<?> cls) {
    super(other);
    initialize(cls);
  }

  /**
   * Copy constructor
   */
  public HiveConf(HiveConf other) {
    super(other);
    hiveJar = other.hiveJar;
    auxJars = other.auxJars;
    origProp = (Properties)other.origProp.clone();
  }

  public Properties getAllProperties() {
    return getProperties(this);
  }

  private static Properties getProperties(Configuration conf) {
    Iterator<Map.Entry<String, String>> iter = conf.iterator();
    Properties p = new Properties();
    while (iter.hasNext()) {
      Map.Entry<String, String> e = iter.next();
      p.setProperty(e.getKey(), e.getValue());
    }
    return p;
  }

  private void initialize(Class<?> cls) {
    hiveJar = (new JobConf(cls)).getJar();

    // preserve the original configuration
    origProp = getAllProperties();

    // Overlay the ConfVars. Note that this ignores ConfVars with null values
    addResource(getConfVarInputStream());

    // Overlay hive-site.xml if it exists
    if (hiveSiteURL != null) {
      addResource(hiveSiteURL);
    }

    // Overlay the values of any system properties whose names appear in the list of ConfVars
    applySystemProperties();

    if(this.get("hive.metastore.local", null) != null) {
      l4j.warn("DEPRECATED: Configuration property hive.metastore.local no longer has any " +
      		"effect. Make sure to provide a valid value for hive.metastore.uris if you are " +
      		"connecting to a remote metastore.");
    }

    // if the running class was loaded directly (through eclipse) rather than through a
    // jar then this would be needed
    if (hiveJar == null) {
      hiveJar = this.get(ConfVars.HIVEJAR.varname);
    }

    if (auxJars == null) {
      auxJars = this.get(ConfVars.HIVEAUXJARS.varname);
    }

    // setup list of conf vars that are not allowed to change runtime
    String restrictListStr = this.get(ConfVars.HIVE_CONF_RESTRICTED_LIST.toString());
    if (restrictListStr != null) {
      for (String entry : restrictListStr.split(",")) {
        restrictList.add(entry);
      }
    }
    restrictList.add(ConfVars.HIVE_CONF_RESTRICTED_LIST.toString());
  }


  /**
   * Apply system properties to this object if the property name is defined in ConfVars
   * and the value is non-null and not an empty string.
   */
  private void applySystemProperties() {
    Map<String, String> systemProperties = getConfSystemProperties();
    for (Entry<String, String> systemProperty : systemProperties.entrySet()) {
      this.set(systemProperty.getKey(), systemProperty.getValue());
    }
  }

  /**
   * This method returns a mapping from config variable name to its value for all config variables
   * which have been set using System properties
   */
  public static Map<String, String> getConfSystemProperties() {
    Map<String, String> systemProperties = new HashMap<String, String>();

    for (ConfVars oneVar : ConfVars.values()) {
      if (System.getProperty(oneVar.varname) != null) {
        if (System.getProperty(oneVar.varname).length() > 0) {
          systemProperties.put(oneVar.varname, System.getProperty(oneVar.varname));
        }
      }
    }

    return systemProperties;
  }

  /**
   * Overlays ConfVar properties with non-null values
   */
  private static void applyDefaultNonNullConfVars(Configuration conf) {
    for (ConfVars var : ConfVars.values()) {
      if (var.defaultVal == null) {
        // Don't override ConfVars with null values
        continue;
      }
      conf.set(var.varname, var.defaultVal);
    }
  }

  public Properties getChangedProperties() {
    Properties ret = new Properties();
    Properties newProp = getAllProperties();

    for (Object one : newProp.keySet()) {
      String oneProp = (String) one;
      String oldValue = origProp.getProperty(oneProp);
      if (!StringUtils.equals(oldValue, newProp.getProperty(oneProp))) {
        ret.setProperty(oneProp, newProp.getProperty(oneProp));
      }
    }
    return (ret);
  }

  public String getJar() {
    return hiveJar;
  }

  /**
   * @return the auxJars
   */
  public String getAuxJars() {
    return auxJars;
  }

  /**
   * @param auxJars the auxJars to set
   */
  public void setAuxJars(String auxJars) {
    this.auxJars = auxJars;
    setVar(this, ConfVars.HIVEAUXJARS, auxJars);
  }

  public URL getHiveDefaultLocation() {
    return hiveDefaultURL;
  }

  public URL getHiveSiteLocation() {
    return hiveSiteURL;
  }

  /**
   * @return the user name set in hadoop.job.ugi param or the current user from System
   * @throws IOException
   */
  public String getUser() throws IOException {
    try {
      UserGroupInformation ugi = ShimLoader.getHadoopShims()
        .getUGIForConf(this);
      return ugi.getUserName();
    } catch (LoginException le) {
      throw new IOException(le);
    }
  }

  public static String getColumnInternalName(int pos) {
    return "_col" + pos;
  }

  public static int getPositionFromInternalName(String internalName) {
    Pattern internalPattern = Pattern.compile("_col([0-9]+)");
    Matcher m = internalPattern.matcher(internalName);
    if (!m.matches()){
      return -1;
    } else {
      return Integer.parseInt(m.group(1));
    }

  }
}<|MERGE_RESOLUTION|>--- conflicted
+++ resolved
@@ -735,20 +735,10 @@
     HIVE_ENTITY_SEPARATOR("hive.entity.separator", "@"),
 
     HIVE_SERVER2_THRIFT_MIN_WORKER_THREADS("hive.server2.thrift.min.worker.threads", 5),
-<<<<<<< HEAD
     HIVE_SERVER2_THRIFT_MAX_WORKER_THREADS("hive.server2.thrift.max.worker.threads", 100),
     // Configuration for async thread pool in SessionManagers
-    HIVE_SERVER2_THRIFT_ASYNC_TASK_THREADS("hive.server2.thrift.async.task.threads", 10),
-    HIVE_SERVER2_THRIFT_ASYNC_TASK_TIMEOUT("hive.server2.thrift.async.task.timeout", 10000),
-=======
-    HIVE_SERVER2_THRIFT_MAX_WORKER_THREADS("hive.server2.thrift.max.worker.threads", 500),
-
-    // Configuration for async thread pool in SessionManager
-    // Number of async threads
-    HIVE_SERVER2_ASYNC_EXEC_THREADS("hive.server2.async.exec.threads", 50),
-    // Number of seconds HiveServer2 shutdown will wait for async threads to terminate
-    HIVE_SERVER2_ASYNC_EXEC_SHUTDOWN_TIMEOUT("hive.server2.async.exec.shutdown.timeout", 10),
->>>>>>> f9484dfe
+    HIVE_SERVER2_ASYNC_EXEC_THREADS("hive.server2.thrift.async.task.threads", 10),
+    HIVE_SERVER2_ASYNC_EXEC_SHUTDOWN_TIMEOUT("hive.server2.thrift.async.task.timeout", 10000),
 
     HIVE_SERVER2_THRIFT_PORT("hive.server2.thrift.port", 10000),
     HIVE_SERVER2_THRIFT_BIND_HOST("hive.server2.thrift.bind.host", ""),
