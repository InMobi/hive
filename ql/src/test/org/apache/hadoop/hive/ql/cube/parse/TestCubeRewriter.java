--- conflicted
+++ resolved
@@ -1414,8 +1414,6 @@
     }
   }
 
-<<<<<<< HEAD
-=======
   @Test
   public void testTimeDimensionAndPartCol() throws Exception {
     // Test if time dimension is replaced with partition column
@@ -1451,5 +1449,4 @@
     System.out.println("@@2 " + hql);
     Assert.assertTrue(!hql.contains("testcube.ttd") && hql.contains("test_time_dim"));
   }
->>>>>>> d610a47b
 }