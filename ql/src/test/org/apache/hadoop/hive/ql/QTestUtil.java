--- conflicted
+++ resolved
@@ -221,16 +221,14 @@
       convertPathsFromWindowsToHdfs();
     }
 
-<<<<<<< HEAD
     String vectorizationEnabled = System.getProperty("test.vectorization.enabled");
     if(vectorizationEnabled != null && vectorizationEnabled.equalsIgnoreCase("true")) {
       conf.setBoolVar(ConfVars.HIVE_VECTORIZATION_ENABLED, true);
     }
-=======
+
     // Plug verifying metastore in for testing.
     conf.setVar(HiveConf.ConfVars.METASTORE_RAW_STORE_IMPL,
         "org.apache.hadoop.hive.metastore.VerifyingObjectStore");
->>>>>>> d75a9186
 
     if (miniMr) {
       assert dfs != null;
