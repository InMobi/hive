/**
 * Licensed to the Apache Software Foundation (ASF) under one
 * or more contributor license agreements.  See the NOTICE file
 * distributed with this work for additional information
 * regarding copyright ownership.  The ASF licenses this file
 * to you under the Apache License, Version 2.0 (the
 * "License"); you may not use this file except in compliance
 * with the License.  You may obtain a copy of the License at
 *
 *     http://www.apache.org/licenses/LICENSE-2.0
 *
 * Unless required by applicable law or agreed to in writing, software
 * distributed under the License is distributed on an "AS IS" BASIS,
 * WITHOUT WARRANTIES OR CONDITIONS OF ANY KIND, either express or implied.
 * See the License for the specific language governing permissions and
 * limitations under the License.
 */

package org.apache.hadoop.hive.ql.exec;

import java.lang.reflect.Method;
import java.util.ArrayList;
import java.util.LinkedList;
import java.util.List;

import junit.framework.Assert;
import junit.framework.TestCase;

import org.apache.hadoop.hive.common.type.HiveVarchar;
import org.apache.hadoop.hive.serde2.io.DateWritable;
import org.apache.hadoop.hive.serde2.io.DoubleWritable;
import org.apache.hadoop.hive.serde2.io.HiveDecimalWritable;
import org.apache.hadoop.hive.serde2.io.TimestampWritable;
import org.apache.hadoop.hive.serde2.objectinspector.PrimitiveObjectInspector.PrimitiveCategory;
import org.apache.hadoop.hive.serde2.typeinfo.PrimitiveTypeInfo;
import org.apache.hadoop.hive.serde2.typeinfo.TypeInfo;
import org.apache.hadoop.hive.serde2.typeinfo.TypeInfoFactory;
import org.apache.hadoop.hive.serde2.typeinfo.TypeInfoUtils;
import org.apache.hadoop.io.BytesWritable;
import org.apache.hadoop.io.IntWritable;
import org.apache.hadoop.io.Text;

public class TestFunctionRegistry extends TestCase {

  public class TestUDF {
    public void same(DoubleWritable x, DoubleWritable y) {}
    public void same(HiveDecimalWritable x, HiveDecimalWritable y) {}
    public void same(Text x, Text y) {}
    public void one(IntWritable x, HiveDecimalWritable y) {}
    public void one(IntWritable x, DoubleWritable y) {}
    public void one(IntWritable x, IntWritable y) {}
    public void mismatch(DateWritable x, HiveDecimalWritable y) {}
    public void mismatch(TimestampWritable x, HiveDecimalWritable y) {}
    public void mismatch(BytesWritable x, DoubleWritable y) {}
    public void typeaffinity1(DateWritable x) {}
    public void typeaffinity1(DoubleWritable x) {};
    public void typeaffinity1(Text x) {}
    public void typeaffinity2(IntWritable x) {}
    public void typeaffinity2(DoubleWritable x) {}
  }

  TypeInfo varchar5;
  TypeInfo varchar10;
  TypeInfo maxVarchar;
<<<<<<< HEAD
=======
  TypeInfo char5;
  TypeInfo char10;
>>>>>>> 58936774

  @Override
  protected void setUp() {
    String maxVarcharTypeName = "varchar(" + HiveVarchar.MAX_VARCHAR_LENGTH + ")";
    maxVarchar = TypeInfoFactory.getPrimitiveTypeInfo(maxVarcharTypeName);
    varchar10 = TypeInfoFactory.getPrimitiveTypeInfo("varchar(10)");
    varchar5 = TypeInfoFactory.getPrimitiveTypeInfo("varchar(5)");
<<<<<<< HEAD
=======
    char10 = TypeInfoFactory.getPrimitiveTypeInfo("char(10)");
    char5 = TypeInfoFactory.getPrimitiveTypeInfo("char(5)");
>>>>>>> 58936774
  }

  private void implicit(TypeInfo a, TypeInfo b, boolean convertible) {
    assertEquals(convertible, FunctionRegistry.implicitConvertable(a,b));
  }

  public void testImplicitConversion() {
    implicit(TypeInfoFactory.intTypeInfo, TypeInfoFactory.decimalTypeInfo, true);
    implicit(TypeInfoFactory.floatTypeInfo, TypeInfoFactory.decimalTypeInfo, true);
    implicit(TypeInfoFactory.doubleTypeInfo, TypeInfoFactory.decimalTypeInfo, true);
    implicit(TypeInfoFactory.stringTypeInfo, TypeInfoFactory.decimalTypeInfo, true);
    implicit(TypeInfoFactory.dateTypeInfo, TypeInfoFactory.decimalTypeInfo, false);
    implicit(TypeInfoFactory.timestampTypeInfo, TypeInfoFactory.decimalTypeInfo, false);
    implicit(varchar10, TypeInfoFactory.stringTypeInfo, true);
    implicit(TypeInfoFactory.stringTypeInfo, varchar10, true);

    // Try with parameterized varchar types
    TypeInfo varchar10 = TypeInfoFactory.getPrimitiveTypeInfo("varchar(10)");
    TypeInfo varchar20 = TypeInfoFactory.getPrimitiveTypeInfo("varchar(20)");

    implicit(varchar10, TypeInfoFactory.stringTypeInfo, true);
    implicit(varchar20, TypeInfoFactory.stringTypeInfo, true);
    implicit(TypeInfoFactory.stringTypeInfo, varchar10, true);
    implicit(TypeInfoFactory.stringTypeInfo, varchar20, true);
    implicit(varchar20, varchar10, true);

<<<<<<< HEAD
=======
    implicit(char10, TypeInfoFactory.stringTypeInfo, true);
    implicit(TypeInfoFactory.stringTypeInfo, char10, true);
    implicit(char5, char10, true);
    implicit(char5, varchar10, true);
    implicit(varchar5, char10, true);

    implicit(TypeInfoFactory.intTypeInfo, char10, true);
>>>>>>> 58936774
    implicit(TypeInfoFactory.intTypeInfo, varchar10, true);
    implicit(TypeInfoFactory.intTypeInfo, TypeInfoFactory.stringTypeInfo, true);
  }

  private static List<Method> getMethods(Class<?> udfClass, String methodName) {
    List<Method> mlist = new ArrayList<Method>();

    for (Method m : udfClass.getMethods()) {
      if (m.getName().equals(methodName)) {
        mlist.add(m);
      }
    }
    return mlist;
  }

  private void typeAffinity(String methodName, TypeInfo inputType,
      int expectedNumFoundMethods, Class expectedFoundType) {
    List<Method> mlist = getMethods(TestUDF.class, methodName);
    assertEquals(true, 1 < mlist.size());
    List<TypeInfo> inputTypes = new ArrayList<TypeInfo>();
    inputTypes.add(inputType);

    // narrow down the possible choices based on type affinity
    FunctionRegistry.filterMethodsByTypeAffinity(mlist, inputTypes);
    assertEquals(expectedNumFoundMethods, mlist.size());
    if (expectedNumFoundMethods == 1) {
      assertEquals(expectedFoundType, mlist.get(0).getParameterTypes()[0]);
    }
  }

  public void testTypeAffinity() {
    // Prefer numeric type arguments over other method signatures
    typeAffinity("typeaffinity1", TypeInfoFactory.shortTypeInfo, 1, DoubleWritable.class);
    typeAffinity("typeaffinity1", TypeInfoFactory.intTypeInfo, 1, DoubleWritable.class);
    typeAffinity("typeaffinity1", TypeInfoFactory.floatTypeInfo, 1, DoubleWritable.class);

    // Prefer date type arguments over other method signatures
    typeAffinity("typeaffinity1", TypeInfoFactory.dateTypeInfo, 1, DateWritable.class);
    typeAffinity("typeaffinity1", TypeInfoFactory.timestampTypeInfo, 1, DateWritable.class);

    // String type affinity
    typeAffinity("typeaffinity1", TypeInfoFactory.stringTypeInfo, 1, Text.class);
    typeAffinity("typeaffinity1", char5, 1, Text.class);
    typeAffinity("typeaffinity1", varchar5, 1, Text.class);

    // Type affinity does not help when multiple methods have the same type affinity.
    typeAffinity("typeaffinity2", TypeInfoFactory.shortTypeInfo, 2, null);

    // Type affinity does not help when type affinity does not match input args
    typeAffinity("typeaffinity2", TypeInfoFactory.dateTypeInfo, 2, null);
  }

  private void verify(Class udf, String name, TypeInfo ta, TypeInfo tb,
                      Class a, Class b, boolean throwException) {
    List<TypeInfo> args = new LinkedList<TypeInfo>();
    args.add(ta);
    args.add(tb);

    Method result = null;

    try {
      result = FunctionRegistry.getMethodInternal(udf, name, false, args);
    } catch (UDFArgumentException e) {
      assert(throwException);
      return;
    }
    assert(!throwException);
    assertEquals(2, result.getParameterTypes().length);
    assertEquals(a, result.getParameterTypes()[0]);
    assertEquals(b, result.getParameterTypes()[1]);
  }

  public void testGetMethodInternal() {

    verify(TestUDF.class, "same", TypeInfoFactory.intTypeInfo, TypeInfoFactory.intTypeInfo,
           DoubleWritable.class, DoubleWritable.class, false);

    verify(TestUDF.class, "same", TypeInfoFactory.doubleTypeInfo, TypeInfoFactory.doubleTypeInfo,
           DoubleWritable.class, DoubleWritable.class, false);

    verify(TestUDF.class, "same", TypeInfoFactory.doubleTypeInfo, TypeInfoFactory.decimalTypeInfo,
           HiveDecimalWritable.class, HiveDecimalWritable.class, false);

    verify(TestUDF.class, "same", TypeInfoFactory.decimalTypeInfo, TypeInfoFactory.doubleTypeInfo,
           HiveDecimalWritable.class, HiveDecimalWritable.class, false);

    verify(TestUDF.class, "same", TypeInfoFactory.decimalTypeInfo, TypeInfoFactory.decimalTypeInfo,
           HiveDecimalWritable.class, HiveDecimalWritable.class, false);

    verify(TestUDF.class, "one", TypeInfoFactory.intTypeInfo, TypeInfoFactory.decimalTypeInfo,
           IntWritable.class, HiveDecimalWritable.class, false);

    verify(TestUDF.class, "one", TypeInfoFactory.intTypeInfo, TypeInfoFactory.floatTypeInfo,
           IntWritable.class, DoubleWritable.class, false);

    verify(TestUDF.class, "one", TypeInfoFactory.intTypeInfo, TypeInfoFactory.intTypeInfo,
           IntWritable.class, IntWritable.class, false);

<<<<<<< HEAD
    // Passing varchar arguments should prefer the version of evaluate() with Text args.
    verify(TestUDF.class, "same", varchar5, varchar10, Text.class, Text.class, false);
=======
    // Passing char/varchar arguments should prefer the version of evaluate() with Text args.
    verify(TestUDF.class, "same", varchar5, varchar10, Text.class, Text.class, false);
    verify(TestUDF.class, "same", char5, char10, Text.class, Text.class, false);
>>>>>>> 58936774

    verify(TestUDF.class, "mismatch", TypeInfoFactory.voidTypeInfo, TypeInfoFactory.intTypeInfo,
           null, null, true);
  }

  private void common(TypeInfo a, TypeInfo b, TypeInfo result) {
    assertEquals(result, FunctionRegistry.getCommonClass(a,b));
  }

  public void testCommonClass() {
    common(TypeInfoFactory.intTypeInfo, TypeInfoFactory.decimalTypeInfo,
           TypeInfoFactory.decimalTypeInfo);
    common(TypeInfoFactory.stringTypeInfo, TypeInfoFactory.decimalTypeInfo,
           TypeInfoFactory.stringTypeInfo);
    common(TypeInfoFactory.doubleTypeInfo, TypeInfoFactory.decimalTypeInfo,
           TypeInfoFactory.decimalTypeInfo);
    common(TypeInfoFactory.doubleTypeInfo, TypeInfoFactory.stringTypeInfo,
           TypeInfoFactory.stringTypeInfo);

    common(TypeInfoFactory.stringTypeInfo, varchar10, TypeInfoFactory.stringTypeInfo);
    common(varchar10, TypeInfoFactory.stringTypeInfo, TypeInfoFactory.stringTypeInfo);
<<<<<<< HEAD
=======
    common(TypeInfoFactory.stringTypeInfo, char10, TypeInfoFactory.stringTypeInfo);
    common(char10, TypeInfoFactory.stringTypeInfo, TypeInfoFactory.stringTypeInfo);
    // common class between char/varchar is string?
    common(char5, varchar10, TypeInfoFactory.stringTypeInfo);
>>>>>>> 58936774
  }

  private void comparison(TypeInfo a, TypeInfo b, TypeInfo result) {
    assertEquals(result, FunctionRegistry.getCommonClassForComparison(a,b));
  }

  public void testCommonClassComparison() {
    comparison(TypeInfoFactory.intTypeInfo, TypeInfoFactory.decimalTypeInfo,
               TypeInfoFactory.decimalTypeInfo);
    comparison(TypeInfoFactory.stringTypeInfo, TypeInfoFactory.decimalTypeInfo,
               TypeInfoFactory.decimalTypeInfo);
    comparison(TypeInfoFactory.doubleTypeInfo, TypeInfoFactory.decimalTypeInfo,
               TypeInfoFactory.decimalTypeInfo);
    comparison(TypeInfoFactory.doubleTypeInfo, TypeInfoFactory.stringTypeInfo,
               TypeInfoFactory.doubleTypeInfo);

    comparison(TypeInfoFactory.dateTypeInfo, TypeInfoFactory.stringTypeInfo,
        TypeInfoFactory.stringTypeInfo);
    comparison(TypeInfoFactory.stringTypeInfo, TypeInfoFactory.dateTypeInfo,
        TypeInfoFactory.stringTypeInfo);

    comparison(TypeInfoFactory.stringTypeInfo, varchar10, TypeInfoFactory.stringTypeInfo);
    comparison(varchar10, TypeInfoFactory.stringTypeInfo, TypeInfoFactory.stringTypeInfo);
    comparison(varchar5, varchar10, varchar10);
<<<<<<< HEAD
=======
    comparison(TypeInfoFactory.stringTypeInfo, char10, TypeInfoFactory.stringTypeInfo);
    comparison(char10, TypeInfoFactory.stringTypeInfo, TypeInfoFactory.stringTypeInfo);
    comparison(char5, char10, char10);
    // common comparison class for char/varchar is string?
    comparison(char10, varchar5, TypeInfoFactory.stringTypeInfo);
>>>>>>> 58936774
  }

  /**
   * Method to print out the comparison/conversion behavior for data types.
   */
  public void testPrintTypeCompatibility() {
    if (true) {
      return;
    }

    String[] typeStrings = {
        "void", "boolean", "tinyint", "smallint", "int", "bigint", "float", "double",
        "string", "timestamp", "date", "binary", "decimal", "varchar(10)", "varchar(5)",
    };
    for (String cat1 : typeStrings) {
      TypeInfo ti1 = null;
      try {
        ti1 = TypeInfoUtils.getTypeInfoFromTypeString(cat1);
      } catch (Exception err) {
        System.out.println(err);
        System.out.println("Unable to get TypeInfo for " + cat1 + ", skipping ...");
        continue;
      }

      for (String cat2 : typeStrings) {
        TypeInfo commonClass = null;
        boolean implicitConvertable = false;
        try {
          TypeInfo ti2 = TypeInfoUtils.getTypeInfoFromTypeString(cat2);
          try {
            commonClass = FunctionRegistry.getCommonClassForComparison(ti1, ti2);
            //implicitConvertable = FunctionRegistry.implicitConvertable(ti1, ti2);
          } catch (Exception err) {
            System.out.println("Failed to get common class for " + ti1 + ", " + ti2 + ": " + err);
            err.printStackTrace();
            //System.out.println("Unable to get TypeInfo for " + cat2 + ", skipping ...");
          }
          System.out.println(cat1 + " - " + cat2 + ": " + commonClass);
          //System.out.println(cat1 + " - " + cat2 + ": " + implicitConvertable);
        } catch (Exception err) {
          System.out.println(err);
          System.out.println("Unable to get TypeInfo for " + cat2 + ", skipping ...");
          continue;
        }
      }
    }
  }

  private void unionAll(TypeInfo a, TypeInfo b, TypeInfo result) {
    assertEquals(result, FunctionRegistry.getCommonClassForUnionAll(a,b));
  }

  public void testCommonClassUnionAll() {
    unionAll(TypeInfoFactory.intTypeInfo, TypeInfoFactory.decimalTypeInfo,
        TypeInfoFactory.decimalTypeInfo);
    unionAll(TypeInfoFactory.stringTypeInfo, TypeInfoFactory.decimalTypeInfo,
        TypeInfoFactory.decimalTypeInfo);
    unionAll(TypeInfoFactory.doubleTypeInfo, TypeInfoFactory.decimalTypeInfo,
        TypeInfoFactory.decimalTypeInfo);
    unionAll(TypeInfoFactory.doubleTypeInfo, TypeInfoFactory.stringTypeInfo,
        TypeInfoFactory.stringTypeInfo);

    unionAll(varchar5, varchar10, varchar10);
    unionAll(varchar10, varchar5, varchar10);
    unionAll(varchar10, TypeInfoFactory.stringTypeInfo, TypeInfoFactory.stringTypeInfo);
    unionAll(TypeInfoFactory.stringTypeInfo, varchar10, TypeInfoFactory.stringTypeInfo);
<<<<<<< HEAD
=======

    unionAll(char5, char10, char10);
    unionAll(char10, char5, char10);
    unionAll(char10, TypeInfoFactory.stringTypeInfo, TypeInfoFactory.stringTypeInfo);
    unionAll(TypeInfoFactory.stringTypeInfo, char10, TypeInfoFactory.stringTypeInfo);

    // common class for char/varchar is string?
    comparison(char10, varchar5, TypeInfoFactory.stringTypeInfo);
>>>>>>> 58936774
  }

  public void testGetTypeInfoForPrimitiveCategory() {
    // varchar should take string length into account.
    // varchar(5), varchar(10) => varchar(10)
    assertEquals(varchar10, FunctionRegistry.getTypeInfoForPrimitiveCategory(
        (PrimitiveTypeInfo) varchar5, (PrimitiveTypeInfo) varchar10, PrimitiveCategory.VARCHAR));
    assertEquals(varchar10, FunctionRegistry.getTypeInfoForPrimitiveCategory(
        (PrimitiveTypeInfo) varchar10, (PrimitiveTypeInfo) varchar5, PrimitiveCategory.VARCHAR));

<<<<<<< HEAD
=======
    assertEquals(char10, FunctionRegistry.getTypeInfoForPrimitiveCategory(
        (PrimitiveTypeInfo) char5, (PrimitiveTypeInfo) char10, PrimitiveCategory.CHAR));
    assertEquals(char10, FunctionRegistry.getTypeInfoForPrimitiveCategory(
        (PrimitiveTypeInfo) char10, (PrimitiveTypeInfo) char5, PrimitiveCategory.CHAR));

    assertEquals(varchar10, FunctionRegistry.getTypeInfoForPrimitiveCategory(
        (PrimitiveTypeInfo) varchar5, (PrimitiveTypeInfo) char10, PrimitiveCategory.VARCHAR));

>>>>>>> 58936774
    // non-qualified types should simply return the TypeInfo associated with that type
    assertEquals(TypeInfoFactory.stringTypeInfo, FunctionRegistry.getTypeInfoForPrimitiveCategory(
        (PrimitiveTypeInfo) varchar10, (PrimitiveTypeInfo) TypeInfoFactory.stringTypeInfo,
        PrimitiveCategory.STRING));
    assertEquals(TypeInfoFactory.stringTypeInfo, FunctionRegistry.getTypeInfoForPrimitiveCategory(
        (PrimitiveTypeInfo) TypeInfoFactory.stringTypeInfo,
        (PrimitiveTypeInfo) TypeInfoFactory.stringTypeInfo,
        PrimitiveCategory.STRING));
    assertEquals(TypeInfoFactory.doubleTypeInfo, FunctionRegistry.getTypeInfoForPrimitiveCategory(
        (PrimitiveTypeInfo) TypeInfoFactory.doubleTypeInfo,
        (PrimitiveTypeInfo) TypeInfoFactory.stringTypeInfo,
        PrimitiveCategory.DOUBLE));
  }

  @Override
  protected void tearDown() {
  }

  public void testIsRankingFunction() {
    Assert.assertTrue(FunctionRegistry.isRankingFunction("rank"));
    Assert.assertTrue(FunctionRegistry.isRankingFunction("dense_rank"));
    Assert.assertTrue(FunctionRegistry.isRankingFunction("percent_rank"));
    Assert.assertTrue(FunctionRegistry.isRankingFunction("cume_dist"));
    Assert.assertFalse(FunctionRegistry.isRankingFunction("min"));
  }

  public void testImpliesOrder() {
    Assert.assertTrue(FunctionRegistry.impliesOrder("rank"));
    Assert.assertTrue(FunctionRegistry.impliesOrder("dense_rank"));
    Assert.assertTrue(FunctionRegistry.impliesOrder("percent_rank"));
    Assert.assertTrue(FunctionRegistry.impliesOrder("cume_dist"));
    Assert.assertTrue(FunctionRegistry.impliesOrder("first_value"));
    Assert.assertTrue(FunctionRegistry.impliesOrder("last_value"));
    Assert.assertTrue(FunctionRegistry.impliesOrder("lead"));
    Assert.assertTrue(FunctionRegistry.impliesOrder("lag"));
    Assert.assertFalse(FunctionRegistry.impliesOrder("min"));
  }
}<|MERGE_RESOLUTION|>--- conflicted
+++ resolved
@@ -62,11 +62,8 @@
   TypeInfo varchar5;
   TypeInfo varchar10;
   TypeInfo maxVarchar;
-<<<<<<< HEAD
-=======
   TypeInfo char5;
   TypeInfo char10;
->>>>>>> 58936774
 
   @Override
   protected void setUp() {
@@ -74,11 +71,8 @@
     maxVarchar = TypeInfoFactory.getPrimitiveTypeInfo(maxVarcharTypeName);
     varchar10 = TypeInfoFactory.getPrimitiveTypeInfo("varchar(10)");
     varchar5 = TypeInfoFactory.getPrimitiveTypeInfo("varchar(5)");
-<<<<<<< HEAD
-=======
     char10 = TypeInfoFactory.getPrimitiveTypeInfo("char(10)");
     char5 = TypeInfoFactory.getPrimitiveTypeInfo("char(5)");
->>>>>>> 58936774
   }
 
   private void implicit(TypeInfo a, TypeInfo b, boolean convertible) {
@@ -105,8 +99,6 @@
     implicit(TypeInfoFactory.stringTypeInfo, varchar20, true);
     implicit(varchar20, varchar10, true);
 
-<<<<<<< HEAD
-=======
     implicit(char10, TypeInfoFactory.stringTypeInfo, true);
     implicit(TypeInfoFactory.stringTypeInfo, char10, true);
     implicit(char5, char10, true);
@@ -114,7 +106,6 @@
     implicit(varchar5, char10, true);
 
     implicit(TypeInfoFactory.intTypeInfo, char10, true);
->>>>>>> 58936774
     implicit(TypeInfoFactory.intTypeInfo, varchar10, true);
     implicit(TypeInfoFactory.intTypeInfo, TypeInfoFactory.stringTypeInfo, true);
   }
@@ -213,14 +204,9 @@
     verify(TestUDF.class, "one", TypeInfoFactory.intTypeInfo, TypeInfoFactory.intTypeInfo,
            IntWritable.class, IntWritable.class, false);
 
-<<<<<<< HEAD
-    // Passing varchar arguments should prefer the version of evaluate() with Text args.
-    verify(TestUDF.class, "same", varchar5, varchar10, Text.class, Text.class, false);
-=======
     // Passing char/varchar arguments should prefer the version of evaluate() with Text args.
     verify(TestUDF.class, "same", varchar5, varchar10, Text.class, Text.class, false);
     verify(TestUDF.class, "same", char5, char10, Text.class, Text.class, false);
->>>>>>> 58936774
 
     verify(TestUDF.class, "mismatch", TypeInfoFactory.voidTypeInfo, TypeInfoFactory.intTypeInfo,
            null, null, true);
@@ -242,13 +228,10 @@
 
     common(TypeInfoFactory.stringTypeInfo, varchar10, TypeInfoFactory.stringTypeInfo);
     common(varchar10, TypeInfoFactory.stringTypeInfo, TypeInfoFactory.stringTypeInfo);
-<<<<<<< HEAD
-=======
     common(TypeInfoFactory.stringTypeInfo, char10, TypeInfoFactory.stringTypeInfo);
     common(char10, TypeInfoFactory.stringTypeInfo, TypeInfoFactory.stringTypeInfo);
     // common class between char/varchar is string?
     common(char5, varchar10, TypeInfoFactory.stringTypeInfo);
->>>>>>> 58936774
   }
 
   private void comparison(TypeInfo a, TypeInfo b, TypeInfo result) {
@@ -273,14 +256,11 @@
     comparison(TypeInfoFactory.stringTypeInfo, varchar10, TypeInfoFactory.stringTypeInfo);
     comparison(varchar10, TypeInfoFactory.stringTypeInfo, TypeInfoFactory.stringTypeInfo);
     comparison(varchar5, varchar10, varchar10);
-<<<<<<< HEAD
-=======
     comparison(TypeInfoFactory.stringTypeInfo, char10, TypeInfoFactory.stringTypeInfo);
     comparison(char10, TypeInfoFactory.stringTypeInfo, TypeInfoFactory.stringTypeInfo);
     comparison(char5, char10, char10);
     // common comparison class for char/varchar is string?
     comparison(char10, varchar5, TypeInfoFactory.stringTypeInfo);
->>>>>>> 58936774
   }
 
   /**
@@ -347,8 +327,6 @@
     unionAll(varchar10, varchar5, varchar10);
     unionAll(varchar10, TypeInfoFactory.stringTypeInfo, TypeInfoFactory.stringTypeInfo);
     unionAll(TypeInfoFactory.stringTypeInfo, varchar10, TypeInfoFactory.stringTypeInfo);
-<<<<<<< HEAD
-=======
 
     unionAll(char5, char10, char10);
     unionAll(char10, char5, char10);
@@ -357,7 +335,6 @@
 
     // common class for char/varchar is string?
     comparison(char10, varchar5, TypeInfoFactory.stringTypeInfo);
->>>>>>> 58936774
   }
 
   public void testGetTypeInfoForPrimitiveCategory() {
@@ -368,8 +345,6 @@
     assertEquals(varchar10, FunctionRegistry.getTypeInfoForPrimitiveCategory(
         (PrimitiveTypeInfo) varchar10, (PrimitiveTypeInfo) varchar5, PrimitiveCategory.VARCHAR));
 
-<<<<<<< HEAD
-=======
     assertEquals(char10, FunctionRegistry.getTypeInfoForPrimitiveCategory(
         (PrimitiveTypeInfo) char5, (PrimitiveTypeInfo) char10, PrimitiveCategory.CHAR));
     assertEquals(char10, FunctionRegistry.getTypeInfoForPrimitiveCategory(
@@ -378,7 +353,6 @@
     assertEquals(varchar10, FunctionRegistry.getTypeInfoForPrimitiveCategory(
         (PrimitiveTypeInfo) varchar5, (PrimitiveTypeInfo) char10, PrimitiveCategory.VARCHAR));
 
->>>>>>> 58936774
     // non-qualified types should simply return the TypeInfo associated with that type
     assertEquals(TypeInfoFactory.stringTypeInfo, FunctionRegistry.getTypeInfoForPrimitiveCategory(
         (PrimitiveTypeInfo) varchar10, (PrimitiveTypeInfo) TypeInfoFactory.stringTypeInfo,
