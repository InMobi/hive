<?xml version="1.0" encoding="UTF-8"?> 
#### A masked pattern was here #### 
 <object class="org.apache.hadoop.hive.ql.exec.mr.MapRedTask"> 
  <void property="id"> 
   <string>Stage-1</string> 
  </void> 
  <void property="work"> 
   <object class="org.apache.hadoop.hive.ql.plan.MapredWork"> 
    <void property="finalMapRed"> 
     <boolean>true</boolean> 
    </void> 
    <void property="mapWork"> 
     <void property="aliasToPartnInfo"> 
      <void method="put"> 
       <string>src</string> 
       <object class="org.apache.hadoop.hive.ql.plan.PartitionDesc"> 
        <void property="inputFileFormatClass"> 
         <class>org.apache.hadoop.mapred.TextInputFormat</class> 
        </void> 
        <void property="outputFileFormatClass"> 
         <class>org.apache.hadoop.hive.ql.io.HiveIgnoreKeyTextOutputFormat</class> 
        </void> 
        <void property="partSpec"> 
         <object class="java.util.LinkedHashMap"/> 
        </void> 
        <void property="properties"> 
         <object class="java.util.Properties"> 
          <void method="put"> 
           <string>name</string> 
           <string>default.src</string> 
          </void> 
          <void method="put"> 
           <string>columns.types</string> 
           <string>string:string</string> 
          </void> 
          <void method="put"> 
           <string>serialization.ddl</string> 
           <string>struct src { string key, string value}</string> 
          </void> 
          <void method="put"> 
           <string>serialization.format</string> 
           <string>1</string> 
          </void> 
          <void method="put"> 
           <string>columns</string> 
           <string>key,value</string> 
          </void> 
          <void method="put"> 
           <string>bucket_count</string> 
           <string>-1</string> 
          </void> 
          <void method="put"> 
           <string>serialization.lib</string> 
           <string>org.apache.hadoop.hive.serde2.lazy.LazySimpleSerDe</string> 
          </void> 
          <void method="put"> 
           <string>file.inputformat</string> 
           <string>org.apache.hadoop.mapred.TextInputFormat</string> 
          </void> 
          <void method="put"> 
           <string>file.outputformat</string> 
           <string>org.apache.hadoop.hive.ql.io.HiveIgnoreKeyTextOutputFormat</string> 
          </void> 
          <void method="put"> 
           <string>location</string> 
           #### A masked pattern was here #### 
          </void> 
         </object> 
        </void> 
        <void property="tableDesc"> 
         <object id="TableDesc0" class="org.apache.hadoop.hive.ql.plan.TableDesc"> 
          <void property="inputFileFormatClass"> 
           <class>org.apache.hadoop.mapred.TextInputFormat</class> 
          </void> 
          <void property="outputFileFormatClass"> 
           <class>org.apache.hadoop.hive.ql.io.HiveIgnoreKeyTextOutputFormat</class> 
          </void> 
          <void property="properties"> 
           <object class="java.util.Properties"> 
            <void method="put"> 
             <string>name</string> 
             <string>default.src</string> 
            </void> 
            <void method="put"> 
             <string>numFiles</string> 
             <string>1</string> 
            </void> 
            <void method="put"> 
             <string>columns.types</string> 
             <string>string:string</string> 
            </void> 
            <void method="put"> 
             <string>serialization.ddl</string> 
             <string>struct src { string key, string value}</string> 
            </void> 
            <void method="put"> 
             <string>serialization.format</string> 
             <string>1</string> 
            </void> 
            <void method="put"> 
             <string>columns</string> 
             <string>key,value</string> 
            </void> 
            <void method="put"> 
             <string>rawDataSize</string> 
             <string>0</string> 
            </void> 
            <void method="put"> 
             <string>numRows</string> 
             <string>0</string> 
            </void> 
            <void method="put"> 
             <string>bucket_count</string> 
             <string>-1</string> 
            </void> 
            <void method="put"> 
             <string>serialization.lib</string> 
             <string>org.apache.hadoop.hive.serde2.lazy.LazySimpleSerDe</string> 
            </void> 
            <void method="put"> 
             <string>COLUMN_STATS_ACCURATE</string> 
             <string>true</string> 
            </void> 
            <void method="put"> 
             <string>file.inputformat</string> 
             <string>org.apache.hadoop.mapred.TextInputFormat</string> 
            </void> 
            <void method="put"> 
             <string>totalSize</string> 
             <string>5812</string> 
            </void> 
            <void method="put"> 
             <string>file.outputformat</string> 
             <string>org.apache.hadoop.hive.ql.io.HiveIgnoreKeyTextOutputFormat</string> 
            </void> 
            <void method="put"> 
             <string>location</string> 
             #### A masked pattern was here #### 
            </void> 
            <void method="put"> 
             <string>transient_lastDdlTime</string> 
             #### A masked pattern was here #### 
            </void> 
           </object> 
          </void> 
         </object> 
        </void> 
       </object> 
      </void> 
     </void> 
     <void property="aliasToWork"> 
      <void method="put"> 
       <string>src</string> 
       <object id="TableScanOperator0" class="org.apache.hadoop.hive.ql.exec.TableScanOperator"> 
        <void property="childOperators"> 
         <void method="add"> 
          <object id="SelectOperator0" class="org.apache.hadoop.hive.ql.exec.SelectOperator"> 
           <void property="childOperators"> 
            <void method="add"> 
             <object class="org.apache.hadoop.hive.ql.exec.FileSinkOperator"> 
              <void property="conf"> 
               <object class="org.apache.hadoop.hive.ql.plan.FileSinkDesc"> 
                <void property="dirName"> 
                 <object class="org.apache.hadoop.fs.Path"> 
                  #### A masked pattern was here #### 
                 </object> 
                </void> 
                <void property="numFiles"> 
                 <int>1</int> 
                </void> 
                <void property="statsAggPrefix"> 
                 #### A masked pattern was here #### 
                </void> 
                <void property="statsCollectRawDataSize"> 
                 <boolean>true</boolean> 
                </void> 
                <void property="tableInfo"> 
                 <object class="org.apache.hadoop.hive.ql.plan.TableDesc"> 
                  <void property="inputFileFormatClass"> 
                   <class>org.apache.hadoop.mapred.TextInputFormat</class> 
                  </void> 
                  <void property="outputFileFormatClass"> 
                   <class>org.apache.hadoop.hive.ql.io.HiveIgnoreKeyTextOutputFormat</class> 
                  </void> 
                  <void property="properties"> 
                   <object class="java.util.Properties"> 
                    <void method="put"> 
                     <string>hive.serialization.extend.nesting.levels</string> 
                     <string>true</string> 
                    </void> 
                    <void method="put"> 
                     <string>columns</string> 
                     <string>_col0,_col1</string> 
                    </void> 
                    <void method="put"> 
                     <string>serialization.lib</string> 
                     <string>org.apache.hadoop.hive.serde2.lazy.LazySimpleSerDe</string> 
                    </void> 
                    <void method="put"> 
                     <string>serialization.format</string> 
                     <string>1</string> 
                    </void> 
                    <void method="put"> 
                     <string>columns.types</string> 
                     <string>string:int</string> 
                    </void> 
                    <void method="put"> 
                     <string>escape.delim</string> 
                     <string>\</string> 
                    </void> 
                   </object> 
                  </void> 
                 </object> 
                </void> 
                <void property="totalFiles"> 
                 <int>1</int> 
                </void> 
               </object> 
              </void> 
              <void property="operatorId"> 
               <string>FS_2</string> 
              </void> 
              <void property="parentOperators"> 
               <void method="add"> 
                <object idref="SelectOperator0"/> 
               </void> 
              </void> 
              <void property="schema"> 
               <object class="org.apache.hadoop.hive.ql.exec.RowSchema"> 
                <void property="signature"> 
                 <object class="java.util.ArrayList"> 
                  <void method="add"> 
                   <object class="org.apache.hadoop.hive.ql.exec.ColumnInfo"> 
                    <void property="internalName"> 
                     <string>_col0</string> 
                    </void> 
                    <void property="tabAlias"> 
                     <string></string> 
                    </void> 
                    <void property="type"> 
                     <object id="PrimitiveTypeInfo0" class="org.apache.hadoop.hive.serde2.typeinfo.PrimitiveTypeInfo"> 
                      <void property="typeName"> 
                       <string>string</string> 
                      </void> 
                     </object> 
                    </void> 
                    <void property="typeName"> 
                     <string>string</string> 
                    </void> 
                   </object> 
                  </void> 
                  <void method="add"> 
                   <object class="org.apache.hadoop.hive.ql.exec.ColumnInfo"> 
                    <void property="internalName"> 
                     <string>_col1</string> 
                    </void> 
                    <void property="tabAlias"> 
                     <string></string> 
                    </void> 
                    <void property="type"> 
                     <object id="PrimitiveTypeInfo1" class="org.apache.hadoop.hive.serde2.typeinfo.PrimitiveTypeInfo"> 
                      <void property="typeName"> 
                       <string>int</string> 
                      </void> 
                     </object> 
                    </void> 
                    <void property="typeName"> 
                     <string>int</string> 
                    </void> 
                   </object> 
                  </void> 
                 </object> 
                </void> 
<<<<<<< HEAD
                <void property="genericUDF"> 
                 <object class="org.apache.hadoop.hive.ql.udf.generic.GenericUDFConcat"/> 
                </void> 
                <void property="typeInfo"> 
                 <object idref="PrimitiveTypeInfo0"/> 
                </void> 
               </object> 
              </void> 
             </object> 
            </void> 
            <void property="conf"> 
             <object class="org.apache.hadoop.hive.ql.plan.SelectDesc"> 
              <void property="colList"> 
               <object class="java.util.ArrayList"> 
                <void method="add"> 
                 <object idref="ExprNodeGenericFuncDesc1"/> 
                </void> 
                <void method="add"> 
                 <object idref="ExprNodeGenericFuncDesc0"/> 
                </void> 
               </object> 
              </void> 
              <void property="outputColumnNames"> 
               <object class="java.util.ArrayList"> 
                <void method="add"> 
                 <string>_col0</string> 
                </void> 
                <void method="add"> 
                 <string>_col1</string> 
                </void> 
               </object> 
              </void> 
             </object> 
            </void> 
            <void property="counterNames"> 
             <object class="java.util.ArrayList"> 
              <void method="add"> 
               <string>CNTR_NAME_SEL_1_NUM_INPUT_ROWS</string> 
              </void> 
              <void method="add"> 
               <string>CNTR_NAME_SEL_1_NUM_OUTPUT_ROWS</string> 
              </void> 
              <void method="add"> 
               <string>CNTR_NAME_SEL_1_TIME_TAKEN</string> 
              </void> 
              <void method="add"> 
               <string>CNTR_NAME_SEL_1_FATAL_ERROR</string> 
              </void> 
             </object> 
            </void> 
            <void property="operatorId"> 
             <string>SEL_1</string> 
            </void> 
            <void property="parentOperators"> 
             <object class="java.util.ArrayList"> 
              <void method="add"> 
               <object idref="TableScanOperator0"/> 
              </void> 
             </object> 
            </void> 
            <void property="schema"> 
             <object class="org.apache.hadoop.hive.ql.exec.RowSchema"> 
              <void property="signature"> 
               <object class="java.util.ArrayList"> 
                <void method="add"> 
                 <object class="org.apache.hadoop.hive.ql.exec.ColumnInfo"> 
                  <void property="alias"> 
                   <string>_c0</string> 
                  </void> 
                  <void property="internalName"> 
                   <string>_col0</string> 
                  </void> 
                  <void property="type"> 
                   <object idref="PrimitiveTypeInfo0"/> 
                  </void> 
                 </object> 
                </void> 
                <void method="add"> 
                 <object class="org.apache.hadoop.hive.ql.exec.ColumnInfo"> 
                  <void property="alias"> 
                   <string>_c1</string> 
                  </void> 
                  <void property="internalName"> 
                   <string>_col1</string> 
                  </void> 
                  <void property="type"> 
                   <object idref="PrimitiveTypeInfo1"/> 
                  </void> 
                 </object> 
                </void> 
=======
>>>>>>> 58936774
               </object> 
              </void> 
             </object> 
            </void> 
           </void> 
           <void property="columnExprMap"> 
            <object class="java.util.HashMap"> 
             <void method="put"> 
              <string>_col1</string> 
              <object id="ExprNodeGenericFuncDesc0" class="org.apache.hadoop.hive.ql.plan.ExprNodeGenericFuncDesc"> 
               <void property="children"> 
                <object class="java.util.ArrayList"> 
                 <void method="add"> 
                  <object class="org.apache.hadoop.hive.ql.plan.ExprNodeConstantDesc"> 
                   <void property="typeInfo"> 
                    <object class="org.apache.hadoop.hive.serde2.typeinfo.PrimitiveTypeInfo"> 
                     <void property="typeName"> 
                      <string>boolean</string> 
                     </void> 
                    </object> 
                   </void> 
                   <void property="value"> 
                    <boolean>true</boolean> 
                   </void> 
                  </object> 
                 </void> 
                 <void method="add"> 
                  <object class="org.apache.hadoop.hive.ql.plan.ExprNodeConstantDesc"> 
                   <void property="typeInfo"> 
                    <object idref="PrimitiveTypeInfo1"/> 
                   </void> 
                   <void property="value"> 
                    <int>1</int> 
                   </void> 
                  </object> 
                 </void> 
                 <void method="add"> 
                  <object class="org.apache.hadoop.hive.ql.plan.ExprNodeConstantDesc"> 
                   <void property="typeInfo"> 
                    <object idref="PrimitiveTypeInfo1"/> 
                   </void> 
                   <void property="value"> 
                    <int>2</int> 
                   </void> 
                  </object> 
                 </void> 
                </object> 
               </void> 
               <void property="genericUDF"> 
                <object class="org.apache.hadoop.hive.ql.udf.generic.GenericUDFIf"/> 
               </void> 
               <void property="typeInfo"> 
                <object idref="PrimitiveTypeInfo1"/> 
               </void> 
              </object> 
             </void> 
             <void method="put"> 
              <string>_col0</string> 
              <object id="ExprNodeGenericFuncDesc1" class="org.apache.hadoop.hive.ql.plan.ExprNodeGenericFuncDesc"> 
               <void property="children"> 
                <object class="java.util.ArrayList"> 
                 <void method="add"> 
                  <object class="org.apache.hadoop.hive.ql.plan.ExprNodeConstantDesc"> 
                   <void property="typeInfo"> 
                    <object idref="PrimitiveTypeInfo0"/> 
                   </void> 
                   <void property="value"> 
                    <string>a</string> 
                   </void> 
                  </object> 
                 </void> 
                 <void method="add"> 
                  <object class="org.apache.hadoop.hive.ql.plan.ExprNodeConstantDesc"> 
                   <void property="typeInfo"> 
                    <object idref="PrimitiveTypeInfo0"/> 
                   </void> 
                   <void property="value"> 
                    <string>b</string> 
                   </void> 
                  </object> 
                 </void> 
                </object> 
               </void> 
               <void property="genericUDF"> 
                <object class="org.apache.hadoop.hive.ql.udf.generic.GenericUDFConcat"/> 
               </void> 
               <void property="typeInfo"> 
                <object idref="PrimitiveTypeInfo0"/> 
               </void> 
              </object> 
             </void> 
            </object> 
           </void> 
           <void property="conf"> 
            <object class="org.apache.hadoop.hive.ql.plan.SelectDesc"> 
             <void property="colList"> 
              <object class="java.util.ArrayList"> 
               <void method="add"> 
                <object idref="ExprNodeGenericFuncDesc1"/> 
               </void> 
               <void method="add"> 
                <object idref="ExprNodeGenericFuncDesc0"/> 
               </void> 
              </object> 
             </void> 
             <void property="outputColumnNames"> 
              <object class="java.util.ArrayList"> 
               <void method="add"> 
                <string>_col0</string> 
               </void> 
               <void method="add"> 
                <string>_col1</string> 
               </void> 
              </object> 
             </void> 
            </object> 
           </void> 
           <void property="operatorId"> 
            <string>SEL_1</string> 
           </void> 
           <void property="parentOperators"> 
            <void method="add"> 
             <object idref="TableScanOperator0"/> 
            </void> 
           </void> 
           <void property="schema"> 
            <object class="org.apache.hadoop.hive.ql.exec.RowSchema"> 
             <void property="signature"> 
              <object class="java.util.ArrayList"> 
               <void method="add"> 
                <object class="org.apache.hadoop.hive.ql.exec.ColumnInfo"> 
                 <void property="alias"> 
                  <string>_c0</string> 
                 </void> 
                 <void property="internalName"> 
                  <string>_col0</string> 
                 </void> 
                 <void property="type"> 
                  <object idref="PrimitiveTypeInfo0"/> 
                 </void> 
                 <void property="typeName"> 
                  <string>string</string> 
                 </void> 
                </object> 
               </void> 
               <void method="add"> 
                <object class="org.apache.hadoop.hive.ql.exec.ColumnInfo"> 
                 <void property="alias"> 
                  <string>_c1</string> 
                 </void> 
                 <void property="internalName"> 
                  <string>_col1</string> 
                 </void> 
                 <void property="type"> 
                  <object idref="PrimitiveTypeInfo1"/> 
                 </void> 
                 <void property="typeName"> 
                  <string>int</string> 
                 </void> 
                </object> 
               </void> 
              </object> 
             </void> 
            </object> 
           </void> 
          </object> 
         </void> 
        </void> 
        <void property="conf"> 
         <object class="org.apache.hadoop.hive.ql.plan.TableScanDesc"> 
          <void property="alias"> 
           <string>src</string> 
          </void> 
          <void property="virtualCols"> 
           <object class="java.util.ArrayList"/> 
          </void> 
         </object> 
        </void> 
        <void property="neededColumnIDs"> 
         <object class="java.util.ArrayList"/> 
        </void> 
        <void property="neededColumns"> 
         <object class="java.util.ArrayList"/> 
        </void> 
        <void property="operatorId"> 
         <string>TS_0</string> 
        </void> 
        <void property="schema"> 
         <object class="org.apache.hadoop.hive.ql.exec.RowSchema"> 
          <void property="signature"> 
           <object class="java.util.ArrayList"> 
            <void method="add"> 
             <object class="org.apache.hadoop.hive.ql.exec.ColumnInfo"> 
              <void property="internalName"> 
               <string>key</string> 
              </void> 
              <void property="tabAlias"> 
               <string>src</string> 
              </void> 
              <void property="type"> 
               <object idref="PrimitiveTypeInfo0"/> 
              </void> 
              <void property="typeName"> 
               <string>string</string> 
              </void> 
             </object> 
            </void> 
            <void method="add"> 
             <object class="org.apache.hadoop.hive.ql.exec.ColumnInfo"> 
              <void property="internalName"> 
               <string>value</string> 
              </void> 
              <void property="tabAlias"> 
               <string>src</string> 
              </void> 
              <void property="type"> 
               <object idref="PrimitiveTypeInfo0"/> 
              </void> 
              <void property="typeName"> 
               <string>string</string> 
              </void> 
             </object> 
            </void> 
            <void method="add"> 
             <object class="org.apache.hadoop.hive.ql.exec.ColumnInfo"> 
              <void property="hiddenVirtualCol"> 
               <boolean>true</boolean> 
              </void> 
              <void property="internalName"> 
               <string>BLOCK__OFFSET__INSIDE__FILE</string> 
              </void> 
              <void property="tabAlias"> 
               <string>src</string> 
              </void> 
              <void property="type"> 
               <object class="org.apache.hadoop.hive.serde2.typeinfo.PrimitiveTypeInfo"> 
                <void property="typeName"> 
                 <string>bigint</string> 
                </void> 
               </object> 
              </void> 
              <void property="typeName"> 
               <string>bigint</string> 
              </void> 
             </object> 
            </void> 
            <void method="add"> 
             <object class="org.apache.hadoop.hive.ql.exec.ColumnInfo"> 
              <void property="hiddenVirtualCol"> 
               <boolean>true</boolean> 
              </void> 
              <void property="internalName"> 
               <string>INPUT__FILE__NAME</string> 
              </void> 
              <void property="tabAlias"> 
               <string>src</string> 
              </void> 
              <void property="type"> 
               <object idref="PrimitiveTypeInfo0"/> 
              </void> 
              <void property="typeName"> 
               <string>string</string> 
              </void> 
             </object> 
            </void> 
           </object> 
          </void> 
         </object> 
        </void> 
       </object> 
      </void> 
     </void> 
     <void property="pathToAliases"> 
      <void method="put"> 
       #### A masked pattern was here #### 
       <object class="java.util.ArrayList"> 
        <void method="add"> 
         <string>src</string> 
        </void> 
       </object> 
      </void> 
     </void> 
     <void property="pathToPartitionInfo"> 
      <void method="put"> 
       #### A masked pattern was here #### 
       <object class="org.apache.hadoop.hive.ql.plan.PartitionDesc"> 
        <void property="baseFileName"> 
         <string>src</string> 
        </void> 
        <void property="inputFileFormatClass"> 
         <class>org.apache.hadoop.mapred.TextInputFormat</class> 
        </void> 
        <void property="outputFileFormatClass"> 
         <class>org.apache.hadoop.hive.ql.io.HiveIgnoreKeyTextOutputFormat</class> 
        </void> 
        <void property="partSpec"> 
         <object class="java.util.LinkedHashMap"/> 
        </void> 
        <void property="properties"> 
         <object class="java.util.Properties"> 
          <void method="put"> 
           <string>name</string> 
           <string>default.src</string> 
          </void> 
          <void method="put"> 
           <string>numFiles</string> 
           <string>1</string> 
          </void> 
          <void method="put"> 
           <string>columns.types</string> 
           <string>string:string</string> 
          </void> 
          <void method="put"> 
           <string>serialization.ddl</string> 
           <string>struct src { string key, string value}</string> 
          </void> 
          <void method="put"> 
           <string>serialization.format</string> 
           <string>1</string> 
          </void> 
          <void method="put"> 
           <string>columns</string> 
           <string>key,value</string> 
          </void> 
          <void method="put"> 
           <string>rawDataSize</string> 
           <string>0</string> 
          </void> 
          <void method="put"> 
           <string>numRows</string> 
           <string>0</string> 
          </void> 
          <void method="put"> 
           <string>bucket_count</string> 
           <string>-1</string> 
          </void> 
          <void method="put"> 
           <string>serialization.lib</string> 
           <string>org.apache.hadoop.hive.serde2.lazy.LazySimpleSerDe</string> 
          </void> 
          <void method="put"> 
           <string>COLUMN_STATS_ACCURATE</string> 
           <string>true</string> 
          </void> 
          <void method="put"> 
           <string>file.inputformat</string> 
           <string>org.apache.hadoop.mapred.TextInputFormat</string> 
          </void> 
          <void method="put"> 
           <string>totalSize</string> 
           <string>5812</string> 
          </void> 
          <void method="put"> 
           <string>file.outputformat</string> 
           <string>org.apache.hadoop.hive.ql.io.HiveIgnoreKeyTextOutputFormat</string> 
          </void> 
          <void method="put"> 
           <string>location</string> 
           #### A masked pattern was here #### 
          </void> 
          <void method="put"> 
           <string>transient_lastDdlTime</string> 
           #### A masked pattern was here #### 
          </void> 
         </object> 
        </void> 
        <void property="tableDesc"> 
         <object idref="TableDesc0"/> 
        </void> 
       </object> 
      </void> 
     </void> 
    </void> 
   </object> 
  </void> 
 </object> 
</java> <|MERGE_RESOLUTION|>--- conflicted
+++ resolved
@@ -271,99 +271,6 @@
                   </void> 
                  </object> 
                 </void> 
-<<<<<<< HEAD
-                <void property="genericUDF"> 
-                 <object class="org.apache.hadoop.hive.ql.udf.generic.GenericUDFConcat"/> 
-                </void> 
-                <void property="typeInfo"> 
-                 <object idref="PrimitiveTypeInfo0"/> 
-                </void> 
-               </object> 
-              </void> 
-             </object> 
-            </void> 
-            <void property="conf"> 
-             <object class="org.apache.hadoop.hive.ql.plan.SelectDesc"> 
-              <void property="colList"> 
-               <object class="java.util.ArrayList"> 
-                <void method="add"> 
-                 <object idref="ExprNodeGenericFuncDesc1"/> 
-                </void> 
-                <void method="add"> 
-                 <object idref="ExprNodeGenericFuncDesc0"/> 
-                </void> 
-               </object> 
-              </void> 
-              <void property="outputColumnNames"> 
-               <object class="java.util.ArrayList"> 
-                <void method="add"> 
-                 <string>_col0</string> 
-                </void> 
-                <void method="add"> 
-                 <string>_col1</string> 
-                </void> 
-               </object> 
-              </void> 
-             </object> 
-            </void> 
-            <void property="counterNames"> 
-             <object class="java.util.ArrayList"> 
-              <void method="add"> 
-               <string>CNTR_NAME_SEL_1_NUM_INPUT_ROWS</string> 
-              </void> 
-              <void method="add"> 
-               <string>CNTR_NAME_SEL_1_NUM_OUTPUT_ROWS</string> 
-              </void> 
-              <void method="add"> 
-               <string>CNTR_NAME_SEL_1_TIME_TAKEN</string> 
-              </void> 
-              <void method="add"> 
-               <string>CNTR_NAME_SEL_1_FATAL_ERROR</string> 
-              </void> 
-             </object> 
-            </void> 
-            <void property="operatorId"> 
-             <string>SEL_1</string> 
-            </void> 
-            <void property="parentOperators"> 
-             <object class="java.util.ArrayList"> 
-              <void method="add"> 
-               <object idref="TableScanOperator0"/> 
-              </void> 
-             </object> 
-            </void> 
-            <void property="schema"> 
-             <object class="org.apache.hadoop.hive.ql.exec.RowSchema"> 
-              <void property="signature"> 
-               <object class="java.util.ArrayList"> 
-                <void method="add"> 
-                 <object class="org.apache.hadoop.hive.ql.exec.ColumnInfo"> 
-                  <void property="alias"> 
-                   <string>_c0</string> 
-                  </void> 
-                  <void property="internalName"> 
-                   <string>_col0</string> 
-                  </void> 
-                  <void property="type"> 
-                   <object idref="PrimitiveTypeInfo0"/> 
-                  </void> 
-                 </object> 
-                </void> 
-                <void method="add"> 
-                 <object class="org.apache.hadoop.hive.ql.exec.ColumnInfo"> 
-                  <void property="alias"> 
-                   <string>_c1</string> 
-                  </void> 
-                  <void property="internalName"> 
-                   <string>_col1</string> 
-                  </void> 
-                  <void property="type"> 
-                   <object idref="PrimitiveTypeInfo1"/> 
-                  </void> 
-                 </object> 
-                </void> 
-=======
->>>>>>> 58936774
                </object> 
               </void> 
              </object> 
