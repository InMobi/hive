--- conflicted
+++ resolved
@@ -1297,73 +1297,6 @@
                   </void> 
                  </object> 
                 </void> 
-<<<<<<< HEAD
-                <void property="genericUDF"> 
-                 <object class="org.apache.hadoop.hive.ql.udf.generic.GenericUDFConcat"/> 
-                </void> 
-                <void property="typeInfo"> 
-                 <object idref="PrimitiveTypeInfo0"/> 
-                </void> 
-               </object> 
-              </void> 
-              <void method="put"> 
-               <string>_col1</string> 
-               <object id="ExprNodeColumnDesc4" class="org.apache.hadoop.hive.ql.plan.ExprNodeColumnDesc"> 
-                <void property="column"> 
-                 <string>_col1</string> 
-                </void> 
-                <void property="tabAlias"> 
-                 <string></string> 
-                </void> 
-                <void property="typeInfo"> 
-                 <object idref="PrimitiveTypeInfo2"/> 
-                </void> 
-               </object> 
-              </void> 
-              <void method="put"> 
-               <string>_col0</string> 
-               <object id="ExprNodeColumnDesc5" class="org.apache.hadoop.hive.ql.plan.ExprNodeColumnDesc"> 
-                <void property="column"> 
-                 <string>_col0</string> 
-                </void> 
-                <void property="tabAlias"> 
-                 <string></string> 
-                </void> 
-                <void property="typeInfo"> 
-                 <object idref="PrimitiveTypeInfo0"/> 
-                </void> 
-               </object> 
-              </void> 
-             </object> 
-            </void> 
-            <void property="conf"> 
-             <object class="org.apache.hadoop.hive.ql.plan.SelectDesc"> 
-              <void property="colList"> 
-               <object class="java.util.ArrayList"> 
-                <void method="add"> 
-                 <object idref="ExprNodeColumnDesc5"/> 
-                </void> 
-                <void method="add"> 
-                 <object idref="ExprNodeColumnDesc4"/> 
-                </void> 
-                <void method="add"> 
-                 <object idref="ExprNodeGenericFuncDesc2"/> 
-                </void> 
-               </object> 
-              </void> 
-              <void property="outputColumnNames"> 
-               <object class="java.util.ArrayList"> 
-                <void method="add"> 
-                 <string>_col0</string> 
-                </void> 
-                <void method="add"> 
-                 <string>_col1</string> 
-                </void> 
-                <void method="add"> 
-                 <string>_col2</string> 
-                </void> 
-=======
->>>>>>> 58936774
                </object> 
               </void> 
              </object> 
