set hive.fetch.task.conversion=more;

use default;
-- Test format_number() UDF

DESCRIBE FUNCTION format_number;
DESCRIBE FUNCTION EXTENDED format_number;

EXPLAIN
SELECT format_number(12332.123456, 4),
    format_number(12332.1,4),
<<<<<<< HEAD
    format_number(12332.2,0),
    format_number(12332.2,'##################.###')
    FROM src limit 1;

SELECT format_number(12332.123456, 4),
    format_number(12332.1,4),
    format_number(12332.2,0),
    format_number(12332.2,'##################.###')
FROM src limit 1;
=======
    format_number(12332.2,0) FROM src tablesample (1 rows);

SELECT format_number(12332.123456, 4),
    format_number(12332.1,4),
    format_number(12332.2,0)
FROM src tablesample (1 rows);
>>>>>>> 58936774

-- positive numbers
SELECT format_number(0.123456789, 12),
    format_number(12345678.123456789, 5),
    format_number(1234567.123456789, 7),
<<<<<<< HEAD
    format_number(123456.123456789, 0),
    format_number(123456.123456789, '##################.###')
FROM src limit 1;
=======
    format_number(123456.123456789, 0)
FROM src tablesample (1 rows);
>>>>>>> 58936774

-- negative numbers
SELECT format_number(-123456.123456789, 0),
    format_number(-1234567.123456789, 2),
    format_number(-0.123456789, 15),
<<<<<<< HEAD
    format_number(-0.123456789, '##################.###'),
    format_number(-12345.123456789, 4),
    format_number(-12345.123456789, '##################.###')
FROM src limit 1;
=======
    format_number(-12345.123456789, 4)
FROM src tablesample (1 rows);
>>>>>>> 58936774

-- zeros
SELECT format_number(0.0, 4),
    format_number(0.000000, 1),
    format_number(000.0000, 1),
    format_number(00000.0000, 1),
<<<<<<< HEAD
    format_number(00000.0000, '##################.###'),
    format_number(-00.0, 4),
    format_number(-00.0, '##################.###')
FROM src limit 1;
=======
    format_number(-00.0, 4)
FROM src tablesample (1 rows);
>>>>>>> 58936774

-- integers
SELECT format_number(0, 0),
    format_number(1, 4),
    format_number(12, 2),
    format_number(123, 5),
<<<<<<< HEAD
    format_number(1234, 7),
    format_number(1234, '##################.###')
FROM src limit 1;
=======
    format_number(1234, 7)
FROM src tablesample (1 rows);
>>>>>>> 58936774

-- long and double boundary
-- 9223372036854775807 is LONG_MAX
-- -9223372036854775807 is one more than LONG_MIN,
-- due to HIVE-2733, put it here to check LONG_MIN boundary
-- 4.9E-324 and 1.7976931348623157E308 are Double.MIN_VALUE and Double.MAX_VALUE
-- check them for Double boundary
SELECT format_number(-9223372036854775807, 10),
    format_number(9223372036854775807, 20),
    format_number(4.9E-324, 324),
    format_number(1.7976931348623157E308, 308)
<<<<<<< HEAD
FROM src limit 1;

SELECT format_number(-9223372036854775807, '##################.###'),
    format_number(9223372036854775807, '##################.###'),
    format_number(4.9E-324, '##################.###'),
    format_number(1.7976931348623157E308, '##################.###')
FROM src limit 1;
=======
FROM src tablesample (1 rows);
>>>>>>> 58936774
<|MERGE_RESOLUTION|>--- conflicted
+++ resolved
@@ -9,80 +9,52 @@
 EXPLAIN
 SELECT format_number(12332.123456, 4),
     format_number(12332.1,4),
-<<<<<<< HEAD
     format_number(12332.2,0),
     format_number(12332.2,'##################.###')
-    FROM src limit 1;
+FROM src tablesample (1 rows);
 
 SELECT format_number(12332.123456, 4),
     format_number(12332.1,4),
     format_number(12332.2,0),
     format_number(12332.2,'##################.###')
-FROM src limit 1;
-=======
-    format_number(12332.2,0) FROM src tablesample (1 rows);
+FROM src tablesample (1 rows);
 
-SELECT format_number(12332.123456, 4),
-    format_number(12332.1,4),
-    format_number(12332.2,0)
-FROM src tablesample (1 rows);
->>>>>>> 58936774
 
 -- positive numbers
 SELECT format_number(0.123456789, 12),
     format_number(12345678.123456789, 5),
     format_number(1234567.123456789, 7),
-<<<<<<< HEAD
     format_number(123456.123456789, 0),
     format_number(123456.123456789, '##################.###')
-FROM src limit 1;
-=======
-    format_number(123456.123456789, 0)
 FROM src tablesample (1 rows);
->>>>>>> 58936774
 
 -- negative numbers
 SELECT format_number(-123456.123456789, 0),
     format_number(-1234567.123456789, 2),
     format_number(-0.123456789, 15),
-<<<<<<< HEAD
     format_number(-0.123456789, '##################.###'),
     format_number(-12345.123456789, 4),
     format_number(-12345.123456789, '##################.###')
-FROM src limit 1;
-=======
-    format_number(-12345.123456789, 4)
 FROM src tablesample (1 rows);
->>>>>>> 58936774
 
 -- zeros
 SELECT format_number(0.0, 4),
     format_number(0.000000, 1),
     format_number(000.0000, 1),
     format_number(00000.0000, 1),
-<<<<<<< HEAD
     format_number(00000.0000, '##################.###'),
     format_number(-00.0, 4),
     format_number(-00.0, '##################.###')
-FROM src limit 1;
-=======
-    format_number(-00.0, 4)
 FROM src tablesample (1 rows);
->>>>>>> 58936774
 
 -- integers
 SELECT format_number(0, 0),
     format_number(1, 4),
     format_number(12, 2),
     format_number(123, 5),
-<<<<<<< HEAD
     format_number(1234, 7),
     format_number(1234, '##################.###')
-FROM src limit 1;
-=======
-    format_number(1234, 7)
 FROM src tablesample (1 rows);
->>>>>>> 58936774
 
 -- long and double boundary
 -- 9223372036854775807 is LONG_MAX
@@ -94,14 +66,10 @@
     format_number(9223372036854775807, 20),
     format_number(4.9E-324, 324),
     format_number(1.7976931348623157E308, 308)
-<<<<<<< HEAD
-FROM src limit 1;
+FROM src tablesample (1 rows);
 
 SELECT format_number(-9223372036854775807, '##################.###'),
     format_number(9223372036854775807, '##################.###'),
     format_number(4.9E-324, '##################.###'),
     format_number(1.7976931348623157E308, '##################.###')
-FROM src limit 1;
-=======
-FROM src tablesample (1 rows);
->>>>>>> 58936774
+FROM src tablesample (1 rows);