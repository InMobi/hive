--- conflicted
+++ resolved
@@ -40,11 +40,7 @@
 CREATE TABLE orc_create (key INT, value STRING)
    PARTITIONED BY (ds string);
 
-<<<<<<< HEAD
-set hive.default.fileformat=text;
-=======
 set hive.default.fileformat=TextFile;
->>>>>>> 58936774
 
 DESCRIBE FORMATTED orc_create;
 
@@ -76,11 +72,7 @@
   address string,
   state string);
 
-<<<<<<< HEAD
-LOAD DATA LOCAL INPATH '../data/files/orc_create_people.txt'
-=======
 LOAD DATA LOCAL INPATH '../../data/files/orc_create_people.txt'
->>>>>>> 58936774
   OVERWRITE INTO TABLE orc_create_people_staging;
 
 CREATE TABLE orc_create_people (
@@ -100,8 +92,6 @@
 -- test predicate push down with partition pruning
 SELECT COUNT(*) FROM orc_create_people where id < 10 and state = 'Ca';
 
-<<<<<<< HEAD
-=======
 -- test predicate push down
 SELECT COUNT(*) FROM orc_create_people where id = 50;
 SELECT COUNT(*) FROM orc_create_people where id between 10 and 20;
@@ -111,7 +101,6 @@
 SELECT COUNT(*) FROM orc_create_people where id < 30  or first_name = "Rafael";
 SELECT COUNT(*) FROM orc_create_people where length(substr(first_name, 1, 2)) <= 2 and last_name like '%';
 
->>>>>>> 58936774
 -- test predicate push down with no column projection
 SELECT id, first_name, last_name, address
   FROM orc_create_people WHERE id > 90;
