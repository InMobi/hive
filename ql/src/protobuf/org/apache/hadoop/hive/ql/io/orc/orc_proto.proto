--- conflicted
+++ resolved
@@ -130,20 +130,14 @@
     DECIMAL = 14;
     DATE = 15;
     VARCHAR = 16;
-<<<<<<< HEAD
-=======
     CHAR = 17;
->>>>>>> 58936774
   }
   required Kind kind = 1;
   repeated uint32 subtypes = 2 [packed=true];
   repeated string fieldNames = 3;
   optional uint32 maximumLength = 4;
-<<<<<<< HEAD
-=======
   optional uint32 precision = 5;
   optional uint32 scale = 6;
->>>>>>> 58936774
 }
 
 message StripeInformation {
