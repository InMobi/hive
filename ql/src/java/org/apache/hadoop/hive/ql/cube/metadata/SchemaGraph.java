package org.apache.hadoop.hive.ql.cube.metadata;
/*
 *
 * Licensed to the Apache Software Foundation (ASF) under one
 * or more contributor license agreements.  See the NOTICE file
 * distributed with this work for additional information
 * regarding copyright ownership.  The ASF licenses this file
 * to you under the Apache License, Version 2.0 (the
 * "License"); you may not use this file except in compliance
 * with the License.  You may obtain a copy of the License at
 *
 *   http://www.apache.org/licenses/LICENSE-2.0
 *
 * Unless required by applicable law or agreed to in writing,
 * software distributed under the License is distributed on an
 * "AS IS" BASIS, WITHOUT WARRANTIES OR CONDITIONS OF ANY
 * KIND, either express or implied.  See the License for the
 * specific language governing permissions and limitations
 * under the License.
 *
*/


import org.apache.hadoop.hive.ql.metadata.HiveException;

import java.util.*;

public class SchemaGraph {
  /*
   * An edge in the schema graph
   */
  public static class TableRelationship {
    final String fromColumn;
    final AbstractCubeTable fromTable;
    final String toColumn;
    final AbstractCubeTable toTable;

    public TableRelationship(String fromCol, AbstractCubeTable fromTab,
                             String toCol, AbstractCubeTable toTab) {
      fromColumn = fromCol;
      fromTable = fromTab;
      toColumn = toCol;
      toTable = toTab;
    }

    public String getFromColumn() {
      return fromColumn;
    }

    public String getToColumn() {
      return toColumn;
    }

    public AbstractCubeTable getFromTable() {
      return fromTable;
    }

    public AbstractCubeTable getToTable() {
      return toTable;
    }

    @Override
    public String toString() {
      return fromTable.getName() + "." + fromColumn + "->" + toTable.getName() + "." + toColumn;
    }

    @Override
    public boolean equals(Object obj) {
      //TODO Make sure that edges a->b and b->a are equal
      if (!(obj instanceof TableRelationship)) {
        return false;
      }

      TableRelationship other = (TableRelationship)obj;

      return fromColumn.equals(other.fromColumn) &&
        toColumn.equals(other.toColumn) &&
        fromTable.equals(other.fromTable) &&
        toTable.equals(other.toTable);
    }

    @Override
    public int hashCode() {
      return toString().hashCode();
    }
  }

/**
 * Graph of tables in the cube metastore. Links between the tables are relationships in the cube.
 */
  private final CubeMetastoreClient metastore;
  // Graph for each cube
  private Map<CubeInterface, Map<AbstractCubeTable, Set<TableRelationship>>> cubeToGraph;

  // sub graph that contains only dimensions, mainly used while checking connectivity
  // between a set of dimensions
  private Map<AbstractCubeTable, Set<TableRelationship>> dimOnlySubGraph;

  public SchemaGraph(CubeMetastoreClient metastore) {
    this.metastore = metastore;
  }

  public Map<AbstractCubeTable, Set<TableRelationship>> getCubeGraph(CubeInterface cube) {
    return cubeToGraph.get(cube);
  }

  public Map<AbstractCubeTable, Set<TableRelationship>> getDimOnlyGraph() {
    return dimOnlySubGraph;
  }

  /**
   * Build the schema graph for all cubes and dimensions
   * @return
   * @throws org.apache.hadoop.hive.ql.metadata.HiveException
   */
  public void buildSchemaGraph() throws HiveException {
    cubeToGraph = new HashMap<CubeInterface, Map<AbstractCubeTable, Set<TableRelationship>>>();
    for (CubeInterface cube : metastore.getAllCubes()) {
      Map<AbstractCubeTable, Set<TableRelationship>> graph =
        new HashMap<AbstractCubeTable, Set<TableRelationship>>();
      buildGraph(cube, graph);

      for (UberDimension dim : metastore.getAllUberDimensions()) {
        buildGraph(dim, graph);
      }

      cubeToGraph.put(cube, graph);
    }

    dimOnlySubGraph = new HashMap<AbstractCubeTable, Set<TableRelationship>>();
    for (UberDimension dim : metastore.getAllUberDimensions()) {
      buildGraph(dim, dimOnlySubGraph);
    }
  }

<<<<<<< HEAD
  private List<CubeDimension> getRefDimensions(AbstractCubeTable cube) throws HiveException {
=======
  // Build schema graph for a cube
  private void buildCubeGraph(CubeInterface cube, Map<AbstractCubeTable, Set<TableRelationship>> graph)
    throws HiveException {
>>>>>>> 6346d425
    List<CubeDimension> refDimensions = new ArrayList<CubeDimension>();
    Set<CubeDimension> allAttrs = null;
    if (cube instanceof Cube) {
      allAttrs = ((Cube)cube).getDimensions();
    } else if (cube instanceof UberDimension) {
      allAttrs = ((UberDimension)cube).getAttributes();
    } else {
      throw new HiveException("Not a valid table type" + cube);
    }
    // find out all dimensions which link to other dimension tables
    for (CubeDimension dim : allAttrs) {
      if (dim instanceof ReferencedDimension) {
        refDimensions.add(dim);
      } else if (dim instanceof HierarchicalDimension) {
        for (CubeDimension hdim : ((HierarchicalDimension)dim).getHierarchy()) {
          if (hdim instanceof ReferencedDimension) {
            refDimensions.add(hdim);
          }
        }
      }
    }
    return refDimensions;
  }
  // Build schema graph for a cube
  private void buildGraph(AbstractCubeTable cubeTable, Map<AbstractCubeTable, Set<TableRelationship>> graph)
    throws HiveException {
    List<CubeDimension> refDimensions = getRefDimensions(cubeTable);

    // build graph for each linked dimension
    for (CubeDimension dim : refDimensions) {
      // Find out references leading from dimension columns of the cube if any
      if (dim instanceof ReferencedDimension) {
        ReferencedDimension refDim = (ReferencedDimension) dim;
        List<TableReference> refs = refDim.getReferences();

        for (TableReference ref : refs) {
          String destColumnName = ref.getDestColumn();
          String destTableName = ref.getDestTable();

          if (metastore.isUberDimension(destTableName)) {
            // Cube -> Dimension reference
<<<<<<< HEAD
            UberDimension relatedDim = metastore.getUberDimension(destTableName);
            addLinks(refDim.getName(), cubeTable, destColumnName, relatedDim, graph);
          } else {
            throw new HiveException("Dim -> Cube references are not supported: "
=======
            CubeDimensionTable relatedDim = metastore.getDimensionTable(destTableName);
            addLinks(refDim.getName(), (AbstractCubeTable)cube, destColumnName, relatedDim, graph);
          } else if (metastore.isFactTable(destTableName)) {
            throw new HiveException("Dim -> Fact references are not supported: "
>>>>>>> 6346d425
              + dim.getName() + "." + refDim.getName() + "->" + destTableName + "." + destColumnName);
          }
        } // end loop for refs from a dim
      }
    }
  }

  private void addLinks(String col1, AbstractCubeTable tab1, String col2, AbstractCubeTable tab2,
                        Map<AbstractCubeTable, Set<TableRelationship>> graph) {

    TableRelationship rel1 = new TableRelationship(col1, tab1, col2, tab2);
    TableRelationship rel2 = new TableRelationship(col2, tab2, col1, tab1);

    Set<TableRelationship> inEdges = graph.get(tab2);
    if (inEdges == null) {
      inEdges = new LinkedHashSet<TableRelationship>();
      graph.put(tab2, inEdges);
    }
    inEdges.add(rel1);

    Set<TableRelationship> outEdges = graph.get(tab1);
    if (outEdges == null) {
      outEdges = new LinkedHashSet<TableRelationship>();
      graph.put(tab1, outEdges);
    }

    outEdges.add(rel2);

  }


  // This returns the first path found between the dimTable and the target
  private boolean findJoinChain(UberDimension dimTable, AbstractCubeTable target,
                                Map<AbstractCubeTable, Set<TableRelationship>> graph,
                                List<TableRelationship> chain,
                                Set<AbstractCubeTable> visited)
  {
    // Mark node as visited
    visited.add(dimTable);

    Set<TableRelationship> edges = graph.get(dimTable);
    if (edges == null || edges.isEmpty()) {
      return false;
    }
    boolean foundPath = false;
    for (TableRelationship edge : edges) {
      if (visited.contains(edge.fromTable)) {
        continue;
      }

      if (edge.fromTable.equals(target)) {
        chain.add(edge);
        // Search successful
        foundPath = true;
        break;
      } else if (edge.fromTable instanceof UberDimension) {
        List<TableRelationship> tmpChain = new ArrayList<TableRelationship>();
        if (findJoinChain((UberDimension) edge.fromTable, target,
          graph, tmpChain, visited)) {
          // This dim eventually leads to the cube
          chain.add(edge);
          chain.addAll(tmpChain);
          foundPath = true;
          break;
        }
      } // else - this edge doesn't lead to the target, try next one
    }

    return foundPath;
  }

  /**
   * Find if there is a join chain (path) between the given dimension table and the target table
   * @param joinee
   * @param target
   * @param chain
   * @return
   */
<<<<<<< HEAD
  public boolean findJoinChain(UberDimension joinee, AbstractCubeTable target,
                               List<TableRelationship> chain) {
    if (target instanceof Cube) {
      return findJoinChain(joinee, target, cubeToGraph.get(target), chain,
        new HashSet<AbstractCubeTable>());
    } else if (target instanceof UberDimension) {
=======
  public boolean findJoinChain(CubeDimensionTable joinee, AbstractCubeTable target,
      List<TableRelationship> chain) {
    if (target instanceof CubeInterface) {
      return findJoinChain(joinee, target, cubeToGraph.get(target), chain,
          new HashSet<AbstractCubeTable>());
    } else if (target instanceof CubeDimensionTable) {
>>>>>>> 6346d425
      return findJoinChain(joinee, target, dimOnlySubGraph, chain,
          new HashSet<AbstractCubeTable>());
    } else {
      return false;
    }
  }

  public void print() {
    for (CubeInterface cube : cubeToGraph.keySet()) {
      Map<AbstractCubeTable, Set<TableRelationship>> graph = cubeToGraph.get(cube);
      System.out.println("**Cube " + cube.getName());
      System.out.println("--Graph-Nodes=" + graph.size());
      for (AbstractCubeTable tab : graph.keySet()) {
        System.out.println(tab.getName() + "::" + graph.get(tab));
      }
    }
    System.out.println("**Dim only subgraph");
    System.out.println("--Graph-Nodes=" + dimOnlySubGraph.size());
    for (AbstractCubeTable tab : dimOnlySubGraph.keySet()) {
      System.out.println(tab.getName() + "::" + dimOnlySubGraph.get(tab));
    }
  }
}<|MERGE_RESOLUTION|>--- conflicted
+++ resolved
@@ -118,7 +118,7 @@
     for (CubeInterface cube : metastore.getAllCubes()) {
       Map<AbstractCubeTable, Set<TableRelationship>> graph =
         new HashMap<AbstractCubeTable, Set<TableRelationship>>();
-      buildGraph(cube, graph);
+      buildGraph((AbstractCubeTable)cube, graph);
 
       for (UberDimension dim : metastore.getAllUberDimensions()) {
         buildGraph(dim, graph);
@@ -133,17 +133,11 @@
     }
   }
 
-<<<<<<< HEAD
   private List<CubeDimension> getRefDimensions(AbstractCubeTable cube) throws HiveException {
-=======
-  // Build schema graph for a cube
-  private void buildCubeGraph(CubeInterface cube, Map<AbstractCubeTable, Set<TableRelationship>> graph)
-    throws HiveException {
->>>>>>> 6346d425
     List<CubeDimension> refDimensions = new ArrayList<CubeDimension>();
     Set<CubeDimension> allAttrs = null;
-    if (cube instanceof Cube) {
-      allAttrs = ((Cube)cube).getDimensions();
+    if (cube instanceof CubeInterface) {
+      allAttrs = ((CubeInterface)cube).getDimensions();
     } else if (cube instanceof UberDimension) {
       allAttrs = ((UberDimension)cube).getAttributes();
     } else {
@@ -181,17 +175,10 @@
 
           if (metastore.isUberDimension(destTableName)) {
             // Cube -> Dimension reference
-<<<<<<< HEAD
             UberDimension relatedDim = metastore.getUberDimension(destTableName);
             addLinks(refDim.getName(), cubeTable, destColumnName, relatedDim, graph);
           } else {
             throw new HiveException("Dim -> Cube references are not supported: "
-=======
-            CubeDimensionTable relatedDim = metastore.getDimensionTable(destTableName);
-            addLinks(refDim.getName(), (AbstractCubeTable)cube, destColumnName, relatedDim, graph);
-          } else if (metastore.isFactTable(destTableName)) {
-            throw new HiveException("Dim -> Fact references are not supported: "
->>>>>>> 6346d425
               + dim.getName() + "." + refDim.getName() + "->" + destTableName + "." + destColumnName);
           }
         } // end loop for refs from a dim
@@ -270,23 +257,14 @@
    * @param chain
    * @return
    */
-<<<<<<< HEAD
   public boolean findJoinChain(UberDimension joinee, AbstractCubeTable target,
                                List<TableRelationship> chain) {
-    if (target instanceof Cube) {
+    if (target instanceof CubeInterface) {
       return findJoinChain(joinee, target, cubeToGraph.get(target), chain,
         new HashSet<AbstractCubeTable>());
     } else if (target instanceof UberDimension) {
-=======
-  public boolean findJoinChain(CubeDimensionTable joinee, AbstractCubeTable target,
-      List<TableRelationship> chain) {
-    if (target instanceof CubeInterface) {
-      return findJoinChain(joinee, target, cubeToGraph.get(target), chain,
-          new HashSet<AbstractCubeTable>());
-    } else if (target instanceof CubeDimensionTable) {
->>>>>>> 6346d425
       return findJoinChain(joinee, target, dimOnlySubGraph, chain,
-          new HashSet<AbstractCubeTable>());
+        new HashSet<AbstractCubeTable>());
     } else {
       return false;
     }
