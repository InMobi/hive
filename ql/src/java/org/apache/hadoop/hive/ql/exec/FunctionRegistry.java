--- conflicted
+++ resolved
@@ -39,21 +39,12 @@
 
 import org.apache.commons.logging.Log;
 import org.apache.commons.logging.LogFactory;
-<<<<<<< HEAD
-import org.apache.hadoop.hive.common.type.HiveVarchar;
-=======
 import org.apache.hadoop.hive.common.type.HiveDecimal;
->>>>>>> 58936774
 import org.apache.hadoop.hive.ql.metadata.HiveException;
 import org.apache.hadoop.hive.ql.parse.SemanticException;
 import org.apache.hadoop.hive.ql.plan.ExprNodeDesc;
 import org.apache.hadoop.hive.ql.plan.ExprNodeGenericFuncDesc;
-<<<<<<< HEAD
-import org.apache.hadoop.hive.ql.udf.GenericUDFDecode;
-import org.apache.hadoop.hive.ql.udf.GenericUDFEncode;
-=======
 import org.apache.hadoop.hive.ql.session.SessionState;
->>>>>>> 58936774
 import org.apache.hadoop.hive.ql.udf.SettableUDF;
 import org.apache.hadoop.hive.ql.udf.UDAFPercentile;
 import org.apache.hadoop.hive.ql.udf.UDFAcos;
@@ -62,10 +53,6 @@
 import org.apache.hadoop.hive.ql.udf.UDFAtan;
 import org.apache.hadoop.hive.ql.udf.UDFBase64;
 import org.apache.hadoop.hive.ql.udf.UDFBin;
-<<<<<<< HEAD
-import org.apache.hadoop.hive.ql.udf.UDFCeil;
-=======
->>>>>>> 58936774
 import org.apache.hadoop.hive.ql.udf.UDFConv;
 import org.apache.hadoop.hive.ql.udf.UDFCos;
 import org.apache.hadoop.hive.ql.udf.UDFDayOfMonth;
@@ -83,10 +70,6 @@
 import org.apache.hadoop.hive.ql.udf.UDFLog;
 import org.apache.hadoop.hive.ql.udf.UDFLog10;
 import org.apache.hadoop.hive.ql.udf.UDFLog2;
-<<<<<<< HEAD
-import org.apache.hadoop.hive.ql.udf.UDFLpad;
-=======
->>>>>>> 58936774
 import org.apache.hadoop.hive.ql.udf.UDFMinute;
 import org.apache.hadoop.hive.ql.udf.UDFMonth;
 import org.apache.hadoop.hive.ql.udf.UDFOPBitAnd;
@@ -124,11 +107,6 @@
 import org.apache.hadoop.hive.ql.udf.UDFWeekOfYear;
 import org.apache.hadoop.hive.ql.udf.UDFYear;
 import org.apache.hadoop.hive.ql.udf.generic.*;
-<<<<<<< HEAD
-import org.apache.hadoop.hive.ql.udf.generic.GenericUDFLeadLag.GenericUDFLag;
-import org.apache.hadoop.hive.ql.udf.generic.GenericUDFLeadLag.GenericUDFLead;
-=======
->>>>>>> 58936774
 import org.apache.hadoop.hive.ql.udf.ptf.MatchPath.MatchPathResolver;
 import org.apache.hadoop.hive.ql.udf.ptf.Noop.NoopResolver;
 import org.apache.hadoop.hive.ql.udf.ptf.NoopWithMap.NoopWithMapResolver;
@@ -155,7 +133,6 @@
 import org.apache.hadoop.hive.serde2.typeinfo.TypeInfo;
 import org.apache.hadoop.hive.serde2.typeinfo.TypeInfoFactory;
 import org.apache.hadoop.hive.serde2.typeinfo.TypeInfoUtils;
-import org.apache.hadoop.hive.serde2.typeinfo.VarcharTypeParams;
 import org.apache.hadoop.io.IOUtils;
 import org.apache.hadoop.util.ReflectionUtils;
 import org.w3c.dom.Document;
@@ -245,15 +222,9 @@
     registerGenericUDF("lower", GenericUDFLower.class);
     registerGenericUDF("ucase", GenericUDFUpper.class);
     registerGenericUDF("lcase", GenericUDFLower.class);
-<<<<<<< HEAD
-    registerUDF("trim", UDFTrim.class, false);
-    registerUDF("ltrim", UDFLTrim.class, false);
-    registerUDF("rtrim", UDFRTrim.class, false);
-=======
     registerGenericUDF("trim", GenericUDFTrim.class);
     registerGenericUDF("ltrim", GenericUDFLTrim.class);
     registerGenericUDF("rtrim", GenericUDFRTrim.class);
->>>>>>> 58936774
     registerUDF("length", UDFLength.class, false);
     registerUDF("reverse", UDFReverse.class, false);
     registerGenericUDF("field", GenericUDFField.class);
@@ -368,11 +339,8 @@
         GenericUDFToDecimal.class);
     registerGenericUDF(serdeConstants.VARCHAR_TYPE_NAME,
         GenericUDFToVarchar.class);
-<<<<<<< HEAD
-=======
     registerGenericUDF(serdeConstants.CHAR_TYPE_NAME,
         GenericUDFToChar.class);
->>>>>>> 58936774
 
     // Aggregate functions
     registerGenericUDAF("max", new GenericUDAFMax());
@@ -666,17 +634,6 @@
     registerNumericType(PrimitiveCategory.STRING, 8);
   }
 
-  static int getCommonLength(int aLen, int bLen) {
-    int maxLength;
-    if (aLen < 0 || bLen < 0) {
-      // negative length should take precedence over positive value?
-      maxLength = -1;
-    } else {
-      maxLength = Math.max(aLen, bLen);
-    }
-    return maxLength;
-  }
-
   /**
    * Check if the given type is numeric. String is considered numeric when used in
    * numeric operators.
@@ -752,19 +709,6 @@
     // that should be added to this type, based on the original 2 TypeInfos.
     int maxLength;
     switch (typeCategory) {
-<<<<<<< HEAD
-      case VARCHAR:
-        int maxLength = getCommonLength(
-            TypeInfoUtils.getCharacterLengthForType(a),
-            TypeInfoUtils.getCharacterLengthForType(b));
-        VarcharTypeParams varcharParams = new VarcharTypeParams();
-        varcharParams.setLength(maxLength);
-        // Generate type name so that we can retrieve the TypeInfo for that type.
-        String typeName = PrimitiveObjectInspectorUtils
-            .getTypeEntryFromTypeSpecs(typeCategory, varcharParams).toString();
-        return TypeInfoFactory.getPrimitiveTypeInfo(typeName);
-
-=======
       case CHAR:
         maxLength = getCommonLength(
             TypeInfoUtils.getCharacterLengthForType(a),
@@ -785,7 +729,6 @@
           int prec =  Math.min(intPart + decPart, HiveDecimal.MAX_PRECISION);
           int scale = Math.min(decPart, HiveDecimal.MAX_PRECISION - intPart);
           return TypeInfoFactory.getDecimalTypeInfo(prec, scale);
->>>>>>> 58936774
       default:
         // Type doesn't require any qualifiers.
         return TypeInfoFactory.getPrimitiveTypeInfo(
@@ -1447,40 +1390,11 @@
     if (genericUDF instanceof GenericUDFBridge) {
       GenericUDFBridge bridge = (GenericUDFBridge) genericUDF;
       clonedUDF = new GenericUDFBridge(bridge.getUdfName(), bridge.isOperator(),
-<<<<<<< HEAD
-          bridge.getUdfClass());
-=======
           bridge.getUdfClassName());
->>>>>>> 58936774
     } else if (genericUDF instanceof GenericUDFMacro) {
       GenericUDFMacro bridge = (GenericUDFMacro) genericUDF;
       clonedUDF = new GenericUDFMacro(bridge.getMacroName(), bridge.getBody(),
           bridge.getColNames(), bridge.getColTypes());
-<<<<<<< HEAD
-     } else {
-       clonedUDF = (GenericUDF) ReflectionUtils
-           .newInstance(genericUDF.getClass(), null);
-     }
- 
-     if (clonedUDF != null) {
-       // The original may have settable info that needs to be added to the new copy.
-       if (genericUDF instanceof SettableUDF) {
-         try {
-           Object settableData = ((SettableUDF)genericUDF).getParams();
-           if (settableData != null) {
-             ((SettableUDF)clonedUDF).setParams(settableData);
-           }
-         } catch (UDFArgumentException err) {
-           // In theory this should not happen - if the original copy of the UDF had this
-           // data, we should be able to set the UDF copy with this same settableData.
-           LOG.error("Unable to add settable data to UDF " + genericUDF.getClass());
-           throw new IllegalArgumentException(err);
-         }
-       }
-     }
-
-     return clonedUDF;
-=======
     } else {
       clonedUDF = (GenericUDF) ReflectionUtils
           .newInstance(genericUDF.getClass(), null);
@@ -1504,7 +1418,6 @@
     }
 
     return clonedUDF;
->>>>>>> 58936774
   }
 
   /**
@@ -1654,11 +1567,7 @@
         udfClass == UDFToDouble.class || udfClass == UDFToFloat.class ||
         udfClass == UDFToInteger.class || udfClass == UDFToLong.class ||
         udfClass == UDFToShort.class || udfClass == UDFToString.class ||
-<<<<<<< HEAD
-        udfClass == GenericUDFToVarchar.class ||
-=======
         udfClass == GenericUDFToVarchar.class || udfClass == GenericUDFToChar.class ||
->>>>>>> 58936774
         udfClass == GenericUDFTimestamp.class || udfClass == GenericUDFToBinary.class ||
         udfClass == GenericUDFToDate.class  || udfClass == GenericUDFToDecimal.class;
   }
