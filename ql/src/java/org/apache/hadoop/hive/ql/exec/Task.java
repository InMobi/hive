--- conflicted
+++ resolved
@@ -49,16 +49,9 @@
 public abstract class Task<T extends Serializable> implements Serializable, Node {
 
   private static final long serialVersionUID = 1L;
-<<<<<<< HEAD
   public transient HashMap<String, Long> taskCounters;
   public transient TaskHandle taskHandle;
-  protected transient boolean started;
-  protected transient boolean initialized;
-  protected transient boolean isdone;
-  protected transient boolean queued;
-=======
   protected transient TaskState taskState;
->>>>>>> 8eb3fd4a
   protected transient HiveConf conf;
   protected transient Hive db;
   protected transient LogHelper console;
