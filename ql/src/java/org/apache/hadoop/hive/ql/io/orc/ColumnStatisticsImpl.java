--- conflicted
+++ resolved
@@ -789,10 +789,7 @@
           case DOUBLE:
             return new DoubleStatisticsImpl();
           case STRING:
-<<<<<<< HEAD
-=======
           case CHAR:
->>>>>>> 58936774
           case VARCHAR:
             return new StringStatisticsImpl();
           case DECIMAL:
