/**
 * Licensed to the Apache Software Foundation (ASF) under one
 * or more contributor license agreements.  See the NOTICE file
 * distributed with this work for additional information
 * regarding copyright ownership.  The ASF licenses this file
 * to you under the Apache License, Version 2.0 (the
 * "License"); you may not use this file except in compliance
 * with the License.  You may obtain a copy of the License at
 *
 *     http://www.apache.org/licenses/LICENSE-2.0
 *
 * Unless required by applicable law or agreed to in writing, software
 * distributed under the License is distributed on an "AS IS" BASIS,
 * WITHOUT WARRANTIES OR CONDITIONS OF ANY KIND, either express or implied.
 * See the License for the specific language governing permissions and
 * limitations under the License.
 */

package org.apache.hadoop.hive.ql.parse;

import java.io.Serializable;
import java.util.ArrayList;
import java.util.HashMap;
import java.util.HashSet;
import java.util.LinkedHashMap;
import java.util.List;
import java.util.Map;
import java.util.Set;

import org.apache.hadoop.hive.conf.HiveConf;
import org.apache.hadoop.hive.ql.Context;
import org.apache.hadoop.hive.ql.QueryProperties;
import org.apache.hadoop.hive.ql.exec.AbstractMapJoinOperator;
import org.apache.hadoop.hive.ql.exec.FetchTask;
import org.apache.hadoop.hive.ql.exec.FileSinkOperator;
import org.apache.hadoop.hive.ql.exec.GroupByOperator;
import org.apache.hadoop.hive.ql.exec.JoinOperator;
import org.apache.hadoop.hive.ql.exec.MapJoinOperator;
import org.apache.hadoop.hive.ql.exec.Operator;
import org.apache.hadoop.hive.ql.exec.ReduceSinkOperator;
import org.apache.hadoop.hive.ql.exec.SMBMapJoinOperator;
import org.apache.hadoop.hive.ql.exec.TableScanOperator;
import org.apache.hadoop.hive.ql.exec.Task;
import org.apache.hadoop.hive.ql.hooks.LineageInfo;
import org.apache.hadoop.hive.ql.hooks.ReadEntity;
import org.apache.hadoop.hive.ql.metadata.HiveException;
import org.apache.hadoop.hive.ql.metadata.Table;
import org.apache.hadoop.hive.ql.optimizer.ppr.PartitionPruner;
import org.apache.hadoop.hive.ql.optimizer.unionproc.UnionProcContext;
import org.apache.hadoop.hive.ql.plan.ExprNodeDesc;
import org.apache.hadoop.hive.ql.plan.FilterDesc.sampleDesc;
import org.apache.hadoop.hive.ql.plan.LoadFileDesc;
import org.apache.hadoop.hive.ql.plan.LoadTableDesc;
import org.apache.hadoop.hive.ql.plan.MapJoinDesc;
import org.apache.hadoop.hive.ql.plan.OperatorDesc;

/**
 * Parse Context: The current parse context. This is passed to the optimizer
 * which then transforms the operator tree using the parse context. All the
 * optimizations are performed sequentially and then the new parse context
 * populated. Note that since the parse context contains the operator tree, it
 * can be easily retrieved by the next optimization step or finally for task
 * generation after the plan has been completely optimized.
 *
 **/

public class ParseContext {
  private QB qb;
  private ASTNode ast;
  private HashMap<TableScanOperator, ExprNodeDesc> opToPartPruner;
  private HashMap<TableScanOperator, List<PrunedPartitionList>> opToPartList;
  private HashMap<TableScanOperator, sampleDesc> opToSamplePruner;
  private Map<TableScanOperator, Map<String, ExprNodeDesc>> opToPartToSkewedPruner;
  private HashMap<String, Operator<? extends OperatorDesc>> topOps;
  private HashMap<String, Operator<? extends OperatorDesc>> topSelOps;
  private LinkedHashMap<Operator<? extends OperatorDesc>, OpParseContext> opParseCtx;
  private Map<JoinOperator, QBJoinTree> joinContext;
  private Map<MapJoinOperator, QBJoinTree> mapJoinContext;
  private Map<SMBMapJoinOperator, QBJoinTree> smbMapJoinContext;
  private HashMap<TableScanOperator, List<Table>> topToTables;
  private Map<FileSinkOperator, Table> fsopToTable;
  private List<ReduceSinkOperator> reduceSinkOperatorsAddedByEnforceBucketingSorting;
  private HashMap<TableScanOperator, Map<String, String>> topToProps;
  private HashMap<String, SplitSample> nameToSplitSample;
  private List<LoadTableDesc> loadTableWork;
  private List<LoadFileDesc> loadFileWork;
  private Context ctx;
  private HiveConf conf;
  private HashMap<String, String> idToTableNameMap;
  private int destTableId;
  private UnionProcContext uCtx;
  private List<AbstractMapJoinOperator<? extends MapJoinDesc>> listMapJoinOpsNoReducer; // list of map join
  // operators with no
  // reducer
  private Map<GroupByOperator, Set<String>> groupOpToInputTables;
  private Map<String, PrunedPartitionList> prunedPartitions;
  private Map<String, ReadEntity> viewAliasToInput;

  /**
   * The lineage information.
   */
  private LineageInfo lInfo;

  // is set to true if the expression only contains partitioning columns and not
  // any other column reference.
  // This is used to optimize select * from table where ... scenario, when the
  // where condition only references
  // partitioning columns - the partitions are identified and streamed directly
  // to the client without requiring
  // a map-reduce job
  private boolean hasNonPartCols;

  private GlobalLimitCtx globalLimitCtx;

  private HashSet<ReadEntity> semanticInputs;
  private List<Task<? extends Serializable>> rootTasks;

  private FetchTask fetchTask;
  private QueryProperties queryProperties;

  public ParseContext() {
  }

  /**
   * @param conf
   * @param qb
   *          current QB
   * @param ast
   *          current parse tree
   * @param opToPartPruner
   *          map from table scan operator to partition pruner
   * @param opToPartList
   * @param topOps
   *          list of operators for the top query
   * @param topSelOps
   *          list of operators for the selects introduced for column pruning
   * @param opParseCtx
   *          operator parse context - contains a mapping from operator to
   *          operator parse state (row resolver etc.)
   * @param joinContext
   *          context needed join processing (map join specifically)
   * @param topToTable
   *          the top tables being processed
   * @param loadTableWork
   *          list of destination tables being loaded
   * @param loadFileWork
   *          list of destination files being loaded
   * @param ctx
   *          parse context
   * @param idToTableNameMap
   * @param uCtx
   * @param destTableId
   * @param listMapJoinOpsNoReducer
   *          list of map join operators with no reducer
   * @param groupOpToInputTables
   * @param prunedPartitions
   * @param opToSamplePruner
   *          operator to sample pruner map
   * @param globalLimitCtx
   * @param nameToSplitSample
   * @param rootTasks
   */
  public ParseContext(
      HiveConf conf,
      QB qb,
      ASTNode ast,
      HashMap<TableScanOperator, ExprNodeDesc> opToPartPruner,
      HashMap<TableScanOperator, List<PrunedPartitionList>> opToPartList,
      HashMap<String, Operator<? extends OperatorDesc>> topOps,
      HashMap<String, Operator<? extends OperatorDesc>> topSelOps,
      LinkedHashMap<Operator<? extends OperatorDesc>, OpParseContext> opParseCtx,
      Map<JoinOperator, QBJoinTree> joinContext,
      Map<SMBMapJoinOperator, QBJoinTree> smbMapJoinContext,
      HashMap<TableScanOperator, List<Table>> topToTable,
      HashMap<TableScanOperator, Map<String, String>> topToProps,
      Map<FileSinkOperator, Table> fsopToTable,
      List<LoadTableDesc> loadTableWork, List<LoadFileDesc> loadFileWork,
      Context ctx, HashMap<String, String> idToTableNameMap, int destTableId,
      UnionProcContext uCtx, List<AbstractMapJoinOperator<? extends MapJoinDesc>> listMapJoinOpsNoReducer,
      Map<GroupByOperator, Set<String>> groupOpToInputTables,
      Map<String, PrunedPartitionList> prunedPartitions,
      HashMap<TableScanOperator, sampleDesc> opToSamplePruner,
      GlobalLimitCtx globalLimitCtx,
      HashMap<String, SplitSample> nameToSplitSample,
      HashSet<ReadEntity> semanticInputs, List<Task<? extends Serializable>> rootTasks,
      Map<TableScanOperator, Map<String, ExprNodeDesc>> opToPartToSkewedPruner,
      Map<String, ReadEntity> viewAliasToInput,
      List<ReduceSinkOperator> reduceSinkOperatorsAddedByEnforceBucketingSorting,
      QueryProperties queryProperties) {
    this.conf = conf;
    this.qb = qb;
    this.ast = ast;
    this.opToPartPruner = opToPartPruner;
    this.opToPartList = opToPartList;
    this.joinContext = joinContext;
    this.smbMapJoinContext = smbMapJoinContext;
    this.topToTables = topToTable;
    this.fsopToTable = fsopToTable;
    this.topToProps = topToProps;
    this.loadFileWork = loadFileWork;
    this.loadTableWork = loadTableWork;
    this.opParseCtx = opParseCtx;
    this.topOps = topOps;
    this.topSelOps = topSelOps;
    this.ctx = ctx;
    this.idToTableNameMap = idToTableNameMap;
    this.destTableId = destTableId;
    this.uCtx = uCtx;
    this.listMapJoinOpsNoReducer = listMapJoinOpsNoReducer;
    hasNonPartCols = false;
    this.groupOpToInputTables = groupOpToInputTables;
    this.prunedPartitions = prunedPartitions;
    this.opToSamplePruner = opToSamplePruner;
    this.nameToSplitSample = nameToSplitSample;
    this.globalLimitCtx = globalLimitCtx;
    this.semanticInputs = semanticInputs;
    this.rootTasks = rootTasks;
    this.opToPartToSkewedPruner = opToPartToSkewedPruner;
    this.viewAliasToInput = viewAliasToInput;
    this.reduceSinkOperatorsAddedByEnforceBucketingSorting =
        reduceSinkOperatorsAddedByEnforceBucketingSorting;
    this.queryProperties = queryProperties;
  }

  /**
   * @return the qb
   */
  public QB getQB() {
    return qb;
  }

  /**
   * @param qb
   *          the qb to set
   */
  public void setQB(QB qb) {
    this.qb = qb;
  }

  /**
   * @return the context
   */
  public Context getContext() {
    return ctx;
  }

  /**
   * @param ctx
   *          the context to set
   */
  public void setContext(Context ctx) {
    this.ctx = ctx;
  }

  /**
   * @return the hive conf
   */
  public HiveConf getConf() {
    return conf;
  }

  /**
   * @param conf
   *          the conf to set
   */
  public void setConf(HiveConf conf) {
    this.conf = conf;
  }

  /**
   * @return the ast
   */
  public ASTNode getParseTree() {
    return ast;
  }

  /**
   * @param ast
   *          the parsetree to set
   */
  public void setParseTree(ASTNode ast) {
    this.ast = ast;
  }

  /**
   * @return the opToPartPruner
   */
  public HashMap<TableScanOperator, ExprNodeDesc> getOpToPartPruner() {
    return opToPartPruner;
  }

  /**
   * @param opToPartPruner
   *          the opToPartPruner to set
   */
  public void setOpToPartPruner(
      HashMap<TableScanOperator, ExprNodeDesc> opToPartPruner) {
    this.opToPartPruner = opToPartPruner;
  }

  public HashMap<TableScanOperator, List<PrunedPartitionList>> getOpToPartList() {
    return opToPartList;
  }

  public void setOpToPartList(HashMap<TableScanOperator, List<PrunedPartitionList>> opToPartList) {
    this.opToPartList = opToPartList;
  }

  /**
   * @return the topToTable
   */
  public HashMap<TableScanOperator, List<Table>> getTopToTables() {
    return topToTables;
  }


  /**
   *
   * @return topToTable
   */
  public HashMap<TableScanOperator, Table> getTopToTable() {
    HashMap<TableScanOperator, Table> topTblMap = new HashMap<TableScanOperator, Table>();
    for (Map.Entry<TableScanOperator, List<Table>> entry : topToTables.entrySet()) {
      topTblMap.put(entry.getKey(), entry.getValue().get(0));
    }
    return topTblMap;
  }

  public void setTopToTables(HashMap<TableScanOperator, List<Table>> topToTable) {
    this.topToTables = topToTable;
  }

  public Map<FileSinkOperator, Table> getFsopToTable() {
    return fsopToTable;
  }

  public void setFsopToTable(Map<FileSinkOperator, Table> fsopToTable) {
    this.fsopToTable = fsopToTable;
  }

  public List<ReduceSinkOperator> getReduceSinkOperatorsAddedByEnforceBucketingSorting() {
    return reduceSinkOperatorsAddedByEnforceBucketingSorting;
  }

  public void setReduceSinkOperatorsAddedByEnforceBucketingSorting(
      List<ReduceSinkOperator> reduceSinkOperatorsAddedByEnforceBucketingSorting) {
    this.reduceSinkOperatorsAddedByEnforceBucketingSorting =
        reduceSinkOperatorsAddedByEnforceBucketingSorting;
  }

  /**
   * @return the topToProps
   */
  public HashMap<TableScanOperator, Map<String, String>> getTopToProps() {
    return topToProps;
  }

  /**
   * @param topToProps
   *          the topToProps to set
   */
  public void setTopToProps(HashMap<TableScanOperator, Map<String, String>> topToProps) {
    this.topToProps = topToProps;
  }

  /**
   * @return the topOps
   */
  public HashMap<String, Operator<? extends OperatorDesc>> getTopOps() {
    return topOps;
  }

  /**
   * @param topOps
   *          the topOps to set
   */
  public void setTopOps(HashMap<String, Operator<? extends OperatorDesc>> topOps) {
    this.topOps = topOps;
  }

  /**
   * @return the topSelOps
   */
  public HashMap<String, Operator<? extends OperatorDesc>> getTopSelOps() {
    return topSelOps;
  }

  /**
   * @param topSelOps
   *          the topSelOps to set
   */
  public void setTopSelOps(
      HashMap<String, Operator<? extends OperatorDesc>> topSelOps) {
    this.topSelOps = topSelOps;
  }

  /**
   * @return the opParseCtx
   */
  public LinkedHashMap<Operator<? extends OperatorDesc>, OpParseContext> getOpParseCtx() {
    return opParseCtx;
  }

  /**
   * Remove the OpParseContext of a specific operator op
   * @param op
   * @return
   */
  public OpParseContext removeOpParseCtx(Operator<? extends OperatorDesc> op) {
    return opParseCtx.remove(op);
  }

  /**
   * Update the OpParseContext of operator op to newOpParseContext.
   * If op is not in opParseCtx, a new entry will be added into opParseCtx.
   * The key is op, and the value is newOpParseContext.
   * @param op
   * @param newOpParseContext
   */
  public void updateOpParseCtx(Operator<? extends OperatorDesc> op,
      OpParseContext newOpParseContext) {
    opParseCtx.put(op, newOpParseContext);
  }

  /**
   * @param opParseCtx
   *          the opParseCtx to set
   */
  public void setOpParseCtx(
      LinkedHashMap<Operator<? extends OperatorDesc>, OpParseContext> opParseCtx) {
    this.opParseCtx = opParseCtx;
  }

  public HashMap<String, SplitSample> getNameToSplitSample() {
    return nameToSplitSample;
  }

  public void setNameToSplitSample(HashMap<String, SplitSample> nameToSplitSample) {
    this.nameToSplitSample = nameToSplitSample;
  }

  /**
   * @return the loadTableWork
   */
  public List<LoadTableDesc> getLoadTableWork() {
    return loadTableWork;
  }

  /**
   * @param loadTableWork
   *          the loadTableWork to set
   */
  public void setLoadTableWork(List<LoadTableDesc> loadTableWork) {
    this.loadTableWork = loadTableWork;
  }

  /**
   * @return the loadFileWork
   */
  public List<LoadFileDesc> getLoadFileWork() {
    return loadFileWork;
  }

  /**
   * @param loadFileWork
   *          the loadFileWork to set
   */
  public void setLoadFileWork(List<LoadFileDesc> loadFileWork) {
    this.loadFileWork = loadFileWork;
  }

  public HashMap<String, String> getIdToTableNameMap() {
    return idToTableNameMap;
  }

  public void setIdToTableNameMap(HashMap<String, String> idToTableNameMap) {
    this.idToTableNameMap = idToTableNameMap;
  }

  public int getDestTableId() {
    return destTableId;
  }

  public void setDestTableId(int destTableId) {
    this.destTableId = destTableId;
  }

  public UnionProcContext getUCtx() {
    return uCtx;
  }

  public void setUCtx(UnionProcContext uCtx) {
    this.uCtx = uCtx;
  }

  /**
   * @return the joinContext
   */
  public Map<JoinOperator, QBJoinTree> getJoinContext() {
    return joinContext;
  }

  /**
   * @param joinContext
   *          the joinContext to set
   */
  public void setJoinContext(Map<JoinOperator, QBJoinTree> joinContext) {
    this.joinContext = joinContext;
  }

  /**
   * @return the listMapJoinOpsNoReducer
   */
  public List<AbstractMapJoinOperator<? extends MapJoinDesc>> getListMapJoinOpsNoReducer() {
    return listMapJoinOpsNoReducer;
  }

  /**
   * @param listMapJoinOpsNoReducer
   *          the listMapJoinOpsNoReducer to set
   */
  public void setListMapJoinOpsNoReducer(
      List<AbstractMapJoinOperator<? extends MapJoinDesc>> listMapJoinOpsNoReducer) {
    this.listMapJoinOpsNoReducer = listMapJoinOpsNoReducer;
  }

  /**
   * Sets the hasNonPartCols flag.
   *
   * @param val
   */
  public void setHasNonPartCols(boolean val) {
    hasNonPartCols = val;
  }

  /**
   * Gets the value of the hasNonPartCols flag.
   */
  public boolean getHasNonPartCols() {
    return hasNonPartCols;
  }

  /**
   * @return the opToSamplePruner
   */
  public HashMap<TableScanOperator, sampleDesc> getOpToSamplePruner() {
    return opToSamplePruner;
  }

  /**
   * @param opToSamplePruner
   *          the opToSamplePruner to set
   */
  public void setOpToSamplePruner(
      HashMap<TableScanOperator, sampleDesc> opToSamplePruner) {
    this.opToSamplePruner = opToSamplePruner;
  }

  /**
   * @return the groupOpToInputTables
   */
  public Map<GroupByOperator, Set<String>> getGroupOpToInputTables() {
    return groupOpToInputTables;
  }

  /**
   * @param groupOpToInputTables
   */
  public void setGroupOpToInputTables(
      Map<GroupByOperator, Set<String>> groupOpToInputTables) {
    this.groupOpToInputTables = groupOpToInputTables;
  }

  /**
   * @return pruned partition map
   */
  public Map<String, PrunedPartitionList> getPrunedPartitions() {
    return prunedPartitions;
  }

  /**
   * @param prunedPartitions
   */
  public void setPrunedPartitions(
      Map<String, PrunedPartitionList> prunedPartitions) {
    this.prunedPartitions = prunedPartitions;
  }

  /**
   * Sets the lineage information.
   *
   * @param lInfo The lineage information.
   */
  public void setLineageInfo(LineageInfo lInfo) {
    this.lInfo = lInfo;
  }

  /**
   * Gets the associated lineage information.
   *
   * @return LineageInfo
   */
  public LineageInfo getLineageInfo() {
    return lInfo;
  }

  public Map<MapJoinOperator, QBJoinTree> getMapJoinContext() {
    return mapJoinContext;
  }

  public void setMapJoinContext(Map<MapJoinOperator, QBJoinTree> mapJoinContext) {
    this.mapJoinContext = mapJoinContext;
  }

  public Map<SMBMapJoinOperator, QBJoinTree> getSmbMapJoinContext() {
    return smbMapJoinContext;
  }

  public void setSmbMapJoinContext(Map<SMBMapJoinOperator, QBJoinTree> smbMapJoinContext) {
    this.smbMapJoinContext = smbMapJoinContext;
  }

  public GlobalLimitCtx getGlobalLimitCtx() {
    return globalLimitCtx;
  }

  public void setGlobalLimitCtx(GlobalLimitCtx globalLimitCtx) {
    this.globalLimitCtx = globalLimitCtx;
  }

  public HashSet<ReadEntity> getSemanticInputs() {
    return semanticInputs;
  }

  public void replaceRootTask(Task<? extends Serializable> rootTask,
                              List<? extends Task<? extends Serializable>> tasks) {
    this.rootTasks.remove(rootTask);
    this.rootTasks.addAll(tasks);
  }

  public FetchTask getFetchTask() {
    return fetchTask;
  }

  public void setFetchTask(FetchTask fetchTask) {
    this.fetchTask = fetchTask;
  }

  public List<PrunedPartitionList> getPrunedPartitions(String alias,
      TableScanOperator ts)
      throws HiveException {
    List<PrunedPartitionList> partsList = opToPartList.get(ts);
    if (partsList == null) {
<<<<<<< HEAD
      partsList = new ArrayList<PrunedPartitionList>();
      for (Table tab : topToTables.get(ts)) {
        PrunedPartitionList ppl = PartitionPruner.prune(tab,
            opToPartPruner.get(ts), conf, alias, prunedPartitions);
        partsList.add(ppl);
      }
=======
      partsList = PartitionPruner.prune(ts, this, alias);
>>>>>>> 87b3c102
      opToPartList.put(ts, partsList);
    }
    return partsList;
  }

  /**
   * @return the opToPartToSkewedPruner
   */
  public Map<TableScanOperator, Map<String, ExprNodeDesc>> getOpToPartToSkewedPruner() {
    return opToPartToSkewedPruner;
  }

  /**
   * @param opToPartToSkewedPruner
   *          the opToSkewedPruner to set
   */
  public void setOpPartToSkewedPruner(
      HashMap<TableScanOperator, Map<String, ExprNodeDesc>> opToPartToSkewedPruner) {
    this.opToPartToSkewedPruner = opToPartToSkewedPruner;
  }

  public Map<String, ReadEntity> getViewAliasToInput() {
    return viewAliasToInput;
  }

  public QueryProperties getQueryProperties() {
    return queryProperties;
  }

  public void setQueryProperties(QueryProperties queryProperties) {
    this.queryProperties = queryProperties;
  }
}<|MERGE_RESOLUTION|>--- conflicted
+++ resolved
@@ -19,7 +19,6 @@
 package org.apache.hadoop.hive.ql.parse;
 
 import java.io.Serializable;
-import java.util.ArrayList;
 import java.util.HashMap;
 import java.util.HashSet;
 import java.util.LinkedHashMap;
@@ -651,16 +650,7 @@
       throws HiveException {
     List<PrunedPartitionList> partsList = opToPartList.get(ts);
     if (partsList == null) {
-<<<<<<< HEAD
-      partsList = new ArrayList<PrunedPartitionList>();
-      for (Table tab : topToTables.get(ts)) {
-        PrunedPartitionList ppl = PartitionPruner.prune(tab,
-            opToPartPruner.get(ts), conf, alias, prunedPartitions);
-        partsList.add(ppl);
-      }
-=======
       partsList = PartitionPruner.prune(ts, this, alias);
->>>>>>> 87b3c102
       opToPartList.put(ts, partsList);
     }
     return partsList;
