package org.apache.hadoop.hive.ql.cube.metadata;
/*
 *
 * Licensed to the Apache Software Foundation (ASF) under one
 * or more contributor license agreements.  See the NOTICE file
 * distributed with this work for additional information
 * regarding copyright ownership.  The ASF licenses this file
 * to you under the Apache License, Version 2.0 (the
 * "License"); you may not use this file except in compliance
 * with the License.  You may obtain a copy of the License at
 *
 *   http://www.apache.org/licenses/LICENSE-2.0
 *
 * Unless required by applicable law or agreed to in writing,
 * software distributed under the License is distributed on an
 * "AS IS" BASIS, WITHOUT WARRANTIES OR CONDITIONS OF ANY
 * KIND, either express or implied.  See the License for the
 * specific language governing permissions and limitations
 * under the License.
 *
*/


import java.util.ArrayList;
import java.util.Collection;
import java.util.HashSet;
import java.util.Iterator;
import java.util.List;
import java.util.Set;

import org.apache.commons.lang.StringUtils;
import org.apache.hadoop.hive.metastore.api.FieldSchema;

public class MetastoreUtil implements MetastoreConstants {

  public static final String getFactStorageTableName(String factName,
      String storageName) {
    return getStorageTableName(factName, Storage.getPrefix(storageName));
  }

  public static final String getDimStorageTableName(String dimName,
      String storageName) {
    return getStorageTableName(dimName, Storage.getPrefix(storageName));
  }

  public static final String getStorageTableName(String cubeTableName,
      String storagePrefix) {
    return storagePrefix + cubeTableName;
  }

  public static String getStorageClassKey(String name) {
    return getStorageEntityPrefix(name) + CLASS_SFX;
  }

  public static final String getStorageEntityPrefix(String storageName) {
    return STORAGE_ENTITY_PFX + storageName.toLowerCase();
  }

  // ///////////////////////
  // Dimension properties//
  // ///////////////////////
  public static final String getDimTypePropertyKey(String dimName) {
    return getDimensionKeyPrefix(dimName) + TYPE_SFX;
  }

  public static String getHierachyElementKeyPFX(String dimName) {
    return getDimensionKeyPrefix(dimName) + HIERARCHY_SFX;
  }

  public static String getHierachyElementKeyName(String dimName, int index) {
    return getHierachyElementKeyPFX(dimName) + index;
  }

  public static Integer getHierachyElementIndex(String dimName, String param) {
    return Integer.parseInt(param.substring(getHierachyElementKeyPFX(
        dimName).length()));
  }

  public static String getUberDimNameKey(String dimName) {
    return getDimensionKeyPrefix(dimName)+ UBER_DIM_NAME_SFX;
  }

  public static final String getDimensionSrcReferenceKey(String dimName) {
    return getDimensionKeyPrefix(dimName) + DIM_REFERS_SFX;
  }

  public static final String getDimensionDestReference(String tableName,
      String columnName) {
    return tableName.toLowerCase() + TABLE_COLUMN_SEPERATOR
        + columnName.toLowerCase();
  }

  public static final String getDimensionDestReference(
      List<TableReference> references) {
    String toks[] = new String[references.size()];

    for (int i = 0; i < references.size(); i++) {
      TableReference reference = references.get(i);
      toks[i] = reference.getDestTable() + TABLE_COLUMN_SEPERATOR
          + reference.getDestColumn();
    }

    return StringUtils.join(toks, ',');
  }

  //////////////////////////
  // Column properties //
  //////////////////////////
  public static String getColumnKeyPrefix(String colName) {
    return COL_PFX + colName.toLowerCase();
  }

  public static String getCubeColStartTimePropertyKey(String colName) {
    return getColumnKeyPrefix(colName) + START_TIME_SFX;
  }

  public static String getCubeColEndTimePropertyKey(String colName) {
    return getColumnKeyPrefix(colName) + END_TIME_SFX;
  }

  public static String getCubeColCostPropertyKey(String colName) {
    return getColumnKeyPrefix(colName) + COST_SFX;
  }

  //////////////////////////
  // Dimension properties //
  //////////////////////////
  public static String getInlineDimensionSizeKey(String name) {
    return getDimensionKeyPrefix(name) + INLINE_SIZE_SFX;
  }

  public static String getInlineDimensionValuesKey(String name) {
    return getDimensionKeyPrefix(name) + INLINE_VALUES_SFX;
  }

  public static String getDimensionKeyPrefix(String dimName) {
    return DIM_KEY_PFX + dimName.toLowerCase();
  }

  public static String getDimensionDumpPeriodKey(String name, String storage) {
    return getDimensionKeyPrefix(name) + "." + storage.toLowerCase() +
        DUMP_PERIOD_SFX;
  }

  public static String getDimensionStorageListKey(String name) {
    return getDimensionKeyPrefix(name) + STORAGE_LIST_SFX;
  }

  public static final String getDimensionClassPropertyKey(String dimName) {
    return getDimensionKeyPrefix(dimName) + CLASS_SFX;
  }

  // //////////////////////////
  // Measure properties ///
  // /////////////////////////
  public static final String getMeasurePrefix(String measureName) {
    return MEASURE_KEY_PFX + measureName.toLowerCase();
  }

  public static final String getMeasureClassPropertyKey(String measureName) {
    return getMeasurePrefix(measureName) + CLASS_SFX;
  }

  public static final String getMeasureUnitPropertyKey(String measureName) {
    return getMeasurePrefix(measureName) + UNIT_SFX;
  }

  public static final String getMeasureTypePropertyKey(String measureName) {
    return getMeasurePrefix(measureName) + TYPE_SFX;
  }

  public static final String getMeasureFormatPropertyKey(String measureName) {
    return getMeasurePrefix(measureName) + FORMATSTRING_SFX;
  }

  public static final String getMeasureAggrPropertyKey(String measureName) {
    return getMeasurePrefix(measureName) + AGGR_SFX;
  }

  public static final String getMeasureExprPropertyKey(String measureName) {
    return getMeasurePrefix(measureName) + EXPR_SFX;
  }

  // //////////////////////////
  // Cube properties ///
  // /////////////////////////
  public static final String getCubePrefix(String cubeName) {
    return CUBE_KEY_PFX + cubeName.toLowerCase();
  }

  public static final String getCubeMeasureListKey(String cubeName) {
    return getCubePrefix(cubeName) + MEASURES_LIST_SFX;
  }

  public static final String getCubeDimensionListKey(String cubeName) {
    return getCubePrefix(cubeName) + DIMENSIONS_LIST_SFX;
  }

  public static final String getCubeTimedDimensionListKey(String cubeName) {
    return getCubePrefix(cubeName) + TIMED_DIMENSIONS_LIST_SFX;
  }

  public static final String getParentCubeNameKey(String cubeName) {
    return getCubePrefix(cubeName) + PARENT_CUBE_SFX;
  }

  public static final String getCubeTableKeyPrefix(String tableName) {
    return CUBE_TABLE_PFX + tableName.toLowerCase();
  }

  // //////////////////////////
  // Uber dimension properties ///
  // /////////////////////////
  public static final String getUberDimPrefix(String dimName) {
    return UBER_DIMENSION_KEY_PFX + dimName.toLowerCase();
  }

  public static final String getUberDimAttributeListKey(String dimName) {
    return getUberDimPrefix(dimName) + ATTRIBUTES_LIST_SFX;
  }

  // //////////////////////////
  // Fact propertes ///
  // /////////////////////////
  public static String getFactStorageListKey(String name) {
    return getFactKeyPrefix(name) + STORAGE_LIST_SFX;
  }

  public static String getFactKeyPrefix(String factName) {
    return FACT_KEY_PFX + factName.toLowerCase();
  }

  public static String getFactUpdatePeriodKey(String name, String storage) {
    return getFactKeyPrefix(name) + "." + storage.toLowerCase()
        + UPDATE_PERIOD_SFX;
  }

  public static String getFactCubeNameKey(String name) {
    return getFactKeyPrefix(name) + CUBE_NAME_SFX;
  }

  public static String getValidColumnsKey(String name) {
    return getFactKeyPrefix(name) + VALID_COLUMNS_SFX;
  }

  public static String getCubeTableWeightKey(String name) {
    return getCubeTableKeyPrefix(name) + WEIGHT_KEY_SFX;
  }

  public static String getLatestPartTimestampKey(String partCol) {
    return MetastoreConstants.STORAGE_PFX + partCol +
        MetastoreConstants.LATEST_PART_TIMESTAMP_SFX;
  }

  // //////////////////////////
  // Utils ///
  // /////////////////////////
  public static <E extends Named> String getNamedStr(Collection<E> set) {
    if (set == null || set.isEmpty()) {
      return "";
    }
    StringBuilder valueStr = new StringBuilder();
    Iterator<E> it = set.iterator();
    for (int i = 0; i < (set.size() - 1); i++) {
      valueStr.append(it.next().getName());
      valueStr.append(",");
    }
    valueStr.append(it.next().getName());
    return valueStr.toString();
  }

  public static String getObjectStr(Collection<?> set) {
    if (set == null || set.isEmpty()) {
      return "";
    }
    StringBuilder valueStr = new StringBuilder();
    Iterator<?> it = set.iterator();
    for (int i = 0; i < (set.size() - 1); i++) {
      valueStr.append(it.next().toString());
      valueStr.append(",");
    }
    valueStr.append(it.next().toString());
    return valueStr.toString();
  }

  public static String getStr(Collection<String> set) {
    if (set == null || set.isEmpty()) {
      return "";
    }
    StringBuilder valueStr = new StringBuilder();
    Iterator<String> it = set.iterator();
    for (int i = 0; i < (set.size() - 1); i++) {
      valueStr.append(it.next());
      valueStr.append(",");
    }
    valueStr.append(it.next());
    return valueStr.toString();
  }

  public static Set<String> getColumnNames(AbstractCubeTable table) {
    List<FieldSchema> fields = table.getColumns();
    Set<String> columns = new HashSet<String>(fields.size());
    for (FieldSchema f : fields) {
      columns.add(f.getName().toLowerCase());
    }
    return columns;
  }

<<<<<<< HEAD
  public static List<String> getCubeMeasureNames(Cube table) {
    List<String> columns = new ArrayList<String>();
    for (CubeMeasure f : table.getMeasures()) {
      columns.add(f.getName().toLowerCase());
    }
    return columns;
  }

  public static List<String> getCubeDimensionNames(Cube table) {
    List<String> columns = new ArrayList<String>();
    for (CubeDimension f : table.getDimensions()) {
      addColumnNames(f, columns);
    }
    return columns;
  }

  public static List<String> getAttributeNames(UberDimension table) {
    List<String> columns = new ArrayList<String>();
    for (CubeDimension f : table.getAttributes()) {
      addColumnNames(f, columns);
    }
    return columns;
  }

  private static void addColumnNames(CubeDimension dim, List<String> cols) {
=======
  public static void addColumnNames(CubeDimension dim, Set<String> cols) {
>>>>>>> 6346d425
    if (dim instanceof HierarchicalDimension) {
      HierarchicalDimension h = (HierarchicalDimension) dim;
      for (CubeDimension d : h.getHierarchy()) {
        addColumnNames(d, cols);
      }
    } else {
      cols.add(dim.getName().toLowerCase());
    }
  }
}<|MERGE_RESOLUTION|>--- conflicted
+++ resolved
@@ -21,7 +21,6 @@
 */
 
 
-import java.util.ArrayList;
 import java.util.Collection;
 import java.util.HashSet;
 import java.util.Iterator;
@@ -306,35 +305,15 @@
     return columns;
   }
 
-<<<<<<< HEAD
-  public static List<String> getCubeMeasureNames(Cube table) {
-    List<String> columns = new ArrayList<String>();
-    for (CubeMeasure f : table.getMeasures()) {
-      columns.add(f.getName().toLowerCase());
-    }
-    return columns;
-  }
-
-  public static List<String> getCubeDimensionNames(Cube table) {
-    List<String> columns = new ArrayList<String>();
-    for (CubeDimension f : table.getDimensions()) {
-      addColumnNames(f, columns);
-    }
-    return columns;
-  }
-
-  public static List<String> getAttributeNames(UberDimension table) {
-    List<String> columns = new ArrayList<String>();
+  public static Set<String> getAttributeNames(UberDimension table) {
+    Set<String> columns = new HashSet<String>();
     for (CubeDimension f : table.getAttributes()) {
       addColumnNames(f, columns);
     }
     return columns;
   }
 
-  private static void addColumnNames(CubeDimension dim, List<String> cols) {
-=======
   public static void addColumnNames(CubeDimension dim, Set<String> cols) {
->>>>>>> 6346d425
     if (dim instanceof HierarchicalDimension) {
       HierarchicalDimension h = (HierarchicalDimension) dim;
       for (CubeDimension d : h.getHierarchy()) {
