--- conflicted
+++ resolved
@@ -62,15 +62,10 @@
 
     List<PrunedPartitionList> partsList = ((LBOpPartitionWalkerCtx) opPartWalkerCtx).getPartitions();
     if (partsList != null) {
-<<<<<<< HEAD
       Set<Partition> parts = new LinkedHashSet<Partition>();
       for (PrunedPartitionList ppl : partsList) {
-        parts.addAll(ppl.getConfirmedPartns());
-        parts.addAll(ppl.getUnknownPartns());
-      }
-=======
-      Set<Partition> parts = partsList.getPartitions();
->>>>>>> 43c83007
+        parts.addAll(ppl.getPartitions());
+      }
       if ((parts != null) && (parts.size() > 0)) {
         for (Partition part : parts) {
           // only process partition which is skewed and list bucketed
