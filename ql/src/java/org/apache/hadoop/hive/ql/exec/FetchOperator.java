--- conflicted
+++ resolved
@@ -419,12 +419,8 @@
 
       ObjectInspector outputOI = ObjectInspectorConverters.getConvertedOI(
           serde.getObjectInspector(),
-<<<<<<< HEAD
-          partitionedTableOI == null ? tblSerde.getObjectInspector() : partitionedTableOI, true);
-=======
           partitionedTableOI == null ? tblSerde.getObjectInspector() : partitionedTableOI,
           oiSettableProperties);
->>>>>>> 58936774
 
       partTblObjectInspectorConverter = ObjectInspectorConverters.getConverter(
           serde.getObjectInspector(), outputOI);
@@ -700,11 +696,7 @@
         partSerde.initialize(job, listPart.getOverlayedProperties());
 
         partitionedTableOI = ObjectInspectorConverters.getConvertedOI(
-<<<<<<< HEAD
-            partSerde.getObjectInspector(), tableOI, true);
-=======
             partSerde.getObjectInspector(), tableOI, oiSettableProperties);
->>>>>>> 58936774
         if (!partitionedTableOI.equals(tableOI)) {
           break;
         }
