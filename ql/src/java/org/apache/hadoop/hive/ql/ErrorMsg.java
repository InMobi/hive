--- conflicted
+++ resolved
@@ -364,9 +364,6 @@
   INVALID_BIGTABLE_MAPJOIN(10246, "{0} table chosen for streaming is not valid", true),
   MISSING_OVER_CLAUSE(10247, "Missing over clause for function : "),
   PARTITION_SPEC_TYPE_MISMATCH(10248, "Cannot add partition column {0} of type {1} as it cannot be converted to type {2}", true),
-<<<<<<< HEAD
-
-=======
   UNSUPPORTED_SUBQUERY_EXPRESSION(10249, "Unsupported SubQuery Expression"),
   INVALID_SUBQUERY_EXPRESSION(10250, "Invalid SubQuery expression"),
 
@@ -379,7 +376,6 @@
   INVALID_TABLE_NAME(10255, "Invalid table name {0}", true),
 
   //========================== 20000 range starts here ========================//
->>>>>>> 58936774
   SCRIPT_INIT_ERROR(20000, "Unable to initialize custom script."),
   SCRIPT_IO_ERROR(20001, "An error occurred while reading or writing to your custom script. "
       + "It may have crashed with an error."),
