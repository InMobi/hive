/**
 * Licensed to the Apache Software Foundation (ASF) under one
 * or more contributor license agreements.  See the NOTICE file
 * distributed with this work for additional information
 * regarding copyright ownership.  The ASF licenses this file
 * to you under the Apache License, Version 2.0 (the
 * "License"); you may not use this file except in compliance
 * with the License.  You may obtain a copy of the License at
 *
 *     http://www.apache.org/licenses/LICENSE-2.0
 *
 * Unless required by applicable law or agreed to in writing, software
 * distributed under the License is distributed on an "AS IS" BASIS,
 * WITHOUT WARRANTIES OR CONDITIONS OF ANY KIND, either express or implied.
 * See the License for the specific language governing permissions and
 * limitations under the License.
 */

package org.apache.hadoop.hive.ql;

import org.antlr.runtime.tree.Tree;
import org.apache.hadoop.hive.ql.metadata.HiveUtils;
import org.apache.hadoop.hive.ql.parse.ASTNode;
import org.apache.hadoop.hive.ql.parse.ASTNodeOrigin;

import java.text.MessageFormat;
import java.util.HashMap;
import java.util.Map;
import java.util.regex.Matcher;
import java.util.regex.Pattern;

import org.antlr.runtime.tree.Tree;
import org.apache.hadoop.hive.conf.HiveConf;
import org.apache.hadoop.hive.ql.metadata.HiveUtils;
import org.apache.hadoop.hive.ql.parse.ASTNode;
import org.apache.hadoop.hive.ql.parse.ASTNodeOrigin;

/**
 * List of all error messages.
 * This list contains both compile time and run-time errors.
 *
 * This class supports parametrized messages such as (@link #TRUNCATE_FOR_NON_MANAGED_TABLE}.  These are
 * preferable over un-parametrized ones where arbitrary String is appended to the end of the message,
 * for example {@link #getMsg(String)} and {@link #INVALID_TABLE}.
 */

public enum ErrorMsg {
  // The error codes are Hive-specific and partitioned into the following ranges:
  // 10000 to 19999: Errors occurring during semantic analysis and compilation of the query.
  // 20000 to 29999: Runtime errors where Hive believes that retries are unlikely to succeed.
  // 30000 to 39999: Runtime errors which Hive thinks may be transient and retrying may succeed.
  // 40000 to 49999: Errors where Hive is unable to advise about retries.
  // In addition to the error code, ErrorMsg also has a SQLState field.
  // SQLStates are taken from Section 22.1 of ISO-9075.
  // See http://www.contrib.andrew.cmu.edu/~shadow/sql/sql1992.txt
  // Most will just rollup to the generic syntax error state of 42000, but
  // specific errors can override the that state.
  // See this page for how MySQL uses SQLState codes:
  // http://dev.mysql.com/doc/refman/5.0/en/connector-j-reference-error-sqlstates.html
  GENERIC_ERROR(40000, "Exception while processing"),

  //========================== 10000 range starts here ========================//
  INVALID_TABLE(10001, "Table not found", "42S02"),
  INVALID_COLUMN(10002, "Invalid column reference"),
  INVALID_INDEX(10003, "Invalid index"),
  INVALID_TABLE_OR_COLUMN(10004, "Invalid table alias or column reference"),
  AMBIGUOUS_TABLE_OR_COLUMN(10005, "Ambiguous table alias or column reference"),
  INVALID_PARTITION(10006, "Partition not found"),
  AMBIGUOUS_COLUMN(10007, "Ambiguous column reference"),
  AMBIGUOUS_TABLE_ALIAS(10008, "Ambiguous table alias"),
  INVALID_TABLE_ALIAS(10009, "Invalid table alias"),
  NO_TABLE_ALIAS(10010, "No table alias"),
  INVALID_FUNCTION(10011, "Invalid function"),
  INVALID_FUNCTION_SIGNATURE(10012, "Function argument type mismatch"),
  INVALID_OPERATOR_SIGNATURE(10013, "Operator argument type mismatch"),
  INVALID_ARGUMENT(10014, "Wrong arguments"),
  INVALID_ARGUMENT_LENGTH(10015, "Arguments length mismatch", "21000"),
  INVALID_ARGUMENT_TYPE(10016, "Argument type mismatch"),
  INVALID_JOIN_CONDITION_1(10017, "Both left and right aliases encountered in JOIN"),
  INVALID_JOIN_CONDITION_2(10018, "Neither left nor right aliases encountered in JOIN"),
  INVALID_JOIN_CONDITION_3(10019, "OR not supported in JOIN currently"),
  INVALID_TRANSFORM(10020, "TRANSFORM with other SELECT columns not supported"),
  DUPLICATE_GROUPBY_KEY(10021, "Repeated key in GROUP BY"),
  UNSUPPORTED_MULTIPLE_DISTINCTS(10022, "DISTINCT on different columns not supported" +
      " with skew in data"),
  NO_SUBQUERY_ALIAS(10023, "No alias for subquery"),
  NO_INSERT_INSUBQUERY(10024, "Cannot insert in a subquery. Inserting to table "),
  NON_KEY_EXPR_IN_GROUPBY(10025, "Expression not in GROUP BY key"),
  INVALID_XPATH(10026, "General . and [] operators are not supported"),
  INVALID_PATH(10027, "Invalid path"),
  ILLEGAL_PATH(10028, "Path is not legal"),
  INVALID_NUMERICAL_CONSTANT(10029, "Invalid numerical constant"),
  INVALID_ARRAYINDEX_CONSTANT(10030, "Non-constant expressions for array indexes not supported"),
  INVALID_MAPINDEX_CONSTANT(10031, "Non-constant expression for map indexes not supported"),
  INVALID_MAPINDEX_TYPE(10032, "MAP key type does not match index expression type"),
  NON_COLLECTION_TYPE(10033, "[] not valid on non-collection types"),
  SELECT_DISTINCT_WITH_GROUPBY(10034, "SELECT DISTINCT and GROUP BY can not be in the same query"),
  COLUMN_REPEATED_IN_PARTITIONING_COLS(10035, "Column repeated in partitioning columns"),
  DUPLICATE_COLUMN_NAMES(10036, "Duplicate column name:"),
  INVALID_BUCKET_NUMBER(10037, "Bucket number should be bigger than zero"),
  COLUMN_REPEATED_IN_CLUSTER_SORT(10038, "Same column cannot appear in CLUSTER BY and SORT BY"),
  SAMPLE_RESTRICTION(10039, "Cannot SAMPLE on more than two columns"),
  SAMPLE_COLUMN_NOT_FOUND(10040, "SAMPLE column not found"),
  NO_PARTITION_PREDICATE(10041, "No partition predicate found"),
  INVALID_DOT(10042, ". Operator is only supported on struct or list of struct types"),
  INVALID_TBL_DDL_SERDE(10043, "Either list of columns or a custom serializer should be specified"),
  TARGET_TABLE_COLUMN_MISMATCH(10044,
      "Cannot insert into target table because column number/types are different"),
  TABLE_ALIAS_NOT_ALLOWED(10045, "Table alias not allowed in sampling clause"),
  CLUSTERBY_DISTRIBUTEBY_CONFLICT(10046, "Cannot have both CLUSTER BY and DISTRIBUTE BY clauses"),
  ORDERBY_DISTRIBUTEBY_CONFLICT(10047, "Cannot have both ORDER BY and DISTRIBUTE BY clauses"),
  CLUSTERBY_SORTBY_CONFLICT(10048, "Cannot have both CLUSTER BY and SORT BY clauses"),
  ORDERBY_SORTBY_CONFLICT(10049, "Cannot have both ORDER BY and SORT BY clauses"),
  CLUSTERBY_ORDERBY_CONFLICT(10050, "Cannot have both CLUSTER BY and ORDER BY clauses"),
  NO_LIMIT_WITH_ORDERBY(10051, "In strict mode, if ORDER BY is specified, "
      + "LIMIT must also be specified"),
  NO_CARTESIAN_PRODUCT(10052, "In strict mode, cartesian product is not allowed. "
      + "If you really want to perform the operation, set hive.mapred.mode=nonstrict"),
  UNION_NOTIN_SUBQ(10053, "Top level UNION is not supported currently; "
      + "use a subquery for the UNION"),
  INVALID_INPUT_FORMAT_TYPE(10054, "Input format must implement InputFormat"),
  INVALID_OUTPUT_FORMAT_TYPE(10055, "Output Format must implement HiveOutputFormat, "
      + "otherwise it should be either IgnoreKeyTextOutputFormat or SequenceFileOutputFormat"),
  NO_VALID_PARTN(10056, "The query does not reference any valid partition. "
      + "To run this query, set hive.mapred.mode=nonstrict"),
  NO_OUTER_MAPJOIN(10057, "MAPJOIN cannot be performed with OUTER JOIN"),
  INVALID_MAPJOIN_HINT(10058, "All tables are specified as map-table for join"),
  INVALID_MAPJOIN_TABLE(10059, "Result of a union cannot be a map table"),
  NON_BUCKETED_TABLE(10060, "Sampling expression needed for non-bucketed table"),
  BUCKETED_NUMERATOR_BIGGER_DENOMINATOR(10061, "Numerator should not be bigger than "
      + "denominator in sample clause for table"),
  NEED_PARTITION_ERROR(10062, "Need to specify partition columns because the destination "
      + "table is partitioned"),
  CTAS_CTLT_COEXISTENCE(10063, "Create table command does not allow LIKE and AS-SELECT in "
      + "the same command"),
  LINES_TERMINATED_BY_NON_NEWLINE(10064, "LINES TERMINATED BY only supports "
      + "newline '\\n' right now"),
  CTAS_COLLST_COEXISTENCE(10065, "CREATE TABLE AS SELECT command cannot specify "
      + "the list of columns "
      + "for the target table"),
  CTLT_COLLST_COEXISTENCE(10066, "CREATE TABLE LIKE command cannot specify the list of columns for "
      + "the target table"),
  INVALID_SELECT_SCHEMA(10067, "Cannot derive schema from the select-clause"),
  CTAS_PARCOL_COEXISTENCE(10068, "CREATE-TABLE-AS-SELECT does not support "
      + "partitioning in the target table "),
  CTAS_MULTI_LOADFILE(10069, "CREATE-TABLE-AS-SELECT results in multiple file load"),
  CTAS_EXTTBL_COEXISTENCE(10070, "CREATE-TABLE-AS-SELECT cannot create external table"),
  INSERT_EXTERNAL_TABLE(10071, "Inserting into a external table is not allowed"),
  DATABASE_NOT_EXISTS(10072, "Database does not exist:"),
  TABLE_ALREADY_EXISTS(10073, "Table already exists:", "42S02"),
  COLUMN_ALIAS_ALREADY_EXISTS(10074, "Column alias already exists:", "42S02"),
  UDTF_MULTIPLE_EXPR(10075, "Only a single expression in the SELECT clause is "
      + "supported with UDTF's"),
  @Deprecated UDTF_REQUIRE_AS(10076, "UDTF's require an AS clause"),
  UDTF_NO_GROUP_BY(10077, "GROUP BY is not supported with a UDTF in the SELECT clause"),
  UDTF_NO_SORT_BY(10078, "SORT BY is not supported with a UDTF in the SELECT clause"),
  UDTF_NO_CLUSTER_BY(10079, "CLUSTER BY is not supported with a UDTF in the SELECT clause"),
  UDTF_NO_DISTRIBUTE_BY(10080, "DISTRUBTE BY is not supported with a UDTF in the SELECT clause"),
  UDTF_INVALID_LOCATION(10081, "UDTF's are not supported outside the SELECT clause, nor nested "
      + "in expressions"),
  UDTF_LATERAL_VIEW(10082, "UDTF's cannot be in a select expression when there is a lateral view"),
  UDTF_ALIAS_MISMATCH(10083, "The number of aliases supplied in the AS clause does not match the "
      + "number of columns output by the UDTF"),
  UDF_STATEFUL_INVALID_LOCATION(10084, "Stateful UDF's can only be invoked in the SELECT list"),
  LATERAL_VIEW_WITH_JOIN(10085, "JOIN with a LATERAL VIEW is not supported"),
  LATERAL_VIEW_INVALID_CHILD(10086, "LATERAL VIEW AST with invalid child"),
  OUTPUT_SPECIFIED_MULTIPLE_TIMES(10087, "The same output cannot be present multiple times: "),
  INVALID_AS(10088, "AS clause has an invalid number of aliases"),
  VIEW_COL_MISMATCH(10089, "The number of columns produced by the SELECT clause does not match the "
      + "number of column names specified by CREATE VIEW"),
  DML_AGAINST_VIEW(10090, "A view cannot be used as target table for LOAD or INSERT"),
  ANALYZE_VIEW(10091, "ANALYZE is not supported for views"),
  VIEW_PARTITION_TOTAL(10092, "At least one non-partitioning column must be present in view"),
  VIEW_PARTITION_MISMATCH(10093, "Rightmost columns in view output do not match "
      + "PARTITIONED ON clause"),
  PARTITION_DYN_STA_ORDER(10094, "Dynamic partition cannot be the parent of a static partition"),
  DYNAMIC_PARTITION_DISABLED(10095, "Dynamic partition is disabled. Either enable it by setting "
      + "hive.exec.dynamic.partition=true or specify partition column values"),
  DYNAMIC_PARTITION_STRICT_MODE(10096, "Dynamic partition strict mode requires at least one "
      + "static partition column. To turn this off set hive.exec.dynamic.partition.mode=nonstrict"),
  NONEXISTPARTCOL(10098, "Non-Partition column appears in the partition specification: "),
  UNSUPPORTED_TYPE(10099, "DATETIME type isn't supported yet. Please use "
      + "DATE or TIMESTAMP instead"),
  CREATE_NON_NATIVE_AS(10100, "CREATE TABLE AS SELECT cannot be used for a non-native table"),
  LOAD_INTO_NON_NATIVE(10101, "A non-native table cannot be used as target for LOAD"),
  LOCKMGR_NOT_SPECIFIED(10102, "Lock manager not specified correctly, set hive.lock.manager"),
  LOCKMGR_NOT_INITIALIZED(10103, "Lock manager could not be initialized, check hive.lock.manager "),
  LOCK_CANNOT_BE_ACQUIRED(10104, "Locks on the underlying objects cannot be acquired. "
      + "retry after some time"),
  ZOOKEEPER_CLIENT_COULD_NOT_BE_INITIALIZED(10105, "Check hive.zookeeper.quorum "
      + "and hive.zookeeper.client.port"),
  OVERWRITE_ARCHIVED_PART(10106, "Cannot overwrite an archived partition. " +
      "Unarchive before running this command"),
  ARCHIVE_METHODS_DISABLED(10107, "Archiving methods are currently disabled. " +
      "Please see the Hive wiki for more information about enabling archiving"),
  ARCHIVE_ON_MULI_PARTS(10108, "ARCHIVE can only be run on a single partition"),
  UNARCHIVE_ON_MULI_PARTS(10109, "ARCHIVE can only be run on a single partition"),
  ARCHIVE_ON_TABLE(10110, "ARCHIVE can only be run on partitions"),
  RESERVED_PART_VAL(10111, "Partition value contains a reserved substring"),
  HOLD_DDLTIME_ON_NONEXIST_PARTITIONS(10112, "HOLD_DDLTIME hint cannot be applied to dynamic " +
                                      "partitions or non-existent partitions"),
  OFFLINE_TABLE_OR_PARTITION(10113, "Query against an offline table or partition"),
  OUTERJOIN_USES_FILTERS(10114, "The query results could be wrong. " +
                         "Turn on hive.outerjoin.supports.filters"),
  NEED_PARTITION_SPECIFICATION(10115, "Table is partitioned and partition specification is needed"),
  INVALID_METADATA(10116, "The metadata file could not be parsed "),
  NEED_TABLE_SPECIFICATION(10117, "Table name could be determined; It should be specified "),
  PARTITION_EXISTS(10118, "Partition already exists"),
  TABLE_DATA_EXISTS(10119, "Table exists and contains data files"),
  INCOMPATIBLE_SCHEMA(10120, "The existing table is not compatible with the import spec. "),
  EXIM_FOR_NON_NATIVE(10121, "Export/Import cannot be done for a non-native table. "),
  INSERT_INTO_BUCKETIZED_TABLE(10122, "Bucketized tables do not support INSERT INTO:"),
  NO_COMPARE_BIGINT_STRING(10123, "In strict mode, comparing bigints and strings is not allowed, "
      + "it may result in a loss of precision. "
      + "If you really want to perform the operation, set hive.mapred.mode=nonstrict"),
  NO_COMPARE_BIGINT_DOUBLE(10124, "In strict mode, comparing bigints and doubles is not allowed, "
      + "it may result in a loss of precision. "
      + "If you really want to perform the operation, set hive.mapred.mode=nonstrict"),
  PARTSPEC_DIFFER_FROM_SCHEMA(10125, "Partition columns in partition specification are "
      + "not the same as that defined in the table schema. "
      + "The names and orders have to be exactly the same."),
  PARTITION_COLUMN_NON_PRIMITIVE(10126, "Partition column must be of primitive type."),
  INSERT_INTO_DYNAMICPARTITION_IFNOTEXISTS(10127,
      "Dynamic partitions do not support IF NOT EXISTS. Specified partitions with value :"),
  UDAF_INVALID_LOCATION(10128, "Not yet supported place for UDAF"),
  DROP_PARTITION_NON_STRING_PARTCOLS_NONEQUALITY(10129,
    "Drop partitions for a non string partition columns is not allowed using non-equality"),
  ALTER_COMMAND_FOR_VIEWS(10131, "To alter a view you need to use the ALTER VIEW command."),
  ALTER_COMMAND_FOR_TABLES(10132, "To alter a base table you need to use the ALTER TABLE command."),
  ALTER_VIEW_DISALLOWED_OP(10133, "Cannot use this form of ALTER on a view"),
  ALTER_TABLE_NON_NATIVE(10134, "ALTER TABLE cannot be used for a non-native table"),
  SORTMERGE_MAPJOIN_FAILED(10135,
      "Sort merge bucketed join could not be performed. " +
      "If you really want to perform the operation, either set " +
      "hive.optimize.bucketmapjoin.sortedmerge=false, or set " +
      "hive.enforce.sortmergebucketmapjoin=false."),
  BUCKET_MAPJOIN_NOT_POSSIBLE(10136,
    "Bucketed mapjoin cannot be performed. " +
    "This can be due to multiple reasons: " +
    " . Join columns dont match bucketed columns. " +
    " . Number of buckets are not a multiple of each other. " +
    "If you really want to perform the operation, either remove the " +
    "mapjoin hint from your query or set hive.enforce.bucketmapjoin to false."),

  BUCKETED_TABLE_METADATA_INCORRECT(10141,
   "Bucketed table metadata is not correct. " +
    "Fix the metadata or don't use bucketed mapjoin, by setting " +
    "hive.enforce.bucketmapjoin to false."),

  JOINNODE_OUTERJOIN_MORETHAN_16(10142, "Single join node containing outer join(s) " +
      "cannot have more than 16 aliases"),

  INVALID_JDO_FILTER_EXPRESSION(10143, "Invalid expression for JDO filter"),

  SHOW_CREATETABLE_INDEX(10144, "SHOW CREATE TABLE does not support tables of type INDEX_TABLE."),
  ALTER_BUCKETNUM_NONBUCKETIZED_TBL(10145, "Table is not bucketized."),

  TRUNCATE_FOR_NON_MANAGED_TABLE(10146, "Cannot truncate non-managed table {0}.", true),
  TRUNCATE_FOR_NON_NATIVE_TABLE(10147, "Cannot truncate non-native table {0}.", true),
  PARTSPEC_FOR_NON_PARTITIONED_TABLE(10148, "Partition spec for non partitioned table {0}.", true),

  LOAD_INTO_STORED_AS_DIR(10195, "A stored-as-directories table cannot be used as target for LOAD"),
  ALTER_TBL_STOREDASDIR_NOT_SKEWED(10196, "This operation is only valid on skewed table."),
  ALTER_TBL_SKEWED_LOC_NO_LOC(10197, "Alter table skewed location doesn't have locations."),
  ALTER_TBL_SKEWED_LOC_NO_MAP(10198, "Alter table skewed location doesn't have location map."),
  SUPPORT_DIR_MUST_TRUE_FOR_LIST_BUCKETING(
      10199,
      "hive.mapred.supports.subdirectories must be true"
          + " if any one of following is true: "
          + " hive.optimize.listbucketing , mapred.input.dir.recursive"
          + " and hive.optimize.union.remove."),
  SKEWED_TABLE_NO_COLUMN_NAME(10200, "No skewed column name."),
  SKEWED_TABLE_NO_COLUMN_VALUE(10201, "No skewed values."),
  SKEWED_TABLE_DUPLICATE_COLUMN_NAMES(10202,
      "Duplicate skewed column name:"),
  SKEWED_TABLE_INVALID_COLUMN(10203,
      "Invalid skewed column name:"),
  SKEWED_TABLE_SKEWED_COL_NAME_VALUE_MISMATCH_1(10204,
      "Skewed column name is empty but skewed value is not."),
  SKEWED_TABLE_SKEWED_COL_NAME_VALUE_MISMATCH_2(10205,
      "Skewed column value is empty but skewed name is not."),
  SKEWED_TABLE_SKEWED_COL_NAME_VALUE_MISMATCH_3(10206,
      "The number of skewed column names and the number of " +
      "skewed column values are different: "),
  ALTER_TABLE_NOT_ALLOWED_RENAME_SKEWED_COLUMN(10207,
      " is a skewed column. It's not allowed to rename skewed column"
          + " or change skewed column type."),
  HIVE_GROUPING_SETS_AGGR_NOMAPAGGR(10209,
    "Grouping sets aggregations (with rollups or cubes) are not allowed if map-side " +
    " aggregation is turned off. Set hive.map.aggr=true if you want to use grouping sets"),
  HIVE_GROUPING_SETS_AGGR_EXPRESSION_INVALID(10210,
    "Grouping sets aggregations (with rollups or cubes) are not allowed if aggregation function " +
    "parameters overlap with the aggregation functions columns"),

  HIVE_GROUPING_SETS_AGGR_NOFUNC(10211,
    "Grouping sets aggregations are not allowed if no aggregation function is presented"),

  HIVE_UNION_REMOVE_OPTIMIZATION_NEEDS_SUBDIRECTORIES(10212,
    "In order to use hive.optimize.union.remove, the hadoop version that you are using " +
    "should support sub-directories for tables/partitions. If that is true, set " +
    "hive.hadoop.supports.subdirectories to true. Otherwise, set hive.optimize.union.remove " +
    "to false"),

  HIVE_GROUPING_SETS_EXPR_NOT_IN_GROUPBY(10213,
    "Grouping sets expression is not in GROUP BY key"),
  INVALID_PARTITION_SPEC(10214, "Invalid partition spec specified"),
  ALTER_TBL_UNSET_NON_EXIST_PROPERTY(10215,
    "Please use the following syntax if not sure " +
    "whether the property existed or not:\n" +
    "ALTER TABLE tableName UNSET TBLPROPERTIES IF EXISTS (key1, key2, ...)\n"),
  ALTER_VIEW_AS_SELECT_NOT_EXIST(10216,
    "Cannot ALTER VIEW AS SELECT if view currently does not exist\n"),
  REPLACE_VIEW_WITH_PARTITION(10217,
    "Cannot replace a view with CREATE VIEW or REPLACE VIEW or " +
    "ALTER VIEW AS SELECT if the view has partitions\n"),
  EXISTING_TABLE_IS_NOT_VIEW(10218,
    "Existing table is not a view\n"),
  NO_SUPPORTED_ORDERBY_ALLCOLREF_POS(10219,
    "Position in ORDER BY is not supported when using SELECT *"),
  INVALID_POSITION_ALIAS_IN_GROUPBY(10220,
    "Invalid position alias in Group By\n"),
  INVALID_POSITION_ALIAS_IN_ORDERBY(10221,
    "Invalid position alias in Order By\n"),

  HIVE_GROUPING_SETS_THRESHOLD_NOT_ALLOWED_WITH_SKEW(10225,
    "An additional MR job is introduced since the number of rows created per input row " +
    "due to grouping sets is more than hive.new.job.grouping.set.cardinality. There is no need " +
    "to handle skew separately. set hive.groupby.skewindata to false."),
  HIVE_GROUPING_SETS_THRESHOLD_NOT_ALLOWED_WITH_DISTINCTS(10226,
    "An additional MR job is introduced since the cardinality of grouping sets " +
    "is more than hive.new.job.grouping.set.cardinality. This functionality is not supported " +
    "with distincts. Either set hive.new.job.grouping.set.cardinality to a high number " +
    "(higher than the number of rows per input row due to grouping sets in the query), or " +
    "rewrite the query to not use distincts."),

  OPERATOR_NOT_ALLOWED_WITH_MAPJOIN(10227,
    "Not all clauses are supported with mapjoin hint. Please remove mapjoin hint."),

  ANALYZE_TABLE_NOSCAN_NON_NATIVE(10228, "ANALYZE TABLE NOSCAN cannot be used for "
      + "a non-native table"),

  ANALYZE_TABLE_PARTIALSCAN_NON_NATIVE(10229, "ANALYZE TABLE PARTIALSCAN cannot be used for "
      + "a non-native table"),
  ANALYZE_TABLE_PARTIALSCAN_NON_RCFILE(10230, "ANALYZE TABLE PARTIALSCAN doesn't "
      + "support non-RCfile. "),
  ANALYZE_TABLE_PARTIALSCAN_EXTERNAL_TABLE(10231, "ANALYZE TABLE PARTIALSCAN "
      + "doesn't support external table: "),
  ANALYZE_TABLE_PARTIALSCAN_AGGKEY(10232, "Analyze partialscan command "
            + "fails to construct aggregation for the partition "),
  ANALYZE_TABLE_PARTIALSCAN_AUTOGATHER(10233, "Analyze partialscan is not allowed " +
            "if hive.stats.autogather is set to false"),
  PARTITION_VALUE_NOT_CONTINUOUS(10234, "Parition values specifed are not continuous." +
            " A subpartition value is specified without specififying the parent partition's value"),
  TABLES_INCOMPATIBLE_SCHEMAS(10235, "Tables have incompatible schemas and their partitions " +
            " cannot be exchanged."),

  TRUNCATE_COLUMN_INDEXED_TABLE(10236, "Can not truncate columns from table with indexes"),
  TRUNCATE_COLUMN_NOT_RC(10237, "Only RCFileFormat supports column truncation."),
  TRUNCATE_COLUMN_ARCHIVED(10238, "Column truncation cannot be performed on archived partitions."),
  TRUNCATE_BUCKETED_COLUMN(10239,
      "A column on which a partition/table is bucketed cannot be truncated."),
  TRUNCATE_LIST_BUCKETED_COLUMN(10240,
      "A column on which a partition/table is list bucketed cannot be truncated."),

  TABLE_NOT_PARTITIONED(10241, "Table {0} is not a partitioned table", true),
  DATABSAE_ALREADY_EXISTS(10242, "Database {0} already exists", true),
  CANNOT_REPLACE_COLUMNS(10243, "Replace columns is not supported for table {0}. SerDe may be incompatible.", true),
  BAD_LOCATION_VALUE(10244, "{0}  is not absolute or has no scheme information.  Please specify a complete absolute uri with scheme information."),
  UNSUPPORTED_ALTER_TBL_OP(10245, "{0} alter table options is not supported"),
  INVALID_BIGTABLE_MAPJOIN(10246, "{0} table chosen for streaming is not valid", true),
  MISSING_OVER_CLAUSE(10247, "Missing over clause for function : "),
  PARTITION_SPEC_TYPE_MISMATCH(10248, "Cannot add partition column {0} of type {1} as it cannot be converted to type {2}", true),
  UNSUPPORTED_SUBQUERY_EXPRESSION(10249, "Unsupported SubQuery Expression"),
  INVALID_SUBQUERY_EXPRESSION(10250, "Invalid SubQuery expression"),

  INVALID_HDFS_URI(10251, "{0} is not a hdfs uri", true),
  INVALID_DIR(10252, "{0} is not a directory", true),
  NO_VALID_LOCATIONS(10253, "Could not find any valid location to place the jars. " +
      "Please update hive.jar.directory or hive.user.install.directory with a valid location", false),
  UNNSUPPORTED_AUTHORIZATION_PRINCIPAL_TYPE_GROUP(10254,
      "Principal type GROUP is not supported in this authorization setting", "28000"),
  INVALID_TABLE_NAME(10255, "Invalid table name {0}", true),
  INSERT_INTO_IMMUTABLE_TABLE(10256, "Inserting into a non-empty immutable table is not allowed"),

  TXNMGR_NOT_SPECIFIED(10260, "Transaction manager not specified correctly, " +
      "set hive.txn.manager"),
  TXNMGR_NOT_INSTANTIATED(10261, "Transaction manager could not be " +
      "instantiated, check hive.txn.manager"),
  TXN_NO_SUCH_TRANSACTION(10262, "No record of transaction could be found, " +
      "may have timed out"),
  TXN_ABORTED(10263, "Transaction manager has aborted the transaction."),

  LOCK_NO_SUCH_LOCK(10270, "No record of lock could be found, " +
      "may have timed out"),
  LOCK_REQUEST_UNSUPPORTED(10271, "Current transaction manager does not " +
      "support explicit lock requests.  Transaction manager:  "),

  METASTORE_COMMUNICATION_FAILED(10280, "Error communicating with the " +
      "metastore"),
  METASTORE_COULD_NOT_INITIATE(10281, "Unable to initiate connection to the " +
      "metastore."),
  INVALID_COMPACTION_TYPE(10282, "Invalid compaction type, supported values are 'major' and " +
      "'minor'"),
  NO_COMPACTION_PARTITION(10283, "You must specify a partition to compact for partitioned tables"),
  TOO_MANY_COMPACTION_PARTITIONS(10284, "Compaction can only be requested on one partition at a " +
      "time."),

  // Cube query semantic analysis errors, starting from 15000 //
  CREATE_NOT_ALLOWED(15000, "Create table/view is not allowed in cube query"),
  MORE_THAN_ONE_CUBE(15001, "More than one cube accessed in query"),
  NEITHER_CUBE_NOR_DIMENSION(15002, "Neither cube nor dimensions accessed in the query"),
  NO_TIMERANGE_FILTER(15003, "No timerange filter specified"),
  NOT_A_TIMED_DIMENSION(15004, "{0} is not timed dimension", true),
  WRONG_TIME_RANGE_FORMAT(15005, "Date parsing error. expected format {0}, date provided {1}", true),
  NULL_DATE_VALUE(15006, "Date value cannot be null or empty"),
  INVALID_TIME_UNIT(15007, "Invalid time unit {0}", true),
  ALL_COLUMNS_NOT_SUPPORTED(15008, "Selecting all columns is not supported"),
  AMBIGOUS_DIM_COLUMN(15009, "Ambiguous column {0}, in dimensions {1} and {2}", true),
  AMBIGOUS_CUBE_COLUMN(15010, "Ambiguous column {0}, in cube {1} and in dimension {2}", true),
  COLUMN_NOT_FOUND(15011, "Could not find the table containing column: {0}", true),
  NOT_A_CUBE_COLUMN(15012, "Not a cube column {0}", true),
  NOT_AVAILABLE_IN_RANGE(15013, "Column {0} is not available in the specified range: {1}, available {2} {3}", true),
  NO_CANDIDATE_FACT_AVAILABLE(15014, "No candidate fact table available to answer the query, because {0}", true),
  NO_JOIN_CONDITION_AVAIABLE(15015, "No join condition available"),
  NO_STORAGE_TABLE_AVAIABLE(15016, "No storage table available for candidate fact: {0}", true),
  MULTIPLE_STORAGE_TABLES(15017, "Querying multiple storage tables within the same query is not supported"),
  NO_DEFAULT_AGGREGATE(15018, "Default aggregate is not set for measure: {0}", true),
  INVALID_TIME_RANGE(15019, "Invalid time range"),
  FROM_AFTER_TO(15020, "From date: {0} is after to date: {1}", true),
  NO_JOIN_PATH(15021, "No join path from {0} to {1}", true),
  JOIN_TARGET_NOT_CUBE_TABLE(15022, "Join target table {0} is neither dimension nor cube", true),
  NO_FACT_HAS_COLUMN(15023, "No fact table has the queried column"),
  NO_CANDIDATE_DIM_STORAGE_TABLES(15024, "No candidate dimension storage tables for dimension because {0}", true),
<<<<<<< HEAD
  NO_DIM_HAS_COLUMN(15023, "No dimension table has the queried column"),
=======
  CUBE_NOT_QUERYABLE(15025, "Cube {0} cannot be queried", true),
>>>>>>> 6346d425
  
  //========================== 20000 range starts here ========================//
  SCRIPT_INIT_ERROR(20000, "Unable to initialize custom script."),
  SCRIPT_IO_ERROR(20001, "An error occurred while reading or writing to your custom script. "
      + "It may have crashed with an error."),
  SCRIPT_GENERIC_ERROR(20002, "Hive encountered some unknown error while "
      + "running your custom script."),
  SCRIPT_CLOSING_ERROR(20003, "An error occurred when trying to close the Operator " +
      "running your custom script."),
  DYNAMIC_PARTITIONS_TOO_MANY_PER_NODE_ERROR(20004, "Fatal error occurred when node " +
      "tried to create too many dynamic partitions. The maximum number of dynamic partitions " +
      "is controlled by hive.exec.max.dynamic.partitions and hive.exec.max.dynamic.partitions.pernode. "),
  PARTITION_SCAN_LIMIT_EXCEEDED(20005, "Number of partitions scanned (={0}) on table {1} exceeds limit" +
      " (={2}). This is controlled by hive.limit.query.max.table.partition.", true),

  //========================== 30000 range starts here ========================//
  STATSPUBLISHER_NOT_OBTAINED(30000, "StatsPublisher cannot be obtained. " +
    "There was a error to retrieve the StatsPublisher, and retrying " +
    "might help. If you dont want the query to fail because accurate statistics " +
    "could not be collected, set hive.stats.reliable=false"),
  STATSPUBLISHER_INITIALIZATION_ERROR(30001, "StatsPublisher cannot be initialized. " +
    "There was a error in the initialization of StatsPublisher, and retrying " +
    "might help. If you dont want the query to fail because accurate statistics " +
    "could not be collected, set hive.stats.reliable=false"),
  STATSPUBLISHER_CONNECTION_ERROR(30002, "StatsPublisher cannot be connected to." +
    "There was a error while connecting to the StatsPublisher, and retrying " +
    "might help. If you dont want the query to fail because accurate statistics " +
    "could not be collected, set hive.stats.reliable=false"),
  STATSPUBLISHER_PUBLISHING_ERROR(30003, "Error in publishing stats. There was an " +
    "error in publishing stats via StatsPublisher, and retrying " +
    "might help. If you dont want the query to fail because accurate statistics " +
    "could not be collected, set hive.stats.reliable=false"),
  STATSPUBLISHER_CLOSING_ERROR(30004, "StatsPublisher cannot be closed." +
    "There was a error while closing the StatsPublisher, and retrying " +
    "might help. If you dont want the query to fail because accurate statistics " +
    "could not be collected, set hive.stats.reliable=false"),

  COLUMNSTATSCOLLECTOR_INVALID_PART_KEY(30005, "Invalid partitioning key specified in ANALYZE " +
    "statement"),
  COLUMNSTATSCOLLECTOR_INCORRECT_NUM_PART_KEY(30006, "Incorrect number of partitioning key " +
    "specified in ANALYZE statement"),
  COLUMNSTATSCOLLECTOR_INVALID_PARTITION(30007, "Invalid partitioning key/value specified in " +
    "ANALYZE statement"),
  COLUMNSTATSCOLLECTOR_INVALID_SYNTAX(30008, "Dynamic partitioning is not supported yet while " +
    "gathering column statistics through ANALYZE statement"),
  COLUMNSTATSCOLLECTOR_PARSE_ERROR(30009, "Encountered parse error while parsing rewritten query"),
  COLUMNSTATSCOLLECTOR_IO_ERROR(30010, "Encountered I/O exception while parsing rewritten query"),
  DROP_COMMAND_NOT_ALLOWED_FOR_PARTITION(30011, "Partition protected from being dropped"),
  COLUMNSTATSCOLLECTOR_INVALID_COLUMN(30012, "Column statistics are not supported "
      + "for partition columns"),

  STATISTICS_CLONING_FAILED(30013, "Cloning of statistics failed"),

  STATSAGGREGATOR_SOURCETASK_NULL(30014, "SourceTask of StatsTask should not be null"),
  STATSAGGREGATOR_CONNECTION_ERROR(30015,
      "Stats aggregator of type {0} cannot be connected to", true),
  STATSAGGREGATOR_MISSED_SOMESTATS(30016,
      "Stats type {0} is missing from stats aggregator. If you don't want the query " +
      "to fail because of this, set hive.stats.atomic=false", true),
  STATS_SKIPPING_BY_ERROR(30017, "Skipping stats aggregation by error {0}", true),
  ORC_CORRUPTED_READ(30018, "Corruption in ORC data encountered. To skip reading corrupted "
      + "data, set " + HiveConf.ConfVars.HIVE_ORC_SKIP_CORRUPT_DATA + " to true");
  ;

  private int errorCode;
  private String mesg;
  private String sqlState;
  private MessageFormat format;

  private static final char SPACE = ' ';
  private static final Pattern ERROR_MESSAGE_PATTERN = Pattern.compile(".*Line [0-9]+:[0-9]+ (.*)");
  private static final Pattern ERROR_CODE_PATTERN =
    Pattern.compile("HiveException:\\s+\\[Error ([0-9]+)\\]: (.*)");
  private static Map<String, ErrorMsg> mesgToErrorMsgMap = new HashMap<String, ErrorMsg>();
  private static Map<Pattern, ErrorMsg> formatToErrorMsgMap = new HashMap<Pattern, ErrorMsg>();
  private static int minMesgLength = -1;

  static {
    for (ErrorMsg errorMsg : values()) {
      if (errorMsg.format != null) {
        String pattern = errorMsg.mesg.replaceAll("\\{.*\\}", ".*");
        formatToErrorMsgMap.put(Pattern.compile("^" + pattern + "$"), errorMsg);
      } else {
        mesgToErrorMsgMap.put(errorMsg.getMsg().trim(), errorMsg);
        int length = errorMsg.getMsg().trim().length();
        if (minMesgLength == -1 || length < minMesgLength) {
          minMesgLength = length;
        }
      }
    }
  }

  /**
   * Given an error message string, returns the ErrorMsg object associated with it.
   * @param mesg An error message string
   * @return ErrorMsg
   */
  public static ErrorMsg getErrorMsg(String mesg) {
    if (mesg == null) {
      return GENERIC_ERROR;
    }

    // first see if there is a direct match
    ErrorMsg errorMsg = mesgToErrorMsgMap.get(mesg);
    if (errorMsg != null) {
      return errorMsg;
    }

    for (Map.Entry<Pattern, ErrorMsg> entry : formatToErrorMsgMap.entrySet()) {
      if (entry.getKey().matcher(mesg).matches()) {
        return entry.getValue();
      }
    }

    // if not see if the mesg follows type of format, which is typically the
    // case:
    // line 1:14 Table not found table_name
    String truncatedMesg = mesg.trim();
    Matcher match = ERROR_MESSAGE_PATTERN.matcher(mesg);
    if (match.matches()) {
      truncatedMesg = match.group(1);
    }

    // appends might exist after the root message, so strip tokens off until we
    // match
    while (truncatedMesg.length() > minMesgLength) {
      errorMsg = mesgToErrorMsgMap.get(truncatedMesg.trim());
      if (errorMsg != null) {
        return errorMsg;
      }

      int lastSpace = truncatedMesg.lastIndexOf(SPACE);
      if (lastSpace == -1) {
        break;
      }

      // hack off the last word and try again
      truncatedMesg = truncatedMesg.substring(0, lastSpace).trim();
    }

    return GENERIC_ERROR;
  }

  /**
   * Given an error code, returns the ErrorMsg object associated with it.
   * @param errorCode An error code
   * @return ErrorMsg
   */
  public static ErrorMsg getErrorMsg(int errorCode) {
    for (ErrorMsg errorMsg : values()) {
      if (errorMsg.getErrorCode() == errorCode) {
        return errorMsg;
      }
    }
    return null;
  }

  /**
   * For a given error message string, searches for a <code>ErrorMsg</code> enum
   * that appears to be a match. If a match is found, returns the
   * <code>SQLState</code> associated with the <code>ErrorMsg</code>. If a match
   * is not found or <code>ErrorMsg</code> has no <code>SQLState</code>, returns
   * the <code>SQLState</code> bound to the <code>GENERIC_ERROR</code>
   * <code>ErrorMsg</code>.
   *
   * @param mesg
   *          An error message string
   * @return SQLState
   */
  public static String findSQLState(String mesg) {
    ErrorMsg error = getErrorMsg(mesg);
    return error.getSQLState();
  }

  private ErrorMsg(int errorCode, String mesg) {
    this(errorCode, mesg, "42000", false);
  }

  private ErrorMsg(int errorCode, String mesg, boolean format) {
    // 42000 is the generic SQLState for syntax error.
    this(errorCode, mesg, "42000", format);
  }

  private ErrorMsg(int errorCode, String mesg, String sqlState) {
    this(errorCode, mesg, sqlState, false);
  }

  private ErrorMsg(int errorCode, String mesg, String sqlState, boolean format) {
    this.errorCode = errorCode;
    this.mesg = mesg;
    this.sqlState = sqlState;
    this.format = format ? new MessageFormat(mesg) : null;
  }

  private static int getLine(ASTNode tree) {
    if (tree.getChildCount() == 0) {
      return tree.getToken().getLine();
    }

    return getLine((ASTNode) tree.getChild(0));
  }

  private static int getCharPositionInLine(ASTNode tree) {
    if (tree.getChildCount() == 0) {
      return tree.getToken().getCharPositionInLine();
    }

    return getCharPositionInLine((ASTNode) tree.getChild(0));
  }

  // Dirty hack as this will throw away spaces and other things - find a better
  // way!
  public static String getText(ASTNode tree) {
    if (tree.getChildCount() == 0) {
      return tree.getText();
    }
    return getText((ASTNode) tree.getChild(tree.getChildCount() - 1));
  }

  public String getMsg(ASTNode tree) {
    StringBuilder sb = new StringBuilder();
    renderPosition(sb, tree);
    sb.append(" ");
    sb.append(mesg);
    sb.append(" '");
    sb.append(getText(tree));
    sb.append("'");
    renderOrigin(sb, tree.getOrigin());
    return sb.toString();
  }

  public static void renderOrigin(StringBuilder sb, ASTNodeOrigin origin) {
    while (origin != null) {
      sb.append(" in definition of ");
      sb.append(origin.getObjectType());
      sb.append(" ");
      sb.append(origin.getObjectName());
      sb.append(" [");
      sb.append(HiveUtils.LINE_SEP);
      sb.append(origin.getObjectDefinition());
      sb.append(HiveUtils.LINE_SEP);
      sb.append("] used as ");
      sb.append(origin.getUsageAlias());
      sb.append(" at ");
      ASTNode usageNode = origin.getUsageNode();
      renderPosition(sb, usageNode);
      origin = usageNode.getOrigin();
    }
  }

  private static void renderPosition(StringBuilder sb, ASTNode tree) {
    sb.append("Line ");
    sb.append(getLine(tree));
    sb.append(":");
    sb.append(getCharPositionInLine(tree));
  }

  public String getMsg(Tree tree) {
    return getMsg((ASTNode) tree);
  }

  public String getMsg(ASTNode tree, String reason) {
    return getMsg(tree) + ": " + reason;
  }

  public String getMsg(Tree tree, String reason) {
    return getMsg((ASTNode) tree, reason);
  }

  public String getMsg(String reason) {
    return mesg + " " + reason;
  }

  public String format(String reason) {
    return format(new String[]{reason});
  }
  /**
   * If the message is parametrized, this will fill the parameters with supplied
   * {@code reasons}, otherwise {@code reasons} are appended at the end of the
   * message.
   */
  public String format(String... reasons) {
    /* Not all messages are parametrized even those that should have been, e.g {@link #INVALID_TABLE}.
     INVALID_TABLE is usually used with {@link #getMsg(String)}.
     This method can also be used with INVALID_TABLE and the like and will match getMsg(String) behavior.

     Another example: {@link #INVALID_PARTITION}.  Ideally you want the message to have 2 parameters one for
     partition name one for table name.  Since this is already defined w/o any parameters, one can still call
     {@code INVALID_PARTITION.format("<partName> <table Name>"}.  This way the message text will be slightly
     different but at least the errorCode will match.  Note this, should not be abused by adding anything other
     than what should have been parameter names to keep msg text standardized.
     */
    if(reasons == null || reasons.length == 0) {
      return getMsg();
    }
    if(format != null) {
      return format.format(reasons);
    }
    if(reasons.length > 1) {
      StringBuilder sb = new StringBuilder();
      for(String re : reasons) {
        if(re != null) {
          if(sb.length() > 0) {
            sb.append(" ");
          }
          sb.append(re);
        }
      }
      return getMsg(sb.toString());
    }
    return getMsg(reasons[0]);
  }

  public String getErrorCodedMsg() {
    return "[Error " + errorCode + "]: " + mesg;
  }

  public String getErrorCodedMsg(String... reasons) {
    return "[Error " + errorCode + "]: " + format(reasons);
  }

  public static Pattern getErrorCodePattern() {
    return ERROR_CODE_PATTERN;
  }

  public String getMsg() {
    return mesg;
  }

  public String getSQLState() {
    return sqlState;
  }

  public int getErrorCode() {
    return errorCode;
  }
}<|MERGE_RESOLUTION|>--- conflicted
+++ resolved
@@ -431,11 +431,8 @@
   JOIN_TARGET_NOT_CUBE_TABLE(15022, "Join target table {0} is neither dimension nor cube", true),
   NO_FACT_HAS_COLUMN(15023, "No fact table has the queried column"),
   NO_CANDIDATE_DIM_STORAGE_TABLES(15024, "No candidate dimension storage tables for dimension because {0}", true),
-<<<<<<< HEAD
-  NO_DIM_HAS_COLUMN(15023, "No dimension table has the queried column"),
-=======
   CUBE_NOT_QUERYABLE(15025, "Cube {0} cannot be queried", true),
->>>>>>> 6346d425
+  NO_DIM_HAS_COLUMN(15026, "No dimension table has the queried column"),
   
   //========================== 20000 range starts here ========================//
   SCRIPT_INIT_ERROR(20000, "Unable to initialize custom script."),
