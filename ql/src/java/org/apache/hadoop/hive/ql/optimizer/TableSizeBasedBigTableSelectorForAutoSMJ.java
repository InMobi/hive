/**
 * Licensed to the Apache Software Foundation (ASF) under one
 * or more contributor license agreements.  See the NOTICE file
 * distributed with this work for additional information
 * regarding copyright ownership.  The ASF licenses this file
 * to you under the Apache License, Version 2.0 (the
 * "License"); you may not use this file except in compliance
 * with the License.  You may obtain a copy of the License at
 *
 *     http://www.apache.org/licenses/LICENSE-2.0
 *
 * Unless required by applicable law or agreed to in writing, software
 * distributed under the License is distributed on an "AS IS" BASIS,
 * WITHOUT WARRANTIES OR CONDITIONS OF ANY KIND, either express or implied.
 * See the License for the specific language governing permissions and
 * limitations under the License.
 */

package org.apache.hadoop.hive.ql.optimizer;

import java.util.ArrayList;
import java.util.List;
import java.util.Set;

import org.apache.hadoop.hive.conf.HiveConf;
import org.apache.hadoop.hive.ql.exec.JoinOperator;
import org.apache.hadoop.hive.ql.exec.TableScanOperator;
import org.apache.hadoop.hive.ql.metadata.HiveException;
import org.apache.hadoop.hive.ql.metadata.Partition;
import org.apache.hadoop.hive.ql.metadata.Table;
import org.apache.hadoop.hive.ql.optimizer.ppr.PartitionPruner;
import org.apache.hadoop.hive.ql.parse.ParseContext;
import org.apache.hadoop.hive.ql.parse.PrunedPartitionList;
import org.apache.hadoop.hive.ql.parse.SemanticException;

/*
 * This is a pluggable policy to chose the candidate map-join table for converting a join to a
 * sort merge join. The largest table is chosen based on the size of the tables.
 */
public class TableSizeBasedBigTableSelectorForAutoSMJ extends SizeBasedBigTableSelectorForAutoSMJ
implements BigTableSelectorForAutoSMJ {
  public int getBigTablePosition(ParseContext parseCtx, JoinOperator joinOp,
      Set<Integer> bigTableCandidates)
    throws SemanticException {
    int bigTablePos = -1;
    long maxSize = -1;
    HiveConf conf = parseCtx.getConf();

    try {
      List<TableScanOperator> topOps = new ArrayList<TableScanOperator>();
      getListTopOps(joinOp, topOps);
      int currentPos = 0;
      for (TableScanOperator topOp : topOps) {

        if (topOp == null) {
          return -1;
        }
<<<<<<< HEAD
        List<Table> tables = parseCtx.getTopToTables().get(topOp);
=======

        if (!bigTableCandidates.contains(currentPos)) {
          currentPos++;
          continue;
        }
        Table table = parseCtx.getTopToTable().get(topOp);
>>>>>>> 43c83007
        long currentSize = 0;

        if (tables.size() == 1 && !tables.get(0).isPartitioned()) {
          currentSize = getSize(conf, tables.get(0));
        }
        else {
          // For partitioned tables, get the size of all the partitions
          List<PrunedPartitionList> prunedParts =
              PartitionPruner.prune(topOp, parseCtx, null);
          List<Partition> partitions = new ArrayList<Partition>();
          for (PrunedPartitionList ppl : prunedParts) {
            partitions.addAll(ppl.getNotDeniedPartns());
          }
          for (Partition part : partitions) {
            currentSize += getSize(conf, part);
          }
        }

        if (currentSize > maxSize) {
          maxSize = currentSize;
          bigTablePos = currentPos;
        }
        currentPos++;
      }
    } catch (HiveException e) {
      throw new SemanticException(e.getMessage());
    }

    return bigTablePos;
  }
}<|MERGE_RESOLUTION|>--- conflicted
+++ resolved
@@ -55,16 +55,11 @@
         if (topOp == null) {
           return -1;
         }
-<<<<<<< HEAD
-        List<Table> tables = parseCtx.getTopToTables().get(topOp);
-=======
-
         if (!bigTableCandidates.contains(currentPos)) {
           currentPos++;
           continue;
         }
-        Table table = parseCtx.getTopToTable().get(topOp);
->>>>>>> 43c83007
+        List<Table> tables = parseCtx.getTopToTables().get(topOp);
         long currentSize = 0;
 
         if (tables.size() == 1 && !tables.get(0).isPartitioned()) {
