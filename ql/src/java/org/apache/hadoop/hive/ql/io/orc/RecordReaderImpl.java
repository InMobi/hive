/**
 * Licensed to the Apache Software Foundation (ASF) under one
 * or more contributor license agreements.  See the NOTICE file
 * distributed with this work for additional information
 * regarding copyright ownership.  The ASF licenses this file
 * to you under the Apache License, Version 2.0 (the
 * "License"); you may not use this file except in compliance
 * with the License.  You may obtain a copy of the License at
 *
 *     http://www.apache.org/licenses/LICENSE-2.0
 *
 * Unless required by applicable law or agreed to in writing, software
 * distributed under the License is distributed on an "AS IS" BASIS,
 * WITHOUT WARRANTIES OR CONDITIONS OF ANY KIND, either express or implied.
 * See the License for the specific language governing permissions and
 * limitations under the License.
 */
package org.apache.hadoop.hive.ql.io.orc;

import java.io.EOFException;
import java.io.IOException;
import java.nio.ByteBuffer;
import java.sql.Date;
import java.sql.Timestamp;
import java.util.ArrayList;
import java.util.HashMap;
import java.util.List;
import java.util.Map;

import org.apache.hadoop.conf.Configuration;
import org.apache.hadoop.fs.FSDataInputStream;
import org.apache.hadoop.fs.FileSystem;
import org.apache.hadoop.fs.Path;
import org.apache.hadoop.hive.common.type.HiveDecimal;
import org.apache.hadoop.hive.serde2.io.ByteWritable;
import org.apache.hadoop.hive.serde2.io.DateWritable;
import org.apache.hadoop.hive.serde2.io.DoubleWritable;
import org.apache.hadoop.hive.serde2.io.ShortWritable;
import org.apache.hadoop.io.BooleanWritable;
import org.apache.hadoop.io.BytesWritable;
import org.apache.hadoop.io.FloatWritable;
import org.apache.hadoop.io.IntWritable;
import org.apache.hadoop.io.LongWritable;
import org.apache.hadoop.io.Text;

class RecordReaderImpl implements RecordReader {
  private final FSDataInputStream file;
  private final long firstRow;
  private final List<StripeInformation> stripes =
    new ArrayList<StripeInformation>();
  private OrcProto.StripeFooter stripeFooter;
  private final long totalRowCount;
  private final CompressionCodec codec;
  private final int bufferSize;
  private final boolean[] included;
  private final long rowIndexStride;
  private long rowInStripe = 0;
  private int currentStripe = 0;
  private long rowBaseInStripe = 0;
  private long rowCountInStripe = 0;
  private final Map<StreamName, InStream> streams =
      new HashMap<StreamName, InStream>();
  private final TreeReader reader;
  private final OrcProto.RowIndex[] indexes;

  RecordReaderImpl(Iterable<StripeInformation> stripes,
                   FileSystem fileSystem,
                   Path path,
                   long offset, long length,
                   List<OrcProto.Type> types,
                   CompressionCodec codec,
                   int bufferSize,
                   boolean[] included,
                   long strideRate
                  ) throws IOException {
    this.file = fileSystem.open(path);
    this.codec = codec;
    this.bufferSize = bufferSize;
    this.included = included;
    long rows = 0;
    long skippedRows = 0;
    for(StripeInformation stripe: stripes) {
      long stripeStart = stripe.getOffset();
      if (offset > stripeStart) {
        skippedRows += stripe.getNumberOfRows();
      } else if (stripeStart < offset + length) {
        this.stripes.add(stripe);
        rows += stripe.getNumberOfRows();
      }
    }
    firstRow = skippedRows;
    totalRowCount = rows;
    reader = createTreeReader(path, 0, types, included);
    indexes = new OrcProto.RowIndex[types.size()];
    rowIndexStride = strideRate;
    if (this.stripes.size() > 0) {
      readStripe();
    }
  }

  private static final class PositionProviderImpl implements PositionProvider {
    private final OrcProto.RowIndexEntry entry;
    private int index = 0;

    PositionProviderImpl(OrcProto.RowIndexEntry entry) {
      this.entry = entry;
    }

    @Override
    public long getNext() {
      return entry.getPositions(index++);
    }
  }

  private abstract static class TreeReader {
    protected final Path path;
    protected final int columnId;
    private BitFieldReader present = null;
    protected boolean valuePresent = false;

    TreeReader(Path path, int columnId) {
      this.path = path;
      this.columnId = columnId;
    }

    void checkEncoding(OrcProto.ColumnEncoding encoding) throws IOException {
      if (encoding.getKind() != OrcProto.ColumnEncoding.Kind.DIRECT) {
        throw new IOException("Unknown encoding " + encoding + " in column " +
            columnId + " of " + path);
      }
    }

    void startStripe(Map<StreamName, InStream> streams,
                     List<OrcProto.ColumnEncoding> encoding
                    ) throws IOException {
      checkEncoding(encoding.get(columnId));
      InStream in = streams.get(new StreamName(columnId,
          OrcProto.Stream.Kind.PRESENT));
      if (in == null) {
        present = null;
        valuePresent = true;
      } else {
        present = new BitFieldReader(in, 1);
      }
    }

    /**
     * Seek to the given position.
     * @param index the indexes loaded from the file
     * @throws IOException
     */
    void seek(PositionProvider[] index) throws IOException {
      if (present != null) {
        present.seek(index[columnId]);
      }
    }

    protected long countNonNulls(long rows) throws IOException {
      if (present != null) {
        long result = 0;
        for(long c=0; c < rows; ++c) {
          if (present.next() == 1) {
            result += 1;
          }
        }
        return result;
      } else {
        return rows;
      }
    }

    abstract void skipRows(long rows) throws IOException;

    Object next(Object previous) throws IOException {
      if (present != null) {
        valuePresent = present.next() == 1;
      }
      return previous;
    }
  }

  private static class BooleanTreeReader extends TreeReader{
    private BitFieldReader reader = null;

    BooleanTreeReader(Path path, int columnId) {
      super(path, columnId);
    }

    @Override
    void startStripe(Map<StreamName, InStream> streams,
                     List<OrcProto.ColumnEncoding> encodings
                     ) throws IOException {
      super.startStripe(streams, encodings);
      reader = new BitFieldReader(streams.get(new StreamName(columnId,
          OrcProto.Stream.Kind.DATA)), 1);
    }

    @Override
    void seek(PositionProvider[] index) throws IOException {
      super.seek(index);
      reader.seek(index[columnId]);
    }

    @Override
    void skipRows(long items) throws IOException {
      reader.skip(countNonNulls(items));
    }

    @Override
    Object next(Object previous) throws IOException {
      super.next(previous);
      BooleanWritable result = null;
      if (valuePresent) {
        if (previous == null) {
          result = new BooleanWritable();
        } else {
          result = (BooleanWritable) previous;
        }
        result.set(reader.next() == 1);
      }
      return result;
    }
  }

  private static class ByteTreeReader extends TreeReader{
    private RunLengthByteReader reader = null;

    ByteTreeReader(Path path, int columnId) {
      super(path, columnId);
    }

    @Override
    void startStripe(Map<StreamName, InStream> streams,
                     List<OrcProto.ColumnEncoding> encodings
                    ) throws IOException {
      super.startStripe(streams, encodings);
      reader = new RunLengthByteReader(streams.get(new StreamName(columnId,
          OrcProto.Stream.Kind.DATA)));
    }

    @Override
    void seek(PositionProvider[] index) throws IOException {
      super.seek(index);
      reader.seek(index[columnId]);
    }

    @Override
    Object next(Object previous) throws IOException {
      super.next(previous);
      ByteWritable result = null;
      if (valuePresent) {
        if (previous == null) {
          result = new ByteWritable();
        } else {
          result = (ByteWritable) previous;
        }
        result.set(reader.next());
      }
      return result;
    }

    @Override
    void skipRows(long items) throws IOException {
      reader.skip(countNonNulls(items));
    }
  }

  private static class ShortTreeReader extends TreeReader{
    private RunLengthIntegerReader reader = null;

    ShortTreeReader(Path path, int columnId) {
      super(path, columnId);
    }

    @Override
    void startStripe(Map<StreamName, InStream> streams,
                     List<OrcProto.ColumnEncoding> encodings
                    ) throws IOException {
      super.startStripe(streams, encodings);
      StreamName name = new StreamName(columnId,
          OrcProto.Stream.Kind.DATA);
      reader = new RunLengthIntegerReader(streams.get(name), true);
    }

    @Override
    void seek(PositionProvider[] index) throws IOException {
      super.seek(index);
      reader.seek(index[columnId]);
    }

    @Override
    Object next(Object previous) throws IOException {
      super.next(previous);
      ShortWritable result = null;
      if (valuePresent) {
        if (previous == null) {
          result = new ShortWritable();
        } else {
          result = (ShortWritable) previous;
        }
        result.set((short) reader.next());
      }
      return result;
    }

    @Override
    void skipRows(long items) throws IOException {
      reader.skip(countNonNulls(items));
    }
  }

  private static class IntTreeReader extends TreeReader{
    private RunLengthIntegerReader reader = null;

    IntTreeReader(Path path, int columnId) {
      super(path, columnId);
    }

    @Override
    void startStripe(Map<StreamName, InStream> streams,
                     List<OrcProto.ColumnEncoding> encodings
                    ) throws IOException {
      super.startStripe(streams, encodings);
      StreamName name = new StreamName(columnId,
          OrcProto.Stream.Kind.DATA);
      reader = new RunLengthIntegerReader(streams.get(name), true);
    }

    @Override
    void seek(PositionProvider[] index) throws IOException {
      super.seek(index);
      reader.seek(index[columnId]);
    }

    @Override
    Object next(Object previous) throws IOException {
      super.next(previous);
      IntWritable result = null;
      if (valuePresent) {
        if (previous == null) {
          result = new IntWritable();
        } else {
          result = (IntWritable) previous;
        }
        result.set((int) reader.next());
      }
      return result;
    }

    @Override
    void skipRows(long items) throws IOException {
      reader.skip(countNonNulls(items));
    }
  }

  private static class LongTreeReader extends TreeReader{
    private RunLengthIntegerReader reader = null;

    LongTreeReader(Path path, int columnId) {
      super(path, columnId);
    }

    @Override
    void startStripe(Map<StreamName, InStream> streams,
                     List<OrcProto.ColumnEncoding> encodings
                    ) throws IOException {
      super.startStripe(streams, encodings);
      StreamName name = new StreamName(columnId,
          OrcProto.Stream.Kind.DATA);
      reader = new RunLengthIntegerReader(streams.get(name), true);
    }

    @Override
    void seek(PositionProvider[] index) throws IOException {
      super.seek(index);
      reader.seek(index[columnId]);
    }

    @Override
    Object next(Object previous) throws IOException {
      super.next(previous);
      LongWritable result = null;
      if (valuePresent) {
        if (previous == null) {
          result = new LongWritable();
        } else {
          result = (LongWritable) previous;
        }
        result.set(reader.next());
      }
      return result;
    }

    @Override
    void skipRows(long items) throws IOException {
      reader.skip(countNonNulls(items));
    }
  }

  private static class FloatTreeReader extends TreeReader{
    private InStream stream;

    FloatTreeReader(Path path, int columnId) {
      super(path, columnId);
    }

    @Override
    void startStripe(Map<StreamName, InStream> streams,
                     List<OrcProto.ColumnEncoding> encodings
                    ) throws IOException {
      super.startStripe(streams, encodings);
      StreamName name = new StreamName(columnId,
          OrcProto.Stream.Kind.DATA);
      stream = streams.get(name);
    }

    @Override
    void seek(PositionProvider[] index) throws IOException {
      super.seek(index);
      stream.seek(index[columnId]);
    }

    @Override
    Object next(Object previous) throws IOException {
      super.next(previous);
      FloatWritable result = null;
      if (valuePresent) {
        if (previous == null) {
          result = new FloatWritable();
        } else {
          result = (FloatWritable) previous;
        }
        result.set(SerializationUtils.readFloat(stream));
      }
      return result;
    }

    @Override
    void skipRows(long items) throws IOException {
      items = countNonNulls(items);
      for(int i=0; i < items; ++i) {
        SerializationUtils.readFloat(stream);
      }
    }
  }

  private static class DoubleTreeReader extends TreeReader{
    private InStream stream;

    DoubleTreeReader(Path path, int columnId) {
      super(path, columnId);
    }

    @Override
    void startStripe(Map<StreamName, InStream> streams,
                     List<OrcProto.ColumnEncoding> encodings
                    ) throws IOException {
      super.startStripe(streams, encodings);
      StreamName name =
        new StreamName(columnId,
          OrcProto.Stream.Kind.DATA);
      stream = streams.get(name);
    }

    @Override
    void seek(PositionProvider[] index) throws IOException {
      super.seek(index);
      stream.seek(index[columnId]);
    }

    @Override
    Object next(Object previous) throws IOException {
      super.next(previous);
      DoubleWritable result = null;
      if (valuePresent) {
        if (previous == null) {
          result = new DoubleWritable();
        } else {
          result = (DoubleWritable) previous;
        }
        result.set(SerializationUtils.readDouble(stream));
      }
      return result;
    }

    @Override
    void skipRows(long items) throws IOException {
      items = countNonNulls(items);
      stream.skip(items * 8);
    }
  }

  private static class BinaryTreeReader extends TreeReader{
    private InStream stream;
    private RunLengthIntegerReader lengths;

    BinaryTreeReader(Path path, int columnId) {
      super(path, columnId);
    }

    @Override
    void startStripe(Map<StreamName, InStream> streams,
                     List<OrcProto.ColumnEncoding> encodings
                    ) throws IOException {
      super.startStripe(streams, encodings);
      StreamName name = new StreamName(columnId,
          OrcProto.Stream.Kind.DATA);
      stream = streams.get(name);
      lengths = new RunLengthIntegerReader(streams.get(new
          StreamName(columnId, OrcProto.Stream.Kind.LENGTH)),
          false);
    }

    @Override
    void seek(PositionProvider[] index) throws IOException {
      super.seek(index);
      stream.seek(index[columnId]);
      lengths.seek(index[columnId]);
    }

    @Override
    Object next(Object previous) throws IOException {
      super.next(previous);
      BytesWritable result = null;
      if (valuePresent) {
        if (previous == null) {
          result = new BytesWritable();
        } else {
          result = (BytesWritable) previous;
        }
        int len = (int) lengths.next();
        result.setSize(len);
        int offset = 0;
        while (len > 0) {
          int written = stream.read(result.getBytes(), offset, len);
          if (written < 0) {
            throw new EOFException("Can't finish byte read from " + stream);
          }
          len -= written;
          offset += written;
        }
      }
      return result;
    }

    @Override
    void skipRows(long items) throws IOException {
      items = countNonNulls(items);
      long lengthToSkip = 0;
      for(int i=0; i < items; ++i) {
        lengthToSkip += lengths.next();
      }
      stream.skip(lengthToSkip);
    }
  }

  private static class TimestampTreeReader extends TreeReader{
    private RunLengthIntegerReader data;
    private RunLengthIntegerReader nanos;

    TimestampTreeReader(Path path, int columnId) {
      super(path, columnId);
    }

    @Override
    void startStripe(Map<StreamName, InStream> streams,
                     List<OrcProto.ColumnEncoding> encodings
                    ) throws IOException {
      super.startStripe(streams, encodings);
      data = new RunLengthIntegerReader(streams.get(new StreamName(columnId,
          OrcProto.Stream.Kind.DATA)), true);
      nanos = new RunLengthIntegerReader(streams.get(new StreamName(columnId,
          OrcProto.Stream.Kind.SECONDARY)), false);
    }

    @Override
    void seek(PositionProvider[] index) throws IOException {
      super.seek(index);
      data.seek(index[columnId]);
      nanos.seek(index[columnId]);
    }

    @Override
    Object next(Object previous) throws IOException {
      super.next(previous);
      Timestamp result = null;
      if (valuePresent) {
        if (previous == null) {
          result = new Timestamp(0);
        } else {
          result = (Timestamp) previous;
        }
        long millis = (data.next() + WriterImpl.BASE_TIMESTAMP) *
            WriterImpl.MILLIS_PER_SECOND;
        int newNanos = parseNanos(nanos.next());
        // fix the rounding when we divided by 1000.
        if (millis >= 0) {
          millis += newNanos / 1000000;
        } else {
          millis -= newNanos / 1000000;
        }
        result.setTime(millis);
        result.setNanos(newNanos);
      }
      return result;
    }

    private static int parseNanos(long serialized) {
      int zeros = 7 & (int) serialized;
      int result = (int) serialized >>> 3;
      if (zeros != 0) {
        for(int i =0; i <= zeros; ++i) {
          result *= 10;
        }
      }
      return result;
    }

    @Override
    void skipRows(long items) throws IOException {
      items = countNonNulls(items);
      data.skip(items);
      nanos.skip(items);
    }
  }

  private static class DateTreeReader extends TreeReader{
    private RunLengthIntegerReader reader = null;

    DateTreeReader(Path path, int columnId) {
      super(path, columnId);
    }

    @Override
    void startStripe(Map<StreamName, InStream> streams,
                     List<OrcProto.ColumnEncoding> encodings
                    ) throws IOException {
      super.startStripe(streams, encodings);
      StreamName name = new StreamName(columnId,
          OrcProto.Stream.Kind.DATA);
      reader = new RunLengthIntegerReader(streams.get(name), true);
    }

    @Override
    void seek(PositionProvider[] index) throws IOException {
      super.seek(index);
      reader.seek(index[columnId]);
    }

    @Override
    Object next(Object previous) throws IOException {
      super.next(previous);
      Date result = null;
      if (valuePresent) {
        if (previous == null) {
          result = new Date(0);
        } else {
          result = (Date) previous;
        }
        result.setTime(DateWritable.daysToMillis((int) reader.next()));
      }
      return result;
    }

    @Override
    void skipRows(long items) throws IOException {
      reader.skip(countNonNulls(items));
    }
  }

  private static class DecimalTreeReader extends TreeReader{
    private InStream valueStream;
    private RunLengthIntegerReader scaleStream;

    DecimalTreeReader(Path path, int columnId) {
      super(path, columnId);
    }

    @Override
    void startStripe(Map<StreamName, InStream> streams,
                     List<OrcProto.ColumnEncoding> encodings
    ) throws IOException {
      super.startStripe(streams, encodings);
      valueStream = streams.get(new StreamName(columnId,
          OrcProto.Stream.Kind.DATA));
      scaleStream = new RunLengthIntegerReader(streams.get(
          new StreamName(columnId, OrcProto.Stream.Kind.SECONDARY)), true);
    }

    @Override
    void seek(PositionProvider[] index) throws IOException {
      super.seek(index);
      valueStream.seek(index[columnId]);
      scaleStream.seek(index[columnId]);
    }

    @Override
    Object next(Object previous) throws IOException {
      super.next(previous);
      if (valuePresent) {
        return new HiveDecimal(SerializationUtils.readBigInteger(valueStream),
            (int) scaleStream.next());
      }
      return null;
    }

    @Override
    void skipRows(long items) throws IOException {
      items = countNonNulls(items);
      for(int i=0; i < items; i++) {
        SerializationUtils.readBigInteger(valueStream);
      }
      scaleStream.skip(items);
    }
  }

  /**
   * A tree reader that will read string columns. At the start of the
   * stripe, it creates an internal reader based on whether a direct or
   * dictionary encoding was used.
   */
  private static class StringTreeReader extends TreeReader {
    private TreeReader reader;

    StringTreeReader(Path path, int columnId) {
      super(path, columnId);
    }

    void checkEncoding(OrcProto.ColumnEncoding encoding) throws IOException {
      if (encoding.getKind() != OrcProto.ColumnEncoding.Kind.DICTIONARY &&
          encoding.getKind() != OrcProto.ColumnEncoding.Kind.DIRECT) {
        throw new IOException("Unknown encoding " + encoding + " in column " +
            columnId + " of " + path);
      }
    }

    @Override
    void startStripe(Map<StreamName, InStream> streams,
                     List<OrcProto.ColumnEncoding> encodings
                    ) throws IOException {
      // For each stripe, checks the encoding and initializes the appropriate
      // reader
      switch (encodings.get(columnId).getKind()) {
        case DIRECT:
          reader = new StringDirectTreeReader(path, columnId);
          break;
        case DICTIONARY:
          reader = new StringDictionaryTreeReader(path, columnId);
          break;
        default:
          throw new IllegalArgumentException("Unsupported encoding " +
              encodings.get(columnId).getKind());
      }
      reader.startStripe(streams, encodings);
    }

    @Override
    void seek(PositionProvider[] index) throws IOException {
      reader.seek(index);
    }

    @Override
    Object next(Object previous) throws IOException {
      return reader.next(previous);
    }

    @Override
    void skipRows(long items) throws IOException {
      reader.skipRows(items);
    }
  }

  /**
   * A reader for string columns that are direct encoded in the current
   * stripe.
   */
  private static class StringDirectTreeReader extends TreeReader {
    private InStream stream;
    private RunLengthIntegerReader lengths;

    StringDirectTreeReader(Path path, int columnId) {
      super(path, columnId);
    }

    @Override
    void checkEncoding(OrcProto.ColumnEncoding encoding) throws IOException {
      // PASS
    }

    @Override
    void startStripe(Map<StreamName, InStream> streams,
                     List<OrcProto.ColumnEncoding> encodings
                    ) throws IOException {
      super.startStripe(streams, encodings);
      StreamName name = new StreamName(columnId,
          OrcProto.Stream.Kind.DATA);
      stream = streams.get(name);
      lengths = new RunLengthIntegerReader(streams.get(new
          StreamName(columnId, OrcProto.Stream.Kind.LENGTH)),
          false);
    }

    @Override
    void seek(PositionProvider[] index) throws IOException {
      super.seek(index);
      stream.seek(index[columnId]);
      lengths.seek(index[columnId]);
    }

    @Override
    Object next(Object previous) throws IOException {
      super.next(previous);
      Text result = null;
      if (valuePresent) {
        if (previous == null) {
          result = new Text();
        } else {
          result = (Text) previous;
        }
        int len = (int) lengths.next();
        int offset = 0;
        byte[] bytes = new byte[len];
        while (len > 0) {
          int written = stream.read(bytes, offset, len);
          if (written < 0) {
            throw new EOFException("Can't finish byte read from " + stream);
          }
          len -= written;
          offset += written;
        }
        result.set(bytes);
      }
      return result;
    }

    @Override
    void skipRows(long items) throws IOException {
      items = countNonNulls(items);
      long lengthToSkip = 0;
      for(int i=0; i < items; ++i) {
        lengthToSkip += lengths.next();
      }
      stream.skip(lengthToSkip);
    }
  }

  /**
   * A reader for string columns that are dictionary encoded in the current
   * stripe.
   */
  private static class StringDictionaryTreeReader extends TreeReader {
    private DynamicByteArray dictionaryBuffer;
    private int[] dictionaryOffsets;
    private RunLengthIntegerReader reader;

<<<<<<< HEAD
    StringTreeReader(Path path, int columnId) {
      super(path, columnId);
    }

    void checkEncoding(OrcProto.ColumnEncoding encoding) throws IOException {
      if (encoding.getKind() != OrcProto.ColumnEncoding.Kind.DICTIONARY) {
        throw new IOException("Unknown encoding " + encoding + " in column " +
            columnId + " of " + path);
      }
=======
    StringDictionaryTreeReader(Path path, int columnId) {
      super(path, columnId);
    }

    @Override
    void checkEncoding(OrcProto.ColumnEncoding encoding) throws IOException {
      // PASS
>>>>>>> 2b2bd989
    }

    @Override
    void startStripe(Map<StreamName, InStream> streams,
                     List<OrcProto.ColumnEncoding> encodings
                    ) throws IOException {
      super.startStripe(streams, encodings);

      // read the dictionary blob
      int dictionarySize = encodings.get(columnId).getDictionarySize();
      StreamName name = new StreamName(columnId,
          OrcProto.Stream.Kind.DICTIONARY_DATA);
      InStream in = streams.get(name);
      if (in.available() > 0) {
        dictionaryBuffer = new DynamicByteArray(64, in.available());
        dictionaryBuffer.readAll(in);
      } else {
        dictionaryBuffer = null;
      }
      in.close();

      // read the lengths
      name = new StreamName(columnId, OrcProto.Stream.Kind.LENGTH);
      in = streams.get(name);
      RunLengthIntegerReader lenReader = new RunLengthIntegerReader(in, false);
      int offset = 0;
      if (dictionaryOffsets == null ||
          dictionaryOffsets.length < dictionarySize + 1) {
        dictionaryOffsets = new int[dictionarySize + 1];
      }
      for(int i=0; i < dictionarySize; ++i) {
        dictionaryOffsets[i] = offset;
        offset += (int) lenReader.next();
      }
      dictionaryOffsets[dictionarySize] = offset;
      in.close();

      // set up the row reader
      name = new StreamName(columnId, OrcProto.Stream.Kind.DATA);
      reader = new RunLengthIntegerReader(streams.get(name), false);
    }

    @Override
    void seek(PositionProvider[] index) throws IOException {
      super.seek(index);
      reader.seek(index[columnId]);
    }

    @Override
    Object next(Object previous) throws IOException {
      super.next(previous);
      Text result = null;
      if (valuePresent) {
        int entry = (int) reader.next();
        if (previous == null) {
          result = new Text();
        } else {
          result = (Text) previous;
        }
        int offset = dictionaryOffsets[entry];
        int length;
        // if it isn't the last entry, subtract the offsets otherwise use
        // the buffer length.
        if (entry < dictionaryOffsets.length - 1) {
          length = dictionaryOffsets[entry + 1] - offset;
        } else {
          length = dictionaryBuffer.size() - offset;
        }
        // If the column is just empty strings, the size will be zero,
        // so the buffer will be null, in that case just return result
        // as it will default to empty
        if (dictionaryBuffer != null) {
          dictionaryBuffer.setText(result, offset, length);
        } else {
          result.clear();
        }
      }
      return result;
    }

    @Override
    void skipRows(long items) throws IOException {
      reader.skip(countNonNulls(items));
    }
  }

  private static class StructTreeReader extends TreeReader {
    private final TreeReader[] fields;
    private final String[] fieldNames;

    StructTreeReader(Path path, int columnId,
                     List<OrcProto.Type> types,
                     boolean[] included) throws IOException {
      super(path, columnId);
      OrcProto.Type type = types.get(columnId);
      int fieldCount = type.getFieldNamesCount();
      this.fields = new TreeReader[fieldCount];
      this.fieldNames = new String[fieldCount];
      for(int i=0; i < fieldCount; ++i) {
        int subtype = type.getSubtypes(i);
        if (included == null || included[subtype]) {
          this.fields[i] = createTreeReader(path, subtype, types, included);
        }
        this.fieldNames[i] = type.getFieldNames(i);
      }
    }

    @Override
    void seek(PositionProvider[] index) throws IOException {
      super.seek(index);
      for(TreeReader kid: fields) {
        if (kid != null) {
          kid.seek(index);
        }
      }
    }

    @Override
    Object next(Object previous) throws IOException {
      super.next(previous);
      OrcStruct result = null;
      if (valuePresent) {
        if (previous == null) {
          result = new OrcStruct(fields.length);
        } else {
          result = (OrcStruct) previous;

          // If the input format was initialized with a file with a
          // different number of fields, the number of fields needs to
          // be updated to the correct number
          if (result.getNumFields() != fields.length) {
            result.setNumFields(fields.length);
          }
        }
        for(int i=0; i < fields.length; ++i) {
          if (fields[i] != null) {
            result.setFieldValue(i, fields[i].next(result.getFieldValue(i)));
          }
        }
      }
      return result;
    }

    @Override
    void startStripe(Map<StreamName, InStream> streams,
                     List<OrcProto.ColumnEncoding> encodings
                    ) throws IOException {
      super.startStripe(streams, encodings);
      for(TreeReader field: fields) {
        if (field != null) {
          field.startStripe(streams, encodings);
        }
      }
    }

    @Override
    void skipRows(long items) throws IOException {
      items = countNonNulls(items);
      for(TreeReader field: fields) {
        if (field != null) {
          field.skipRows(items);
        }
      }
    }
  }

  private static class UnionTreeReader extends TreeReader {
    private final TreeReader[] fields;
    private RunLengthByteReader tags;

    UnionTreeReader(Path path, int columnId,
                    List<OrcProto.Type> types,
                    boolean[] included) throws IOException {
      super(path, columnId);
      OrcProto.Type type = types.get(columnId);
      int fieldCount = type.getSubtypesCount();
      this.fields = new TreeReader[fieldCount];
      for(int i=0; i < fieldCount; ++i) {
        int subtype = type.getSubtypes(i);
        if (included == null || included[subtype]) {
          this.fields[i] = createTreeReader(path, subtype, types, included);
        }
      }
    }

    @Override
    void seek(PositionProvider[] index) throws IOException {
      super.seek(index);
      tags.seek(index[columnId]);
      for(TreeReader kid: fields) {
        kid.seek(index);
      }
    }

    @Override
    Object next(Object previous) throws IOException {
      super.next(previous);
      OrcUnion result = null;
      if (valuePresent) {
        if (previous == null) {
          result = new OrcUnion();
        } else {
          result = (OrcUnion) previous;
        }
        byte tag = tags.next();
        Object previousVal = result.getObject();
        result.set(tag, fields[tag].next(tag == result.getTag() ?
            previousVal : null));
      }
      return result;
    }

    @Override
    void startStripe(Map<StreamName, InStream> streams,
                     List<OrcProto.ColumnEncoding> encodings
                     ) throws IOException {
      super.startStripe(streams, encodings);
      tags = new RunLengthByteReader(streams.get(new StreamName(columnId,
          OrcProto.Stream.Kind.DATA)));
      for(TreeReader field: fields) {
        if (field != null) {
          field.startStripe(streams, encodings);
        }
      }
    }

    @Override
    void skipRows(long items) throws IOException {
      items = countNonNulls(items);
      long[] counts = new long[fields.length];
      for(int i=0; i < items; ++i) {
        counts[tags.next()] += 1;
      }
      for(int i=0; i < counts.length; ++i) {
        fields[i].skipRows(counts[i]);
      }
    }
  }

  private static class ListTreeReader extends TreeReader {
    private final TreeReader elementReader;
    private RunLengthIntegerReader lengths;

    ListTreeReader(Path path, int columnId,
                   List<OrcProto.Type> types,
                   boolean[] included) throws IOException {
      super(path, columnId);
      OrcProto.Type type = types.get(columnId);
      elementReader = createTreeReader(path, type.getSubtypes(0), types,
          included);
    }

    @Override
    void seek(PositionProvider[] index) throws IOException {
      super.seek(index);
      lengths.seek(index[columnId]);
      elementReader.seek(index);
    }

    @Override
    @SuppressWarnings("unchecked")
    Object next(Object previous) throws IOException {
      super.next(previous);
      List<Object> result = null;
      if (valuePresent) {
        if (previous == null) {
          result = new ArrayList<Object>();
        } else {
          result = (ArrayList<Object>) previous;
        }
        int prevLength = result.size();
        int length = (int) lengths.next();
        // extend the list to the new length
        for(int i=prevLength; i < length; ++i) {
          result.add(null);
        }
        // read the new elements into the array
        for(int i=0; i< length; i++) {
          result.set(i, elementReader.next(i < prevLength ?
              result.get(i) : null));
        }
        // remove any extra elements
        for(int i=prevLength - 1; i >= length; --i) {
          result.remove(i);
        }
      }
      return result;
    }

    @Override
    void startStripe(Map<StreamName, InStream> streams,
                     List<OrcProto.ColumnEncoding> encodings
                    ) throws IOException {
      super.startStripe(streams, encodings);
      lengths = new RunLengthIntegerReader(streams.get(new StreamName(columnId,
          OrcProto.Stream.Kind.LENGTH)), false);
      if (elementReader != null) {
        elementReader.startStripe(streams, encodings);
      }
    }

    @Override
    void skipRows(long items) throws IOException {
      items = countNonNulls(items);
      long childSkip = 0;
      for(long i=0; i < items; ++i) {
        childSkip += lengths.next();
      }
      elementReader.skipRows(childSkip);
    }
  }

  private static class MapTreeReader extends TreeReader {
    private final TreeReader keyReader;
    private final TreeReader valueReader;
    private RunLengthIntegerReader lengths;

    MapTreeReader(Path path,
                  int columnId,
                  List<OrcProto.Type> types,
                  boolean[] included) throws IOException {
      super(path, columnId);
      OrcProto.Type type = types.get(columnId);
      int keyColumn = type.getSubtypes(0);
      int valueColumn = type.getSubtypes(1);
      if (included == null || included[keyColumn]) {
        keyReader = createTreeReader(path, keyColumn, types, included);
      } else {
        keyReader = null;
      }
      if (included == null || included[valueColumn]) {
        valueReader = createTreeReader(path, valueColumn, types, included);
      } else {
        valueReader = null;
      }
    }

    @Override
    void seek(PositionProvider[] index) throws IOException {
      super.seek(index);
      lengths.seek(index[columnId]);
      keyReader.seek(index);
      valueReader.seek(index);
    }

    @Override
    @SuppressWarnings("unchecked")
    Object next(Object previous) throws IOException {
      super.next(previous);
      Map<Object, Object> result = null;
      if (valuePresent) {
        if (previous == null) {
          result = new HashMap<Object, Object>();
        } else {
          result = (HashMap<Object, Object>) previous;
        }
        // for now just clear and create new objects
        result.clear();
        int length = (int) lengths.next();
        // read the new elements into the array
        for(int i=0; i< length; i++) {
          result.put(keyReader.next(null), valueReader.next(null));
        }
      }
      return result;
    }

    @Override
    void startStripe(Map<StreamName, InStream> streams,
                     List<OrcProto.ColumnEncoding> encodings
                    ) throws IOException {
      super.startStripe(streams, encodings);
      lengths = new RunLengthIntegerReader(streams.get(new StreamName(columnId,
          OrcProto.Stream.Kind.LENGTH)), false);
      if (keyReader != null) {
        keyReader.startStripe(streams, encodings);
      }
      if (valueReader != null) {
        valueReader.startStripe(streams, encodings);
      }
    }

    @Override
    void skipRows(long items) throws IOException {
      items = countNonNulls(items);
      long childSkip = 0;
      for(long i=0; i < items; ++i) {
        childSkip += lengths.next();
      }
      keyReader.skipRows(childSkip);
      valueReader.skipRows(childSkip);
    }
  }

  private static TreeReader createTreeReader(Path path,
                                             int columnId,
                                             List<OrcProto.Type> types,
                                             boolean[] included
                                            ) throws IOException {
    OrcProto.Type type = types.get(columnId);
    switch (type.getKind()) {
      case BOOLEAN:
        return new BooleanTreeReader(path, columnId);
      case BYTE:
        return new ByteTreeReader(path, columnId);
      case DOUBLE:
        return new DoubleTreeReader(path, columnId);
      case FLOAT:
        return new FloatTreeReader(path, columnId);
      case SHORT:
        return new ShortTreeReader(path, columnId);
      case INT:
        return new IntTreeReader(path, columnId);
      case LONG:
        return new LongTreeReader(path, columnId);
      case STRING:
        return new StringTreeReader(path, columnId);
      case BINARY:
        return new BinaryTreeReader(path, columnId);
      case TIMESTAMP:
        return new TimestampTreeReader(path, columnId);
      case DATE:
        return new DateTreeReader(path, columnId);
      case DECIMAL:
        return new DecimalTreeReader(path, columnId);
      case STRUCT:
        return new StructTreeReader(path, columnId, types, included);
      case LIST:
        return new ListTreeReader(path, columnId, types, included);
      case MAP:
        return new MapTreeReader(path, columnId, types, included);
      case UNION:
        return new UnionTreeReader(path, columnId, types, included);
      default:
        throw new IllegalArgumentException("Unsupported type " +
          type.getKind());
    }
  }

  OrcProto.StripeFooter readStripeFooter(StripeInformation stripe
                                         ) throws IOException {
    long offset = stripe.getOffset() + stripe.getIndexLength() +
        stripe.getDataLength();
    int tailLength = (int) stripe.getFooterLength();

    // read the footer
    ByteBuffer tailBuf = ByteBuffer.allocate(tailLength);
    file.seek(offset);
    file.readFully(tailBuf.array(), tailBuf.arrayOffset(), tailLength);
    return OrcProto.StripeFooter.parseFrom(InStream.create("footer", tailBuf,
      codec, bufferSize));
  }

  private void readStripe() throws IOException {
    StripeInformation stripe = stripes.get(currentStripe);
    stripeFooter = readStripeFooter(stripe);
    long offset = stripe.getOffset();
    streams.clear();

    // if we aren't projecting columns, just read the whole stripe
    if (included == null) {
      byte[] buffer =
        new byte[(int) (stripe.getDataLength())];
      file.seek(offset + stripe.getIndexLength());
      file.readFully(buffer, 0, buffer.length);
      int sectionOffset = 0;
      for(OrcProto.Stream section: stripeFooter.getStreamsList()) {
        if (StreamName.getArea(section.getKind()) == StreamName.Area.DATA) {
          int sectionLength = (int) section.getLength();
          ByteBuffer sectionBuffer = ByteBuffer.wrap(buffer, sectionOffset,
              sectionLength);
          StreamName name = new StreamName(section.getColumn(),
              section.getKind());
          streams.put(name,
              InStream.create(name.toString(), sectionBuffer, codec,
                  bufferSize));
          sectionOffset += sectionLength;
        }
      }
    } else {
      List<OrcProto.Stream> streamList = stripeFooter.getStreamsList();
      // the index of the current section
      int currentSection = 0;
      while (currentSection < streamList.size() &&
          StreamName.getArea(streamList.get(currentSection).getKind()) !=
              StreamName.Area.DATA) {
        currentSection += 1;
      }
      // byte position of the current section relative to the stripe start
      long sectionOffset = stripe.getIndexLength();
      while (currentSection < streamList.size()) {
        int bytes = 0;

        // find the first section that shouldn't be read
        int excluded=currentSection;
        while (excluded < streamList.size() &&
               included[streamList.get(excluded).getColumn()]) {
          bytes += streamList.get(excluded).getLength();
          excluded += 1;
        }

        // actually read the bytes as a big chunk
        if (bytes != 0) {
          byte[] buffer = new byte[bytes];
          file.seek(offset + sectionOffset);
          file.readFully(buffer, 0, bytes);
          sectionOffset += bytes;

          // create the streams for the sections we just read
          bytes = 0;
          while (currentSection < excluded) {
            OrcProto.Stream section = streamList.get(currentSection);
            StreamName name =
              new StreamName(section.getColumn(), section.getKind());
            this.streams.put(name,
                InStream.create(name.toString(),
                    ByteBuffer.wrap(buffer, bytes,
                        (int) section.getLength()), codec, bufferSize));
            currentSection += 1;
            bytes += section.getLength();
          }
        }

        // skip forward until we get back to a section that we need
        while (currentSection < streamList.size() &&
               !included[streamList.get(currentSection).getColumn()]) {
          sectionOffset += streamList.get(currentSection).getLength();
          currentSection += 1;
        }
      }
    }
    reader.startStripe(streams, stripeFooter.getColumnsList());
    rowInStripe = 0;
    rowCountInStripe = stripe.getNumberOfRows();
    rowBaseInStripe = 0;
    for(int i=0; i < currentStripe; ++i) {
      rowBaseInStripe += stripes.get(i).getNumberOfRows();
    }
    for(int i=0; i < indexes.length; ++i) {
      indexes[i] = null;
    }
  }

  @Override
  public boolean hasNext() throws IOException {
    return rowInStripe < rowCountInStripe || currentStripe < stripes.size() - 1;
  }

  @Override
  public Object next(Object previous) throws IOException {
    if (rowInStripe >= rowCountInStripe) {
      currentStripe += 1;
      readStripe();
    }
    rowInStripe += 1;
    return reader.next(previous);
  }

  @Override
  public void close() throws IOException {
    file.close();
  }

  @Override
  public long getRowNumber() {
    return rowInStripe + rowBaseInStripe + firstRow;
  }

  /**
   * Return the fraction of rows that have been read from the selected.
   * section of the file
   * @return fraction between 0.0 and 1.0 of rows consumed
   */
  @Override
  public float getProgress() {
    return ((float) rowBaseInStripe + rowInStripe) / totalRowCount;
  }

  private int findStripe(long rowNumber) {
    if (rowNumber < 0) {
      throw new IllegalArgumentException("Seek to a negative row number " +
          rowNumber);
    } else if (rowNumber < firstRow) {
      throw new IllegalArgumentException("Seek before reader range " +
          rowNumber);
    }
    rowNumber -= firstRow;
    for(int i=0; i < stripes.size(); i++) {
      StripeInformation stripe = stripes.get(i);
      if (stripe.getNumberOfRows() > rowNumber) {
        return i;
      }
      rowNumber -= stripe.getNumberOfRows();
    }
    throw new IllegalArgumentException("Seek after the end of reader range");
  }

  private void readRowIndex() throws IOException {
    long offset = stripes.get(currentStripe).getOffset();
    for(OrcProto.Stream stream: stripeFooter.getStreamsList()) {
      if (stream.getKind() == OrcProto.Stream.Kind.ROW_INDEX) {
        int col = stream.getColumn();
        if ((included == null || included[col]) && indexes[col] == null) {
          byte[] buffer = new byte[(int) stream.getLength()];
          file.seek(offset);
          file.readFully(buffer);
          indexes[col] = OrcProto.RowIndex.parseFrom(InStream.create("index",
              ByteBuffer.wrap(buffer), codec, bufferSize));
        }
      }
      offset += stream.getLength();
    }
  }

  private void seekToRowEntry(int rowEntry) throws IOException {
    PositionProvider[] index = new PositionProvider[indexes.length];
    for(int i=0; i < indexes.length; ++i) {
      if (indexes[i] != null) {
        index[i]=
            new PositionProviderImpl(indexes[i].getEntry(rowEntry));
      }
    }
    reader.seek(index);
  }

  @Override
  public void seekToRow(long rowNumber) throws IOException {
    int rightStripe = findStripe(rowNumber);
    if (rightStripe != currentStripe) {
      currentStripe = rightStripe;
      readStripe();
    }
    readRowIndex();
    rowInStripe = rowNumber - rowBaseInStripe - firstRow;
    if (rowIndexStride != 0) {
      long entry = rowInStripe / rowIndexStride;
      seekToRowEntry((int) entry);
      reader.skipRows(rowInStripe - entry * rowIndexStride);
    } else {
      reader.skipRows(rowInStripe);
    }
  }
}<|MERGE_RESOLUTION|>--- conflicted
+++ resolved
@@ -853,17 +853,6 @@
     private int[] dictionaryOffsets;
     private RunLengthIntegerReader reader;
 
-<<<<<<< HEAD
-    StringTreeReader(Path path, int columnId) {
-      super(path, columnId);
-    }
-
-    void checkEncoding(OrcProto.ColumnEncoding encoding) throws IOException {
-      if (encoding.getKind() != OrcProto.ColumnEncoding.Kind.DICTIONARY) {
-        throw new IOException("Unknown encoding " + encoding + " in column " +
-            columnId + " of " + path);
-      }
-=======
     StringDictionaryTreeReader(Path path, int columnId) {
       super(path, columnId);
     }
@@ -871,7 +860,6 @@
     @Override
     void checkEncoding(OrcProto.ColumnEncoding encoding) throws IOException {
       // PASS
->>>>>>> 2b2bd989
     }
 
     @Override
