--- conflicted
+++ resolved
@@ -42,10 +42,7 @@
 import org.apache.hadoop.hive.serde2.io.ByteWritable;
 import org.apache.hadoop.hive.serde2.io.DateWritable;
 import org.apache.hadoop.hive.serde2.io.DoubleWritable;
-<<<<<<< HEAD
-=======
 import org.apache.hadoop.hive.serde2.io.HiveCharWritable;
->>>>>>> 58936774
 import org.apache.hadoop.hive.serde2.io.HiveVarcharWritable;
 import org.apache.hadoop.hive.serde2.io.ShortWritable;
 import org.apache.hadoop.hive.serde2.typeinfo.HiveDecimalUtils;
@@ -1532,8 +1529,6 @@
     }
   }
 
-<<<<<<< HEAD
-=======
   private static class CharTreeReader extends StringTreeReader {
     int maxLength;
 
@@ -1562,7 +1557,6 @@
     }
   }
 
->>>>>>> 58936774
   private static class VarcharTreeReader extends StringTreeReader {
     int maxLength;
 
@@ -1982,14 +1976,11 @@
         return new LongTreeReader(path, columnId);
       case STRING:
         return new StringTreeReader(path, columnId);
-<<<<<<< HEAD
-=======
       case CHAR:
         if (!type.hasMaximumLength()) {
           throw new IllegalArgumentException("ORC char type has no length specified");
         }
         return new CharTreeReader(path, columnId, type.getMaximumLength());
->>>>>>> 58936774
       case VARCHAR:
         if (!type.hasMaximumLength()) {
           throw new IllegalArgumentException("ORC varchar type has no length specified");
