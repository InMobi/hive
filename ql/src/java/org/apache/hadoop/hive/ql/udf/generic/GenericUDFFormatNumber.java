--- conflicted
+++ resolved
@@ -61,20 +61,13 @@
     + "  '12332.123'")
 public class GenericUDFFormatNumber extends GenericUDF {
   private transient ObjectInspector[] argumentOIs;
-<<<<<<< HEAD
-  private final Text resultText = new Text();
-  private final StringBuilder pattern = new StringBuilder("");
-  private final DecimalFormat numberFormat = new DecimalFormat("");
-  private int lastDValue = -1;
-  private String lastFValue = "";
-  private PrimitiveCategory dType;
-  private StringConverter stringConverter;
-=======
   private transient final Text resultText = new Text();
   private transient final StringBuilder pattern = new StringBuilder("");
   private transient final DecimalFormat numberFormat = new DecimalFormat("");
   private transient int lastDValue = -1;
->>>>>>> 58936774
+  private transient String lastFValue = "";
+  private transient PrimitiveCategory dType;
+  private transient StringConverter stringConverter;
 
   @Override
   public ObjectInspector initialize(ObjectInspector[] arguments)
