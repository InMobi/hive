--- conflicted
+++ resolved
@@ -248,21 +248,12 @@
           if (timedDimensions != null) {
             cubeCols.addAll(timedDimensions);
           }
-<<<<<<< HEAD
-          cubeTabToCols.put(cube, cubeCols);
-          cubeTbls.put(tblName.toLowerCase(), cube);
+          cubeTabToCols.put((AbstractCubeTable)cube, cubeCols);
+          cubeTbls.put(tblName.toLowerCase(), (AbstractCubeTable)cube);
         } else if (client.isUberDimension(tblName)) {
           UberDimension dim = client.getUberDimension(tblName);
-=======
-          cubeTabToCols.put((AbstractCubeTable)cube, cubeCols);
-          cubeTbls.put(tblName.toLowerCase(), (AbstractCubeTable)cube);
-        } else if (client.isDimensionTable(tblName)) {
-          CubeDimensionTable dim = client.getDimensionTable(tblName);
->>>>>>> 6346d425
           dimensions.add(dim);
-          List<String> cubeCols = new ArrayList<String>();
-          cubeCols.addAll(MetastoreUtil.getAttributeNames(dim));
-          cubeTabToCols.put(dim, cubeCols);
+          cubeTabToCols.put(dim, MetastoreUtil.getAttributeNames(dim));
           cubeTbls.put(tblName.toLowerCase(), dim);
         }
       }
@@ -652,7 +643,7 @@
         for (Iterator<CandidateDim> i = candidateDims.get(dim).iterator();
             i.hasNext();) {
           CubeDimensionTable dimtable = i.next().dimtable;
-          List<String> dimCols = cubeTabToCols.get(dimtable);
+          Set<String> dimCols = cubeTabToCols.get(dimtable);
 
           for (String col : tblAliasToColumns.get(getAliasForTabName(dim.getName()))) {
             if(!dimCols.contains(col.toLowerCase())) {
