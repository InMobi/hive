/**
 * Licensed to the Apache Software Foundation (ASF) under one
 * or more contributor license agreements.  See the NOTICE file
 * distributed with this work for additional information
 * regarding copyright ownership.  The ASF licenses this file
 * to you under the Apache License, Version 2.0 (the
 * "License"); you may not use this file except in compliance
 * with the License.  You may obtain a copy of the License at
 *
 *     http://www.apache.org/licenses/LICENSE-2.0
 *
 * Unless required by applicable law or agreed to in writing, software
 * distributed under the License is distributed on an "AS IS" BASIS,
 * WITHOUT WARRANTIES OR CONDITIONS OF ANY KIND, either express or implied.
 * See the License for the specific language governing permissions and
 * limitations under the License.
 */

package org.apache.hadoop.hive.ql.optimizer;

import java.io.Serializable;
import java.util.ArrayList;
import java.util.HashMap;
import java.util.Iterator;
import java.util.LinkedHashMap;
import java.util.LinkedHashSet;
import java.util.List;
import java.util.Map;
import java.util.Map.Entry;
import java.util.Properties;
import java.util.Set;

import org.apache.commons.logging.Log;
import org.apache.commons.logging.LogFactory;
import org.apache.hadoop.fs.Path;
import org.apache.hadoop.hive.conf.HiveConf;
import org.apache.hadoop.hive.ql.Context;
import org.apache.hadoop.hive.ql.exec.ConditionalTask;
import org.apache.hadoop.hive.ql.exec.DemuxOperator;
import org.apache.hadoop.hive.ql.exec.JoinOperator;
import org.apache.hadoop.hive.ql.exec.Operator;
import org.apache.hadoop.hive.ql.exec.OperatorFactory;
import org.apache.hadoop.hive.ql.exec.ReduceSinkOperator;
import org.apache.hadoop.hive.ql.exec.TableScanOperator;
import org.apache.hadoop.hive.ql.exec.Task;
import org.apache.hadoop.hive.ql.exec.TaskFactory;
import org.apache.hadoop.hive.ql.exec.UnionOperator;
import org.apache.hadoop.hive.ql.exec.Utilities;
import org.apache.hadoop.hive.ql.exec.mr.ExecDriver;
import org.apache.hadoop.hive.ql.exec.mr.MapRedTask;
import org.apache.hadoop.hive.ql.hooks.ReadEntity;
import org.apache.hadoop.hive.ql.metadata.HiveException;
import org.apache.hadoop.hive.ql.metadata.Partition;
import org.apache.hadoop.hive.ql.metadata.Table;
import org.apache.hadoop.hive.ql.optimizer.GenMRProcContext.GenMRUnionCtx;
import org.apache.hadoop.hive.ql.optimizer.GenMRProcContext.GenMapRedCtx;
import org.apache.hadoop.hive.ql.optimizer.listbucketingpruner.ListBucketingPruner;
import org.apache.hadoop.hive.ql.optimizer.ppr.PartitionPruner;
import org.apache.hadoop.hive.ql.parse.OpParseContext;
import org.apache.hadoop.hive.ql.parse.ParseContext;
import org.apache.hadoop.hive.ql.parse.PrunedPartitionList;
import org.apache.hadoop.hive.ql.parse.RowResolver;
import org.apache.hadoop.hive.ql.parse.SemanticException;
import org.apache.hadoop.hive.ql.plan.ExprNodeDesc;
import org.apache.hadoop.hive.ql.plan.FetchWork;
import org.apache.hadoop.hive.ql.plan.FileSinkDesc;
import org.apache.hadoop.hive.ql.plan.FilterDesc.sampleDesc;
import org.apache.hadoop.hive.ql.plan.MapWork;
import org.apache.hadoop.hive.ql.plan.MapredLocalWork;
import org.apache.hadoop.hive.ql.plan.MapredWork;
import org.apache.hadoop.hive.ql.plan.OperatorDesc;
import org.apache.hadoop.hive.ql.plan.PartitionDesc;
import org.apache.hadoop.hive.ql.plan.PlanUtils;
import org.apache.hadoop.hive.ql.plan.ReduceSinkDesc;
import org.apache.hadoop.hive.ql.plan.ReduceWork;
import org.apache.hadoop.hive.ql.plan.TableDesc;
import org.apache.hadoop.hive.ql.plan.TableScanDesc;

/**
 * General utility common functions for the Processor to convert operator into
 * map-reduce tasks.
 */
public final class GenMapRedUtils {
  private static Log LOG;

  static {
    LOG = LogFactory.getLog("org.apache.hadoop.hive.ql.optimizer.GenMapRedUtils");
  }

  private static boolean needsTagging(ReduceWork rWork) {
    return rWork != null && (rWork.getReducer().getClass() == JoinOperator.class ||
         rWork.getReducer().getClass() == DemuxOperator.class);
  }
  /**
   * Initialize the current plan by adding it to root tasks.
   *
   * @param op
   *          the reduce sink operator encountered
   * @param opProcCtx
   *          processing context
   */
  public static void initPlan(ReduceSinkOperator op, GenMRProcContext opProcCtx)
      throws SemanticException {
    Operator<? extends OperatorDesc> reducer = op.getChildOperators().get(0);
    Map<Operator<? extends OperatorDesc>, GenMapRedCtx> mapCurrCtx =
        opProcCtx.getMapCurrCtx();
    GenMapRedCtx mapredCtx = mapCurrCtx.get(op.getParentOperators().get(0));
    Task<? extends Serializable> currTask = mapredCtx.getCurrTask();
    MapredWork plan = (MapredWork) currTask.getWork();
    HashMap<Operator<? extends OperatorDesc>, Task<? extends Serializable>> opTaskMap =
        opProcCtx.getOpTaskMap();
    Operator<? extends OperatorDesc> currTopOp = opProcCtx.getCurrTopOp();

    opTaskMap.put(reducer, currTask);
    plan.setReduceWork(new ReduceWork());
    plan.getReduceWork().setReducer(reducer);
    ReduceSinkDesc desc = op.getConf();

    plan.getReduceWork().setNumReduceTasks(desc.getNumReducers());

    if (needsTagging(plan.getReduceWork())) {
      plan.getReduceWork().setNeedsTagging(true);
    }

    assert currTopOp != null;
    String currAliasId = opProcCtx.getCurrAliasId();

    if (!opProcCtx.isSeenOp(currTask, currTopOp)) {
      setTaskPlan(currAliasId, currTopOp, currTask, false, opProcCtx);
    }

    currTopOp = null;
    currAliasId = null;

    opProcCtx.setCurrTask(currTask);
    opProcCtx.setCurrTopOp(currTopOp);
    opProcCtx.setCurrAliasId(currAliasId);
  }


  /**
   * Initialize the current union plan.
   *
   * @param op
   *          the reduce sink operator encountered
   * @param opProcCtx
   *          processing context
   */
  public static void initUnionPlan(ReduceSinkOperator op, UnionOperator currUnionOp,
      GenMRProcContext opProcCtx,
      Task<? extends Serializable> unionTask) throws SemanticException {
    Operator<? extends OperatorDesc> reducer = op.getChildOperators().get(0);

    MapredWork plan = (MapredWork) unionTask.getWork();
    HashMap<Operator<? extends OperatorDesc>, Task<? extends Serializable>> opTaskMap =
        opProcCtx.getOpTaskMap();

    opTaskMap.put(reducer, unionTask);

    plan.setReduceWork(new ReduceWork());
    plan.getReduceWork().setReducer(reducer);
    plan.getReduceWork().setReducer(reducer);
    ReduceSinkDesc desc = op.getConf();

    plan.getReduceWork().setNumReduceTasks(desc.getNumReducers());

    if (needsTagging(plan.getReduceWork())) {
      plan.getReduceWork().setNeedsTagging(true);
    }

    initUnionPlan(opProcCtx, currUnionOp, unionTask, false);
  }

  private static void setUnionPlan(GenMRProcContext opProcCtx,
      boolean local, Task<? extends Serializable> currTask, GenMRUnionCtx uCtx,
      boolean mergeTask) throws SemanticException {
    Operator<? extends OperatorDesc> currTopOp = opProcCtx.getCurrTopOp();

    if (currTopOp != null) {
      String currAliasId = opProcCtx.getCurrAliasId();
      if (mergeTask || !opProcCtx.isSeenOp(currTask, currTopOp)) {
        setTaskPlan(currAliasId, currTopOp, currTask, local, opProcCtx);
      }
      currTopOp = null;
      opProcCtx.setCurrTopOp(currTopOp);
    } else {
      List<String> taskTmpDirLst = uCtx.getTaskTmpDir();
      if ((taskTmpDirLst != null) && !(taskTmpDirLst.isEmpty())) {
        List<TableDesc> tt_descLst = uCtx.getTTDesc();
        assert !taskTmpDirLst.isEmpty() && !tt_descLst.isEmpty();
        assert taskTmpDirLst.size() == tt_descLst.size();
        int size = taskTmpDirLst.size();
        assert local == false;

        List<Operator<? extends OperatorDesc>> topOperators =
            uCtx.getListTopOperators();

        MapredWork plan = (MapredWork) currTask.getWork();
        for (int pos = 0; pos < size; pos++) {
          String taskTmpDir = taskTmpDirLst.get(pos);
          TableDesc tt_desc = tt_descLst.get(pos);
          MapWork mWork = plan.getMapWork();
          if (mWork.getPathToAliases().get(taskTmpDir) == null) {
            mWork.getPathToAliases().put(taskTmpDir,
                new ArrayList<String>());
            mWork.getPathToAliases().get(taskTmpDir).add(taskTmpDir);
            mWork.getPathToPartitionInfo().put(taskTmpDir,
                new PartitionDesc(tt_desc, null));
            mWork.getAliasToWork().put(taskTmpDir, topOperators.get(pos));
          }
        }
      }
    }
  }

  /*
   * It is a idempotent function to add various intermediate files as the source
   * for the union. The plan has already been created.
   */
  public static void initUnionPlan(GenMRProcContext opProcCtx, UnionOperator currUnionOp,
      Task<? extends Serializable> currTask, boolean local)
      throws SemanticException {
    // In case of lateral views followed by a join, the same tree
    // can be traversed more than one
    if (currUnionOp != null) {
      GenMRUnionCtx uCtx = opProcCtx.getUnionTask(currUnionOp);
      assert uCtx != null;
      setUnionPlan(opProcCtx, local, currTask, uCtx, false);
    }
  }

  /*
   * join current union task to old task
   */
  public static void joinUnionPlan(GenMRProcContext opProcCtx,
      UnionOperator currUnionOp,
      Task<? extends Serializable> currentUnionTask,
      Task<? extends Serializable> existingTask, boolean local)
      throws SemanticException {
    assert currUnionOp != null;
    GenMRUnionCtx uCtx = opProcCtx.getUnionTask(currUnionOp);
    assert uCtx != null;

    setUnionPlan(opProcCtx, local, existingTask, uCtx, true);

    List<Task<? extends Serializable>> parTasks = null;
    if (opProcCtx.getRootTasks().contains(currentUnionTask)) {
      opProcCtx.getRootTasks().remove(currentUnionTask);
      if (!opProcCtx.getRootTasks().contains(existingTask) &&
          (existingTask.getParentTasks() == null || existingTask.getParentTasks().isEmpty())) {
        opProcCtx.getRootTasks().add(existingTask);
      }
    }

    if ((currentUnionTask != null) && (currentUnionTask.getParentTasks() != null)
        && !currentUnionTask.getParentTasks().isEmpty()) {
      parTasks = new ArrayList<Task<? extends Serializable>>();
      parTasks.addAll(currentUnionTask.getParentTasks());
      Object[] parTaskArr = parTasks.toArray();
      for (Object parTask : parTaskArr) {
        ((Task<? extends Serializable>) parTask)
            .removeDependentTask(currentUnionTask);
      }
    }

    if ((currentUnionTask != null) && (parTasks != null)) {
      for (Task<? extends Serializable> parTask : parTasks) {
        parTask.addDependentTask(existingTask);
        if (opProcCtx.getRootTasks().contains(existingTask)) {
          opProcCtx.getRootTasks().remove(existingTask);
        }
      }
    }

    opProcCtx.setCurrTask(existingTask);
  }

  /**
   * Merge the current task into the old task for the reducer
   *
   * @param currTask
   *          the current task for the current reducer
   * @param oldTask
   *          the old task for the current reducer
   * @param opProcCtx
   *          processing context
   */
  public static void joinPlan(Task<? extends Serializable> currTask,
      Task<? extends Serializable> oldTask, GenMRProcContext opProcCtx)
      throws SemanticException {
    assert currTask != null && oldTask != null;

    Operator<? extends OperatorDesc> currTopOp = opProcCtx.getCurrTopOp();
    List<Task<? extends Serializable>> parTasks = null;
    // terminate the old task and make current task dependent on it
    if (currTask.getParentTasks() != null
        && !currTask.getParentTasks().isEmpty()) {
      parTasks = new ArrayList<Task<? extends Serializable>>();
      parTasks.addAll(currTask.getParentTasks());

      Object[] parTaskArr = parTasks.toArray();
      for (Object element : parTaskArr) {
        ((Task<? extends Serializable>) element).removeDependentTask(currTask);
      }
    }

    if (currTopOp != null) {
      mergeInput(currTopOp, opProcCtx, oldTask, false);
    }

    if (parTasks != null) {
      for (Task<? extends Serializable> parTask : parTasks) {
        parTask.addDependentTask(oldTask);
      }
    }

    if (oldTask instanceof MapRedTask && currTask instanceof MapRedTask) {
      ((MapRedTask)currTask).getWork().getMapWork()
        .mergingInto(((MapRedTask) oldTask).getWork().getMapWork());
    }

    opProcCtx.setCurrTopOp(null);
    opProcCtx.setCurrTask(oldTask);
  }

  /**
   * If currTopOp is not set for input of the task, add input for to the task
   */
  static boolean mergeInput(Operator<? extends OperatorDesc> currTopOp,
      GenMRProcContext opProcCtx, Task<? extends Serializable> task, boolean local)
      throws SemanticException {
    if (!opProcCtx.isSeenOp(task, currTopOp)) {
      String currAliasId = opProcCtx.getCurrAliasId();
      setTaskPlan(currAliasId, currTopOp, task, local, opProcCtx);
      return true;
    }
    return false;
  }

  /**
   * Met cRS in pRS(parentTask)-cRS-OP(childTask) case
   * Split and link two tasks by temporary file : pRS-FS / TS-cRS-OP
   */
  static void splitPlan(ReduceSinkOperator cRS,
      Task<? extends Serializable> parentTask, Task<? extends Serializable> childTask,
      GenMRProcContext opProcCtx) throws SemanticException {
    assert parentTask != null && childTask != null;
    splitTasks(cRS, parentTask, childTask, opProcCtx);
  }

  /**
   * Met cRS in pOP(parentTask with RS)-cRS-cOP(noTask) case
   * Create new child task for cRS-cOP and link two tasks by temporary file : pOP-FS / TS-cRS-cOP
   *
   * @param cRS
   *          the reduce sink operator encountered
   * @param opProcCtx
   *          processing context
   */
  static void splitPlan(ReduceSinkOperator cRS, GenMRProcContext opProcCtx)
      throws SemanticException {
    // Generate a new task
    ParseContext parseCtx = opProcCtx.getParseCtx();
    Task<? extends Serializable> parentTask = opProcCtx.getCurrTask();

    MapredWork childPlan = getMapRedWork(parseCtx);
    Task<? extends Serializable> childTask = TaskFactory.get(childPlan, parseCtx
        .getConf());
    Operator<? extends OperatorDesc> reducer = cRS.getChildOperators().get(0);

    // Add the reducer
    ReduceWork rWork = new ReduceWork();
    childPlan.setReduceWork(rWork);
    rWork.setReducer(reducer);
    ReduceSinkDesc desc = cRS.getConf();
    childPlan.getReduceWork().setNumReduceTasks(new Integer(desc.getNumReducers()));

    opProcCtx.getOpTaskMap().put(reducer, childTask);

    splitTasks(cRS, parentTask, childTask, opProcCtx);
  }

  /**
   * set the current task in the mapredWork.
   *
   * @param alias_id
   *          current alias
   * @param topOp
   *          the top operator of the stack
   * @param plan
   *          current plan
   * @param local
   *          whether you need to add to map-reduce or local work
   * @param opProcCtx
   *          processing context
   */
  public static void setTaskPlan(String alias_id,
      Operator<? extends OperatorDesc> topOp, Task<?> task, boolean local,
      GenMRProcContext opProcCtx) throws SemanticException {
    setTaskPlan(alias_id, topOp, task, local, opProcCtx, null);
  }

  private static ReadEntity getParentViewInfo(String alias_id,
      Map<String, ReadEntity> viewAliasToInput) {
    String[] aliases = alias_id.split(":");

    String currentAlias = null;
    ReadEntity currentInput = null;
    // Find the immediate parent possible.
    // For eg: for a query like 'select * from V3', where V3 -> V2, V2 -> V1, V1 -> T
    // -> implies depends on.
    // T's parent would be V1
    for (int pos = 0; pos < aliases.length; pos++) {
      currentAlias = currentAlias == null ? aliases[pos] : currentAlias + ":" + aliases[pos];
      ReadEntity input = viewAliasToInput.get(currentAlias);
      if (input == null) {
        return currentInput;
      }
      currentInput = input;
    }

    return currentInput;
  }

  /**
   * set the current task in the mapredWork.
   *
   * @param alias_id
   *          current alias
   * @param topOp
   *          the top operator of the stack
   * @param plan
   *          current plan
   * @param local
   *          whether you need to add to map-reduce or local work
   * @param opProcCtx
   *          processing context
   * @param pList
   *          pruned partition list. If it is null it will be computed on-the-fly.
   */
  public static void setTaskPlan(String alias_id,
      Operator<? extends OperatorDesc> topOp, Task<?> task, boolean local,
      GenMRProcContext opProcCtx, List<PrunedPartitionList> pList) throws SemanticException {
    MapWork plan = ((MapredWork) task.getWork()).getMapWork();
    ParseContext parseCtx = opProcCtx.getParseCtx();
    Set<ReadEntity> inputs = opProcCtx.getInputs();

    ArrayList<Path> partDir = new ArrayList<Path>();
    ArrayList<PartitionDesc> partDesc = new ArrayList<PartitionDesc>();

    Path tblDir = null;
    TableDesc tblDesc = null;
    List<PrunedPartitionList> partsList = pList;

    plan.setNameToSplitSample(parseCtx.getNameToSplitSample());

    if (partsList == null) {
      try {
<<<<<<< HEAD
        partsList = parseCtx.getOpToPartList().get((TableScanOperator) topOp);
        if (partsList == null) {
          partsList = new ArrayList<PrunedPartitionList>();
          for (Table tab : parseCtx.getTopToTables().get(topOp)) {
            partsList.add(PartitionPruner.prune(tab,
              parseCtx.getOpToPartPruner().get(topOp), opProcCtx.getConf(),
              alias_id, parseCtx.getPrunedPartitions()));
          }
          parseCtx.getOpToPartList().put((TableScanOperator) topOp, partsList);
        }
=======
        TableScanOperator tsOp = (TableScanOperator) topOp;
        partsList = PartitionPruner.prune(tsOp, parseCtx, alias_id);
>>>>>>> 87b3c102
      } catch (SemanticException e) {
        throw e;
      } catch (HiveException e) {
        LOG.error(org.apache.hadoop.util.StringUtils.stringifyException(e));
        throw new SemanticException(e.getMessage(), e);
      }
    }

    // Generate the map work for this alias_id
    Set<Partition> parts = new LinkedHashSet<Partition>();
    // pass both confirmed and unknown partitions through the map-reduce
    // framework

    for (PrunedPartitionList pl : partsList) {
      parts.addAll(pl.getConfirmedPartns());
      parts.addAll(pl.getUnknownPartns());
    }
    PartitionDesc aliasPartnDesc = null;
    try {
      if (!parts.isEmpty()) {
        aliasPartnDesc = Utilities.getPartitionDesc(parts.iterator().next());
      }
    } catch (HiveException e) {
      LOG.error(org.apache.hadoop.util.StringUtils.stringifyException(e));
      throw new SemanticException(e.getMessage(), e);
    }

    // The table does not have any partitions
    if (aliasPartnDesc == null) {
      aliasPartnDesc = new PartitionDesc(Utilities.getTableDesc(parseCtx
          .getTopToTables().get(topOp).get(0)), null);

    }

    Map<String, String> props = parseCtx.getTopToProps().get(topOp);
    if (props != null) {
      Properties target = aliasPartnDesc.getProperties();
      if (target == null) {
        aliasPartnDesc.setProperties(target = new Properties());
      }
      target.putAll(props);
    }

    plan.getAliasToPartnInfo().put(alias_id, aliasPartnDesc);

    long sizeNeeded = Integer.MAX_VALUE;
    int fileLimit = -1;
    if (parseCtx.getGlobalLimitCtx().isEnable()) {
      long sizePerRow = HiveConf.getLongVar(parseCtx.getConf(),
          HiveConf.ConfVars.HIVELIMITMAXROWSIZE);
      sizeNeeded = parseCtx.getGlobalLimitCtx().getGlobalLimit() * sizePerRow;
      // for the optimization that reduce number of input file, we limit number
      // of files allowed. If more than specific number of files have to be
      // selected, we skip this optimization. Since having too many files as
      // inputs can cause unpredictable latency. It's not necessarily to be
      // cheaper.
      fileLimit =
          HiveConf.getIntVar(parseCtx.getConf(), HiveConf.ConfVars.HIVELIMITOPTLIMITFILE);

      if (sizePerRow <= 0 || fileLimit <= 0) {
        LOG.info("Skip optimization to reduce input size of 'limit'");
        parseCtx.getGlobalLimitCtx().disableOpt();
      } else if (parts.isEmpty()) {
        LOG.info("Empty input: skip limit optimiztion");
      } else {
        LOG.info("Try to reduce input size for 'limit' " +
            "sizeNeeded: " + sizeNeeded +
            "  file limit : " + fileLimit);
      }
    }
    boolean isFirstPart = true;
    boolean emptyInput = true;
    boolean singlePartition = (parts.size() == 1);

    // Track the dependencies for the view. Consider a query like: select * from V;
    // where V is a view of the form: select * from T
    // The dependencies should include V at depth 0, and T at depth 1 (inferred).
    ReadEntity parentViewInfo = getParentViewInfo(alias_id, parseCtx.getViewAliasToInput());

    // The table should also be considered a part of inputs, even if the table is a
    // partitioned table and whether any partition is selected or not
    for (Table tbl : parseCtx.getTopToTables().get(topOp)) {
      PlanUtils.addInput(inputs, new ReadEntity(tbl, parentViewInfo));
    }

    for (Partition part : parts) {
      if (part.getTable().isPartitioned()) {
        PlanUtils.addInput(inputs, new ReadEntity(part, parentViewInfo));
      } else {
        PlanUtils.addInput(inputs, new ReadEntity(part.getTable(), parentViewInfo));
      }

      // Later the properties have to come from the partition as opposed
      // to from the table in order to support versioning.
      Path[] paths = null;
      sampleDesc sampleDescr = parseCtx.getOpToSamplePruner().get(topOp);

      // Lookup list bucketing pruner
      Map<String, ExprNodeDesc> partToPruner = parseCtx.getOpToPartToSkewedPruner().get(topOp);
      ExprNodeDesc listBucketingPruner = (partToPruner != null) ? partToPruner.get(part.getName())
          : null;

      if (sampleDescr != null) {
        assert (listBucketingPruner == null) : "Sampling and list bucketing can't coexit.";
        paths = SamplePruner.prune(part, sampleDescr);
        parseCtx.getGlobalLimitCtx().disableOpt();
      } else if (listBucketingPruner != null) {
        assert (sampleDescr == null) : "Sampling and list bucketing can't coexist.";
        /* Use list bucketing prunner's path. */
        paths = ListBucketingPruner.prune(parseCtx, part, listBucketingPruner);
      } else {
        // Now we only try the first partition, if the first partition doesn't
        // contain enough size, we change to normal mode.
        if (parseCtx.getGlobalLimitCtx().isEnable()) {
          if (isFirstPart) {
            long sizeLeft = sizeNeeded;
            ArrayList<Path> retPathList = new ArrayList<Path>();
            SamplePruner.LimitPruneRetStatus status = SamplePruner.limitPrune(part, sizeLeft,
                fileLimit, retPathList);
            if (status.equals(SamplePruner.LimitPruneRetStatus.NoFile)) {
              continue;
            } else if (status.equals(SamplePruner.LimitPruneRetStatus.NotQualify)) {
              LOG.info("Use full input -- first " + fileLimit + " files are more than "
                  + sizeNeeded
                  + " bytes");

              parseCtx.getGlobalLimitCtx().disableOpt();

            } else {
              emptyInput = false;
              paths = new Path[retPathList.size()];
              int index = 0;
              for (Path path : retPathList) {
                paths[index++] = path;
              }
              if (status.equals(SamplePruner.LimitPruneRetStatus.NeedAllFiles) && singlePartition) {
                // if all files are needed to meet the size limit, we disable
                // optimization. It usually happens for empty table/partition or
                // table/partition with only one file. By disabling this
                // optimization, we can avoid retrying the query if there is
                // not sufficient rows.
                parseCtx.getGlobalLimitCtx().disableOpt();
              }
            }
            isFirstPart = false;
          } else {
            paths = new Path[0];
          }
        }
        if (!parseCtx.getGlobalLimitCtx().isEnable()) {
          paths = part.getPath();
        }
      }

      // is it a partitioned table ?
      if (!part.getTable().isPartitioned()) {
        assert ((tblDir == null) && (tblDesc == null));

        tblDir = paths[0];
        tblDesc = Utilities.getTableDesc(part.getTable());
      } else if (tblDesc == null) {
        tblDesc = Utilities.getTableDesc(part.getTable());
      }

      if (props != null) {
        Properties target = tblDesc.getProperties();
        if (target == null) {
          tblDesc.setProperties(target = new Properties());
        }
        target.putAll(props);
      }

      for (Path p : paths) {
        if (p == null) {
          continue;
        }
        String path = p.toString();
        if (LOG.isDebugEnabled()) {
          LOG.debug("Adding " + path + " of table" + alias_id);
        }

        partDir.add(p);
        try {
          if (part.getTable().isPartitioned()) {
            partDesc.add(Utilities.getPartitionDesc(part));
          }
          else {
            partDesc.add(Utilities.getPartitionDescFromTableDesc(tblDesc, part));
          }
        } catch (HiveException e) {
          LOG.error(org.apache.hadoop.util.StringUtils.stringifyException(e));
          throw new SemanticException(e.getMessage(), e);
        }
      }
    }
    if (emptyInput) {
      parseCtx.getGlobalLimitCtx().disableOpt();
    }

    Iterator<Path> iterPath = partDir.iterator();
    Iterator<PartitionDesc> iterPartnDesc = partDesc.iterator();

    if (!local) {
      while (iterPath.hasNext()) {
        assert iterPartnDesc.hasNext();
        String path = iterPath.next().toString();

        PartitionDesc prtDesc = iterPartnDesc.next();

        // Add the path to alias mapping
        if (plan.getPathToAliases().get(path) == null) {
          plan.getPathToAliases().put(path, new ArrayList<String>());
        }
        plan.getPathToAliases().get(path).add(alias_id);
        plan.getPathToPartitionInfo().put(path, prtDesc);
        if (LOG.isDebugEnabled()) {
          LOG.debug("Information added for path " + path);
        }
      }

      assert plan.getAliasToWork().get(alias_id) == null;
      plan.getAliasToWork().put(alias_id, topOp);
    } else {
      // populate local work if needed
      MapredLocalWork localPlan = plan.getMapLocalWork();
      if (localPlan == null) {
        localPlan = new MapredLocalWork(
            new LinkedHashMap<String, Operator<? extends OperatorDesc>>(),
            new LinkedHashMap<String, FetchWork>());
      }

      assert localPlan.getAliasToWork().get(alias_id) == null;
      assert localPlan.getAliasToFetchWork().get(alias_id) == null;
      localPlan.getAliasToWork().put(alias_id, topOp);
      if (tblDir == null) {
        tblDesc = Utilities.getTableDesc(partsList.get(0).getSourceTable());
        localPlan.getAliasToFetchWork().put(
            alias_id,
            new FetchWork(FetchWork.convertPathToStringArray(partDir), partDesc, tblDesc));
      } else {
        localPlan.getAliasToFetchWork().put(alias_id,
            new FetchWork(tblDir.toString(), tblDesc));
      }
      plan.setMapLocalWork(localPlan);
    }
    opProcCtx.addSeenOp(task, topOp);
  }

  /**
   * set the current task in the mapredWork.
   *
   * @param alias
   *          current alias
   * @param topOp
   *          the top operator of the stack
   * @param plan
   *          current plan
   * @param local
   *          whether you need to add to map-reduce or local work
   * @param tt_desc
   *          table descriptor
   */
  public static void setTaskPlan(String path, String alias,
      Operator<? extends OperatorDesc> topOp, MapWork plan, boolean local,
      TableDesc tt_desc) throws SemanticException {

    if (path == null || alias == null) {
      return;
    }

    if (!local) {
      if (plan.getPathToAliases().get(path) == null) {
        plan.getPathToAliases().put(path, new ArrayList<String>());
      }
      plan.getPathToAliases().get(path).add(alias);
      plan.getPathToPartitionInfo().put(path, new PartitionDesc(tt_desc, null));
      plan.getAliasToWork().put(alias, topOp);
    } else {
      // populate local work if needed
      MapredLocalWork localPlan = plan.getMapLocalWork();
      if (localPlan == null) {
        localPlan = new MapredLocalWork(
            new LinkedHashMap<String, Operator<? extends OperatorDesc>>(),
            new LinkedHashMap<String, FetchWork>());
      }

      assert localPlan.getAliasToWork().get(alias) == null;
      assert localPlan.getAliasToFetchWork().get(alias) == null;
      localPlan.getAliasToWork().put(alias, topOp);
      localPlan.getAliasToFetchWork().put(alias, new FetchWork(alias, tt_desc));
      plan.setMapLocalWork(localPlan);
    }
  }

  /**
   * set key and value descriptor.
   *
   * @param plan
   *          current plan
   * @param topOp
   *          current top operator in the path
   */
  public static void setKeyAndValueDesc(ReduceWork plan,
      Operator<? extends OperatorDesc> topOp) {
    if (topOp == null) {
      return;
    }

    if (topOp instanceof ReduceSinkOperator) {
      ReduceSinkOperator rs = (ReduceSinkOperator) topOp;
      plan.setKeyDesc(rs.getConf().getKeySerializeInfo());
      int tag = Math.max(0, rs.getConf().getTag());
      List<TableDesc> tagToSchema = plan.getTagToValueDesc();
      while (tag + 1 > tagToSchema.size()) {
        tagToSchema.add(null);
      }
      tagToSchema.set(tag, rs.getConf().getValueSerializeInfo());
    } else {
      List<Operator<? extends OperatorDesc>> children = topOp.getChildOperators();
      if (children != null) {
        for (Operator<? extends OperatorDesc> op : children) {
          setKeyAndValueDesc(plan, op);
        }
      }
    }
  }

  /**
   * Set the key and value description for all the tasks rooted at the given
   * task. Loops over all the tasks recursively.
   *
   * @param task
   */
  public static void setKeyAndValueDescForTaskTree(Task<? extends Serializable> task) {

    if (task instanceof ConditionalTask) {
      List<Task<? extends Serializable>> listTasks = ((ConditionalTask) task)
          .getListTasks();
      for (Task<? extends Serializable> tsk : listTasks) {
        setKeyAndValueDescForTaskTree(tsk);
      }
    } else if (task instanceof ExecDriver) {
      MapredWork work = (MapredWork) task.getWork();
      work.getMapWork().deriveExplainAttributes();
      HashMap<String, Operator<? extends OperatorDesc>> opMap = work
          .getMapWork().getAliasToWork();
      if (opMap != null && !opMap.isEmpty()) {
        for (Operator<? extends OperatorDesc> op : opMap.values()) {
          setKeyAndValueDesc(work.getReduceWork(), op);
        }
      }
    }

    if (task.getChildTasks() == null) {
      return;
    }

    for (Task<? extends Serializable> childTask : task.getChildTasks()) {
      setKeyAndValueDescForTaskTree(childTask);
    }
  }

  /**
   * create a new plan and return.
   *
   * @return the new plan
   */
  public static MapredWork getMapRedWork(ParseContext parseCtx) {
    MapredWork work = getMapRedWorkFromConf(parseCtx.getConf());
    work.getMapWork().setNameToSplitSample(parseCtx.getNameToSplitSample());
    return work;
  }

  /**
   * create a new plan and return. The pan won't contain the name to split
   * sample information in parse context.
   *
   * @return the new plan
   */
  public static MapredWork getMapRedWorkFromConf(HiveConf conf) {
    MapredWork mrWork = new MapredWork();
    MapWork work = mrWork.getMapWork();

    boolean mapperCannotSpanPartns =
        conf.getBoolVar(
            HiveConf.ConfVars.HIVE_MAPPER_CANNOT_SPAN_MULTIPLE_PARTITIONS);
    work.setMapperCannotSpanPartns(mapperCannotSpanPartns);
    work.setPathToAliases(new LinkedHashMap<String, ArrayList<String>>());
    work.setPathToPartitionInfo(new LinkedHashMap<String, PartitionDesc>());
    work.setAliasToWork(new LinkedHashMap<String, Operator<? extends OperatorDesc>>());
    work.setHadoopSupportsSplittable(
        conf.getBoolVar(HiveConf.ConfVars.HIVE_COMBINE_INPUT_FORMAT_SUPPORTS_SPLITTABLE));
    return mrWork;
  }

  /**
   * insert in the map for the operator to row resolver.
   *
   * @param op
   *          operator created
   * @param rr
   *          row resolver
   * @param parseCtx
   *          parse context
   */
  @SuppressWarnings("nls")
  public static Operator<? extends OperatorDesc> putOpInsertMap(
      Operator<? extends OperatorDesc> op, RowResolver rr, ParseContext parseCtx) {
    OpParseContext ctx = new OpParseContext(rr);
    parseCtx.getOpParseCtx().put(op, ctx);
    return op;
  }

  @SuppressWarnings("nls")
  /**
   * Split two tasks by creating a temporary file between them.
   *
   * @param op reduce sink operator being processed
   * @param parentTask the parent task
   * @param childTask the child task
   * @param opProcCtx context
   **/
  private static void splitTasks(ReduceSinkOperator op,
      Task<? extends Serializable> parentTask, Task<? extends Serializable> childTask,
      GenMRProcContext opProcCtx) throws SemanticException {
    if (op.getNumParent() != 1) {
      throw new IllegalStateException("Expecting operator " + op + " to have one parent. " +
          "But found multiple parents : " + op.getParentOperators());
    }

    ParseContext parseCtx = opProcCtx.getParseCtx();
    parentTask.addDependentTask(childTask);

    // Root Task cannot depend on any other task, therefore childTask cannot be
    // a root Task
    List<Task<? extends Serializable>> rootTasks = opProcCtx.getRootTasks();
    if (rootTasks.contains(childTask)) {
      rootTasks.remove(childTask);
    }

    // generate the temporary file
    Context baseCtx = parseCtx.getContext();
    String taskTmpDir = baseCtx.getMRTmpFileURI();

    Operator<? extends OperatorDesc> parent = op.getParentOperators().get(0);
    TableDesc tt_desc = PlanUtils.getIntermediateFileTableDesc(PlanUtils
        .getFieldSchemasFromRowSchema(parent.getSchema(), "temporarycol"));

    // Create a file sink operator for this file name
    boolean compressIntermediate = parseCtx.getConf().getBoolVar(
        HiveConf.ConfVars.COMPRESSINTERMEDIATE);
    FileSinkDesc desc = new FileSinkDesc(taskTmpDir, tt_desc,
        compressIntermediate);
    if (compressIntermediate) {
      desc.setCompressCodec(parseCtx.getConf().getVar(
          HiveConf.ConfVars.COMPRESSINTERMEDIATECODEC));
      desc.setCompressType(parseCtx.getConf().getVar(
          HiveConf.ConfVars.COMPRESSINTERMEDIATETYPE));
    }
    Operator<? extends OperatorDesc> fs_op = putOpInsertMap(OperatorFactory
        .get(desc, parent.getSchema()), null, parseCtx);

    // replace the reduce child with this operator
    List<Operator<? extends OperatorDesc>> childOpList = parent
        .getChildOperators();
    for (int pos = 0; pos < childOpList.size(); pos++) {
      if (childOpList.get(pos) == op) {
        childOpList.set(pos, fs_op);
        break;
      }
    }

    List<Operator<? extends OperatorDesc>> parentOpList =
        new ArrayList<Operator<? extends OperatorDesc>>();
    parentOpList.add(parent);
    fs_op.setParentOperators(parentOpList);

    // create a dummy tableScan operator on top of op
    // TableScanOperator is implicitly created here for each MapOperator
    RowResolver rowResolver = opProcCtx.getParseCtx().getOpParseCtx().get(parent).getRowResolver();
    Operator<? extends OperatorDesc> ts_op = putOpInsertMap(OperatorFactory
        .get(TableScanDesc.class, parent.getSchema()), rowResolver, parseCtx);

    childOpList = new ArrayList<Operator<? extends OperatorDesc>>();
    childOpList.add(op);
    ts_op.setChildOperators(childOpList);
    op.getParentOperators().set(0, ts_op);

    Map<Operator<? extends OperatorDesc>, GenMapRedCtx> mapCurrCtx =
        opProcCtx.getMapCurrCtx();
    mapCurrCtx.put(ts_op, new GenMapRedCtx(childTask, null));

    String streamDesc = taskTmpDir;
    MapredWork cplan = (MapredWork) childTask.getWork();

    Operator<? extends OperatorDesc> reducer = op.getChildOperators().get(0);

    if (needsTagging(cplan.getReduceWork())) {
      String origStreamDesc;
      streamDesc = "$INTNAME";
      origStreamDesc = streamDesc;
      int pos = 0;
      while (cplan.getMapWork().getAliasToWork().get(streamDesc) != null) {
        streamDesc = origStreamDesc.concat(String.valueOf(++pos));
      }

      // TODO: Allocate work to remove the temporary files and make that
      // dependent on the redTask
      cplan.getReduceWork().setNeedsTagging(true);
    }

    // Add the path to alias mapping
    setTaskPlan(taskTmpDir, streamDesc, ts_op, cplan.getMapWork(), false, tt_desc);
    opProcCtx.setCurrTopOp(null);
    opProcCtx.setCurrAliasId(null);
    opProcCtx.setCurrTask(childTask);
    opProcCtx.addRootIfPossible(parentTask);
  }

  static boolean hasBranchFinished(Object... children) {
    for (Object child : children) {
      if (child == null) {
        return false;
      }
    }
    return true;
  }



  /**
   * Replace the Map-side operator tree associated with targetAlias in
   * target with the Map-side operator tree associated with sourceAlias in source.
   * @param sourceAlias
   * @param targetAlias
   * @param source
   * @param target
   */
  public static void replaceMapWork(String sourceAlias, String targetAlias,
      MapWork source, MapWork target) {
    Map<String, ArrayList<String>> sourcePathToAliases = source.getPathToAliases();
    Map<String, PartitionDesc> sourcePathToPartitionInfo = source.getPathToPartitionInfo();
    Map<String, Operator<? extends OperatorDesc>> sourceAliasToWork = source.getAliasToWork();
    Map<String, PartitionDesc> sourceAliasToPartnInfo = source.getAliasToPartnInfo();

    Map<String, ArrayList<String>> targetPathToAliases = target.getPathToAliases();
    Map<String, PartitionDesc> targetPathToPartitionInfo = target.getPathToPartitionInfo();
    Map<String, Operator<? extends OperatorDesc>> targetAliasToWork = target.getAliasToWork();
    Map<String, PartitionDesc> targetAliasToPartnInfo = target.getAliasToPartnInfo();

    if (!sourceAliasToWork.containsKey(sourceAlias) ||
        !targetAliasToWork.containsKey(targetAlias)) {
      // Nothing to do if there is no operator tree associated with
      // sourceAlias in source or there is not operator tree associated
      // with targetAlias in target.
      return;
    }

    if (sourceAliasToWork.size() > 1) {
      // If there are multiple aliases in source, we do not know
      // how to merge.
      return;
    }

    // Remove unnecessary information from target
    targetAliasToWork.remove(targetAlias);
    targetAliasToPartnInfo.remove(targetAlias);
    List<String> pathsToRemove = new ArrayList<String>();
    for (Entry<String, ArrayList<String>> entry: targetPathToAliases.entrySet()) {
      ArrayList<String> aliases = entry.getValue();
      aliases.remove(targetAlias);
      if (aliases.isEmpty()) {
        pathsToRemove.add(entry.getKey());
      }
    }
    for (String pathToRemove: pathsToRemove) {
      targetPathToAliases.remove(pathToRemove);
      targetPathToPartitionInfo.remove(pathToRemove);
    }

    // Add new information from source to target
    targetAliasToWork.put(sourceAlias, sourceAliasToWork.get(sourceAlias));
    targetAliasToPartnInfo.putAll(sourceAliasToPartnInfo);
    targetPathToPartitionInfo.putAll(sourcePathToPartitionInfo);
    List<String> pathsToAdd = new ArrayList<String>();
    for (Entry<String, ArrayList<String>> entry: sourcePathToAliases.entrySet()) {
      ArrayList<String> aliases = entry.getValue();
      if (aliases.contains(sourceAlias)) {
        pathsToAdd.add(entry.getKey());
      }
    }
    for (String pathToAdd: pathsToAdd) {
      if (!targetPathToAliases.containsKey(pathToAdd)) {
        targetPathToAliases.put(pathToAdd, new ArrayList<String>());
      }
      targetPathToAliases.get(pathToAdd).add(sourceAlias);
    }
  }

  private GenMapRedUtils() {
    // prevent instantiation
  }
}<|MERGE_RESOLUTION|>--- conflicted
+++ resolved
@@ -456,21 +456,7 @@
 
     if (partsList == null) {
       try {
-<<<<<<< HEAD
-        partsList = parseCtx.getOpToPartList().get((TableScanOperator) topOp);
-        if (partsList == null) {
-          partsList = new ArrayList<PrunedPartitionList>();
-          for (Table tab : parseCtx.getTopToTables().get(topOp)) {
-            partsList.add(PartitionPruner.prune(tab,
-              parseCtx.getOpToPartPruner().get(topOp), opProcCtx.getConf(),
-              alias_id, parseCtx.getPrunedPartitions()));
-          }
-          parseCtx.getOpToPartList().put((TableScanOperator) topOp, partsList);
-        }
-=======
-        TableScanOperator tsOp = (TableScanOperator) topOp;
-        partsList = PartitionPruner.prune(tsOp, parseCtx, alias_id);
->>>>>>> 87b3c102
+        partsList = PartitionPruner.prune((TableScanOperator) topOp, parseCtx, alias_id);
       } catch (SemanticException e) {
         throw e;
       } catch (HiveException e) {
