/**
 * Licensed to the Apache Software Foundation (ASF) under one
 * or more contributor license agreements.  See the NOTICE file
 * distributed with this work for additional information
 * regarding copyright ownership.  The ASF licenses this file
 * to you under the Apache License, Version 2.0 (the
 * "License"); you may not use this file except in compliance
 * with the License.  You may obtain a copy of the License at
 *
 *     http://www.apache.org/licenses/LICENSE-2.0
 *
 * Unless required by applicable law or agreed to in writing, software
 * distributed under the License is distributed on an "AS IS" BASIS,
 * WITHOUT WARRANTIES OR CONDITIONS OF ANY KIND, either express or implied.
 * See the License for the specific language governing permissions and
 * limitations under the License.
 */

package org.apache.hadoop.hive.ql.optimizer;

import java.util.ArrayList;
import java.util.List;

import org.apache.commons.logging.Log;
import org.apache.commons.logging.LogFactory;
import org.apache.hadoop.hive.conf.HiveConf;
import org.apache.hadoop.hive.ql.exec.JoinOperator;
import org.apache.hadoop.hive.ql.exec.TableScanOperator;
import org.apache.hadoop.hive.ql.metadata.HiveException;
import org.apache.hadoop.hive.ql.metadata.Partition;
import org.apache.hadoop.hive.ql.metadata.Table;
import org.apache.hadoop.hive.ql.optimizer.ppr.PartitionPruner;
import org.apache.hadoop.hive.ql.parse.ParseContext;
import org.apache.hadoop.hive.ql.parse.PrunedPartitionList;
import org.apache.hadoop.hive.ql.parse.SemanticException;

/*
 * This is a pluggable policy to choose the candidate map-join table for converting a join to a
 * sort merge join. The largest table is chosen based on the size of the tables.
 */
public class AvgPartitionSizeBasedBigTableSelectorForAutoSMJ
    extends SizeBasedBigTableSelectorForAutoSMJ
    implements BigTableSelectorForAutoSMJ {

  private static final Log LOG = LogFactory
      .getLog(AvgPartitionSizeBasedBigTableSelectorForAutoSMJ.class.getName());

  public int getBigTablePosition(ParseContext parseCtx, JoinOperator joinOp)
    throws SemanticException {
    int bigTablePos = 0;
    long maxSize = -1;
    int numPartitionsCurrentBigTable = 0; // number of partitions for the chosen big table
    HiveConf conf = parseCtx.getConf();

    try {
      List<TableScanOperator> topOps = new ArrayList<TableScanOperator>();
      getListTopOps(joinOp, topOps);
      int currentPos = 0;
      for (TableScanOperator topOp : topOps) {
        if (topOp == null) {
          return -1;
        }
        int numPartitions = 1; // in case the sizes match, preference is
                               // given to the table with fewer partitions
        List<Table> tables = parseCtx.getTopToTables().get(topOp);
        long averageSize = 0;

        if (tables.size() == 1 && !tables.get(0).isPartitioned()) {
          averageSize = getSize(conf, tables.get(0));
        }
        else {
          // For partitioned tables, get the size of all the partitions
<<<<<<< HEAD
          List<PrunedPartitionList> prunedParts =
              parseCtx.getOpToPartList().get(topOp);

          List<Partition> partitions = new ArrayList<Partition>();
          if (prunedParts == null) {
            prunedParts = new ArrayList<PrunedPartitionList>();
            for (Table tbl : tables) {
              PrunedPartitionList ppl = PartitionPruner.prune(
                  tbl,
                  parseCtx.getOpToPartPruner().get(topOp), parseCtx.getConf(),
                  null, parseCtx.getPrunedPartitions());
              prunedParts.add(ppl);
              partitions.addAll(ppl.getNotDeniedPartns());
            }
            parseCtx.getOpToPartList().put(topOp, prunedParts);
          }
          numPartitions = partitions.size();
=======
          PrunedPartitionList partsList = PartitionPruner.prune(topOp, parseCtx, null);
          numPartitions = partsList.getNotDeniedPartns().size();
>>>>>>> 87b3c102
          long totalSize = 0;
          for (Partition part : partitions) {
            totalSize += getSize(conf, part);
          }
          averageSize = numPartitions == 0 ? 0 : totalSize/numPartitions;
        }

        if (averageSize > maxSize) {
          maxSize = averageSize;
          bigTablePos = currentPos;
          numPartitionsCurrentBigTable = numPartitions;
        }
        // If the sizes match, prefer the table with fewer partitions
        else if (averageSize == maxSize) {
          if (numPartitions < numPartitionsCurrentBigTable) {
            bigTablePos = currentPos;
            numPartitionsCurrentBigTable = numPartitions;
          }
        }

        currentPos++;
      }
    } catch (HiveException e) {
      throw new SemanticException(e.getMessage());
    }

    return bigTablePos;
  }
}<|MERGE_RESOLUTION|>--- conflicted
+++ resolved
@@ -70,28 +70,14 @@
         }
         else {
           // For partitioned tables, get the size of all the partitions
-<<<<<<< HEAD
           List<PrunedPartitionList> prunedParts =
-              parseCtx.getOpToPartList().get(topOp);
+              PartitionPruner.prune(topOp, parseCtx, null);
 
           List<Partition> partitions = new ArrayList<Partition>();
-          if (prunedParts == null) {
-            prunedParts = new ArrayList<PrunedPartitionList>();
-            for (Table tbl : tables) {
-              PrunedPartitionList ppl = PartitionPruner.prune(
-                  tbl,
-                  parseCtx.getOpToPartPruner().get(topOp), parseCtx.getConf(),
-                  null, parseCtx.getPrunedPartitions());
-              prunedParts.add(ppl);
-              partitions.addAll(ppl.getNotDeniedPartns());
-            }
-            parseCtx.getOpToPartList().put(topOp, prunedParts);
+          for (PrunedPartitionList ppl : prunedParts) {
+            partitions.addAll(ppl.getNotDeniedPartns());
           }
           numPartitions = partitions.size();
-=======
-          PrunedPartitionList partsList = PartitionPruner.prune(topOp, parseCtx, null);
-          numPartitions = partsList.getNotDeniedPartns().size();
->>>>>>> 87b3c102
           long totalSize = 0;
           for (Partition part : partitions) {
             totalSize += getSize(conf, part);
