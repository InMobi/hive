/**
 * Licensed to the Apache Software Foundation (ASF) under one
 * or more contributor license agreements.  See the NOTICE file
 * distributed with this work for additional information
 * regarding copyright ownership.  The ASF licenses this file
 * to you under the Apache License, Version 2.0 (the
 * "License"); you may not use this file except in compliance
 * with the License.  You may obtain a copy of the License at
 *
 *     http://www.apache.org/licenses/LICENSE-2.0
 *
 * Unless required by applicable law or agreed to in writing, software
 * distributed under the License is distributed on an "AS IS" BASIS,
 * WITHOUT WARRANTIES OR CONDITIONS OF ANY KIND, either express or implied.
 * See the License for the specific language governing permissions and
 * limitations under the License.
 */

package org.apache.hadoop.hive.ql.session;
import static org.apache.hadoop.hive.metastore.MetaStoreUtils.DEFAULT_DATABASE_NAME;

import java.io.File;
import java.io.IOException;
import java.io.InputStream;
import java.io.PrintStream;
import java.net.URI;
import java.text.SimpleDateFormat;
import java.util.ArrayList;
import java.util.HashMap;
import java.util.HashSet;
import java.util.List;
import java.util.Map;
import java.util.Set;
import java.util.UUID;

import org.apache.commons.io.FileUtils;
import org.apache.commons.lang.StringUtils;
import org.apache.commons.logging.Log;
import org.apache.commons.logging.LogFactory;
import org.apache.hadoop.conf.Configuration;
import org.apache.hadoop.fs.FileSystem;
import org.apache.hadoop.fs.Path;
import org.apache.hadoop.hive.conf.HiveConf;
import org.apache.hadoop.hive.conf.HiveConf.ConfVars;
import org.apache.hadoop.hive.ql.MapRedStats;
import org.apache.hadoop.hive.ql.exec.Utilities;
import org.apache.hadoop.hive.ql.exec.tez.TezSessionPoolManager;
import org.apache.hadoop.hive.ql.exec.tez.TezSessionState;
import org.apache.hadoop.hive.ql.history.HiveHistory;
import org.apache.hadoop.hive.ql.history.HiveHistoryImpl;
import org.apache.hadoop.hive.ql.history.HiveHistoryProxyHandler;
import org.apache.hadoop.hive.ql.log.PerfLogger;
import org.apache.hadoop.hive.ql.metadata.Hive;
import org.apache.hadoop.hive.ql.metadata.HiveException;
import org.apache.hadoop.hive.ql.metadata.HiveUtils;
import org.apache.hadoop.hive.ql.plan.HiveOperation;
import org.apache.hadoop.hive.ql.security.HiveAuthenticationProvider;
import org.apache.hadoop.hive.ql.security.authorization.HiveAuthorizationProvider;
import org.apache.hadoop.hive.ql.security.authorization.plugin.DisallowTransformHook;
import org.apache.hadoop.hive.ql.security.authorization.plugin.HiveAuthorizer;
import org.apache.hadoop.hive.ql.security.authorization.plugin.HiveAuthorizerFactory;
import org.apache.hadoop.hive.ql.security.authorization.plugin.HiveMetastoreClientFactoryImpl;
import org.apache.hadoop.hive.ql.util.DosToUnix;
import org.apache.hadoop.hive.shims.ShimLoader;
import org.apache.hadoop.util.ReflectionUtils;

/**
 * SessionState encapsulates common data associated with a session.
 *
 * Also provides support for a thread static session object that can be accessed
 * from any point in the code to interact with the user and to retrieve
 * configuration information
 */
public class SessionState {
  private static final Log LOG = LogFactory.getLog(SessionState.class);

  /**
   * current configuration.
   */
  protected HiveConf conf;

  /**
   * silent mode.
   */
  protected boolean isSilent;

  /**
   * verbose mode
   */
  protected boolean isVerbose;

  /**
<<<<<<< HEAD
   * has a jar been added in this context?
   */
  private boolean addedJarOnce;
=======
   * Is the query served from HiveServer2
   */
  private boolean isHiveServerQuery = false;
>>>>>>> 376aed50

  /*
   * HiveHistory Object
   */
  protected HiveHistory hiveHist;

  /**
   * Streams to read/write from.
   */
  public InputStream in;
  public PrintStream out;
  public PrintStream info;
  public PrintStream err;
  /**
   * Standard output from any child process(es).
   */
  public PrintStream childOut;
  /**
   * Error output from any child process(es).
   */
  public PrintStream childErr;

  /**
   * Temporary file name used to store results of non-Hive commands (e.g., set, dfs)
   * and HiveServer.fetch*() function will read results from this file
   */
  protected File tmpOutputFile;

  /**
   * type of the command.
   */
  private HiveOperation commandType;

  private String lastCommand;

  private HiveAuthorizationProvider authorizer;

  private HiveAuthorizer authorizerV2;

  public enum AuthorizationMode{V1, V2};

  private HiveAuthenticationProvider authenticator;

  private CreateTableAutomaticGrant createTableGrants;

  private List<MapRedStats> lastMapRedStatsList;

  private Map<String, String> hiveVariables;

  // A mapping from a hadoop job ID to the stack traces collected from the map reduce task logs
  private Map<String, List<List<String>>> stackTraces;

  // This mapping collects all the configuration variables which have been set by the user
  // explicitely, either via SET in the CLI, the hiveconf option, or a System property.
  // It is a mapping from the variable name to its value.  Note that if a user repeatedly
  // changes the value of a variable, the corresponding change will be made in this mapping.
  private Map<String, String> overriddenConfigurations;

  private Map<String, List<String>> localMapRedErrors;

  private TezSessionState tezSessionState;

  private String currentDatabase;

  /**
   * Lineage state.
   */
  LineageState ls;

  private PerfLogger perfLogger;

  private final String userName;

  /**
   * Get the lineage state stored in this session.
   *
   * @return LineageState
   */
  public LineageState getLineageState() {
    return ls;
  }

  public HiveConf getConf() {
    return conf;
  }

  public void setConf(HiveConf conf) {
    this.conf = conf;
  }

  public File getTmpOutputFile() {
    return tmpOutputFile;
  }

  public void setTmpOutputFile(File f) {
    tmpOutputFile = f;
  }

  public boolean getIsSilent() {
    if(conf != null) {
      return conf.getBoolVar(HiveConf.ConfVars.HIVESESSIONSILENT);
    } else {
      return isSilent;
    }
  }

  public boolean isHiveServerQuery() {
    return this.isHiveServerQuery;
  }

  public void setIsSilent(boolean isSilent) {
    if(conf != null) {
      conf.setBoolVar(HiveConf.ConfVars.HIVESESSIONSILENT, isSilent);
    }
    this.isSilent = isSilent;
  }

  public boolean getIsVerbose() {
    return isVerbose;
  }

  public void setIsVerbose(boolean isVerbose) {
    this.isVerbose = isVerbose;
  }

  public void setIsHiveServerQuery(boolean isHiveServerQuery) {
    this.isHiveServerQuery = isHiveServerQuery;
  }

  public SessionState(HiveConf conf) {
    this(conf, null);
  }

  public SessionState(HiveConf conf, String userName) {
    this.conf = conf;
    this.userName = userName;
    isSilent = conf.getBoolVar(HiveConf.ConfVars.HIVESESSIONSILENT);
    ls = new LineageState();
    overriddenConfigurations = new HashMap<String, String>();
    overriddenConfigurations.putAll(HiveConf.getConfSystemProperties());
    // if there isn't already a session name, go ahead and create it.
    if (StringUtils.isEmpty(conf.getVar(HiveConf.ConfVars.HIVESESSIONID))) {
      conf.setVar(HiveConf.ConfVars.HIVESESSIONID, makeSessionId());
    }
  }

  private static final SimpleDateFormat DATE_FORMAT =
      new SimpleDateFormat("yyyyMMddHHmm");

  public void setCmd(String cmdString) {
    conf.setStringEncoded(HiveConf.ConfVars.HIVEQUERYSTRING, cmdString);
  }

  public String getCmd() {
    return (conf.getStringDecoded(HiveConf.ConfVars.HIVEQUERYSTRING));
  }

  public String getQueryId() {
    return (conf.getVar(HiveConf.ConfVars.HIVEQUERYID));
  }

  public Map<String, String> getHiveVariables() {
    if (hiveVariables == null) {
      hiveVariables = new HashMap<String, String>();
    }
    return hiveVariables;
  }

  public void setHiveVariables(Map<String, String> hiveVariables) {
    this.hiveVariables = hiveVariables;
  }

  public String getSessionId() {
    return (conf.getVar(HiveConf.ConfVars.HIVESESSIONID));
  }

  /**
   * Singleton Session object per thread.
   *
   **/
  private static ThreadLocal<SessionState> tss = new ThreadLocal<SessionState>();

  /**
   * start a new session and set it to current session.
   */
  public static SessionState start(HiveConf conf) {
    SessionState ss = new SessionState(conf);
    return start(ss);
  }

  /**
   * Sets the given session state in the thread local var for sessions.
   */
  public static void setCurrentSessionState(SessionState session) {
    tss.set(session);
  }

  /**
   * set current session to existing session object if a thread is running
   * multiple sessions - it must call this method with the new session object
   * when switching from one session to another.
   * @throws HiveException
   */
  public static SessionState start(SessionState startSs) {

    setCurrentSessionState(startSs);

    Thread.currentThread().setContextClassLoader(startSs.conf.getClassLoader());
    if(startSs.hiveHist == null){
      if (startSs.getConf().getBoolVar(HiveConf.ConfVars.HIVE_SESSION_HISTORY_ENABLED)) {
        startSs.hiveHist = new HiveHistoryImpl(startSs);
      }else {
        //Hive history is disabled, create a no-op proxy
        startSs.hiveHist = HiveHistoryProxyHandler.getNoOpHiveHistoryProxy();
      }
    }

    if (startSs.getTmpOutputFile() == null) {
      // set temp file containing results to be sent to HiveClient
      try {
        startSs.setTmpOutputFile(createTempFile(startSs.getConf()));
      } catch (IOException e) {
        throw new RuntimeException(e);
      }
    }

    // Get the following out of the way when you start the session these take a
    // while and should be done when we start up.
    try {
      //Hive object instance should be created with a copy of the conf object. If the conf is
      // shared with SessionState, other parts of the code might update the config, but
      // Hive.get(HiveConf) would not recognize the case when it needs refreshing
      Hive.get(new HiveConf(startSs.conf)).getMSC();
      ShimLoader.getHadoopShims().getUGIForConf(startSs.conf);
      FileSystem.get(startSs.conf);
    } catch (Exception e) {
      // catch-all due to some exec time dependencies on session state
      // that would cause ClassNoFoundException otherwise
      throw new RuntimeException(e);
    }

    if (HiveConf.getVar(startSs.getConf(), HiveConf.ConfVars.HIVE_EXECUTION_ENGINE)
        .equals("tez") && (startSs.isHiveServerQuery == false)) {
      try {
        if (startSs.tezSessionState == null) {
          startSs.tezSessionState = new TezSessionState();
        }
        startSs.tezSessionState.open(startSs.getSessionId(), startSs.conf);
      } catch (Exception e) {
        throw new RuntimeException(e);
      }
    } else {
      LOG.info("No Tez session required at this point. hive.execution.engine=mr.");
    }
    return startSs;
  }

  /**
   * Setup authentication and authorization plugins for this session.
   * @param startSs
   */
  private void setupAuth() {

    if (authenticator != null) {
      // auth has been initialized
      return;
    }

    try {
      authenticator = HiveUtils.getAuthenticator(getConf(),
          HiveConf.ConfVars.HIVE_AUTHENTICATOR_MANAGER);
      authenticator.setSessionState(this);

      authorizer = HiveUtils.getAuthorizeProviderManager(getConf(),
          HiveConf.ConfVars.HIVE_AUTHORIZATION_MANAGER, authenticator, true);

      if (authorizer == null) {
        // if it was null, the new authorization plugin must be specified in
        // config
        HiveAuthorizerFactory authorizerFactory = HiveUtils.getAuthorizerFactory(getConf(),
            HiveConf.ConfVars.HIVE_AUTHORIZATION_MANAGER);

        authorizerV2 = authorizerFactory.createHiveAuthorizer(new HiveMetastoreClientFactoryImpl(),
            getConf(), authenticator);
        // grant all privileges for table to its owner
        getConf().setVar(ConfVars.HIVE_AUTHORIZATION_TABLE_OWNER_GRANTS, "insert,select,update,delete");
        String hooks = getConf().getVar(ConfVars.PREEXECHOOKS).trim();
        if (hooks.isEmpty()) {
          hooks = DisallowTransformHook.class.getName();
        } else {
          hooks = hooks + "," +DisallowTransformHook.class.getName();
        }
        LOG.debug("Configuring hooks : " + hooks);
        getConf().setVar(ConfVars.PREEXECHOOKS, hooks);
      }

      createTableGrants = CreateTableAutomaticGrant.create(getConf());

    } catch (HiveException e) {
      throw new RuntimeException(e);
    }

    if(LOG.isDebugEnabled()){
      Object authorizationClass = getAuthorizationMode() == AuthorizationMode.V1 ?
          getAuthorizer() : getAuthorizerV2();
          LOG.debug("Session is using authorization class " + authorizationClass.getClass());
    }
    return;
  }

  /**
   * @param conf
   * @return per-session temp file
   * @throws IOException
   */
  private static File createTempFile(HiveConf conf) throws IOException {
    String lScratchDir =
        HiveConf.getVar(conf, HiveConf.ConfVars.LOCALSCRATCHDIR);

    File tmpDir = new File(lScratchDir);
    String sessionID = conf.getVar(HiveConf.ConfVars.HIVESESSIONID);
    if (!tmpDir.exists()) {
      if (!tmpDir.mkdirs()) {
        //Do another exists to check to handle possible race condition
        // Another thread might have created the dir, if that is why
        // mkdirs returned false, that is fine
        if(!tmpDir.exists()){
          throw new RuntimeException("Unable to create log directory "
              + lScratchDir);
        }
      }
    }
    File tmpFile = File.createTempFile(sessionID, ".pipeout", tmpDir);
    tmpFile.deleteOnExit();
    return tmpFile;
  }

  /**
   * get the current session.
   */
  public static SessionState get() {
    return tss.get();
  }

  /**
   * get hiveHitsory object which does structured logging.
   *
   * @return The hive history object
   */
  public HiveHistory getHiveHistory() {
    return hiveHist;
  }

  /**
   * Create a session ID. Looks like:
   *   $user_$pid@$host_$date
   * @return the unique string
   */
  private static String makeSessionId() {
    return UUID.randomUUID().toString();
  }

  public void setSessionConsole(LogHelper sessionConsole) {
    this.sessionConsole = sessionConsole;
  }
  public String getLastCommand() {
    return lastCommand;
  }

  public void setLastCommand(String lastCommand) {
    this.lastCommand = lastCommand;
  }

  /**
   * This class provides helper routines to emit informational and error
   * messages to the user and log4j files while obeying the current session's
   * verbosity levels.
   *
   * NEVER write directly to the SessionStates standard output other than to
   * emit result data DO use printInfo and printError provided by LogHelper to
   * emit non result data strings.
   *
   * It is perfectly acceptable to have global static LogHelper objects (for
   * example - once per module) LogHelper always emits info/error to current
   * session as required.
   */
  public static class LogHelper {

    protected Log LOG;
    protected boolean isSilent;
    private PrintStream childErrStream;
    private PrintStream childOutStream;
    private PrintStream errorStream;
    private PrintStream outStream;
    private PrintStream infoStream;

    public LogHelper(Log LOG) {
      this(LOG, false);
    }

    public LogHelper(Log LOG, boolean isSilent) {
      this.LOG = LOG;
      this.isSilent = isSilent;
    }

    public PrintStream getOutStream() {
      if (outStream != null) {
        return outStream;
      }
      SessionState ss = SessionState.get();
      return ((ss != null) && (ss.out != null)) ? ss.out : System.out;
    }

    public PrintStream getInfoStream() {
      if (infoStream != null) {
        return infoStream;
      }
      SessionState ss = SessionState.get();
      return ((ss != null) && (ss.info != null)) ? ss.info : getErrStream();
    }

    public PrintStream getErrStream() {
      if (errorStream != null) {
        return errorStream;
      }
      SessionState ss = SessionState.get();
      return ((ss != null) && (ss.err != null)) ? ss.err : System.err;
    }

    public PrintStream getChildOutStream() {
      if (childOutStream != null) {
        return childOutStream;
      }

      SessionState ss = SessionState.get();
      return ((ss != null) && (ss.childOut != null)) ? ss.childOut : System.out;
    }

    public PrintStream getChildErrStream() {
      if (childErrStream != null) {
        return childErrStream;
      }
      SessionState ss = SessionState.get();
      return ((ss != null) && (ss.childErr != null)) ? ss.childErr : System.err;
    }

    public boolean getIsSilent() {
      SessionState ss = SessionState.get();
      // use the session or the one supplied in constructor
      return (ss != null) ? ss.getIsSilent() : isSilent;
    }

    public void printInfo(String info) {
      printInfo(info, null);
    }

    public void printInfo(String info, String detail) {
      if (!getIsSilent()) {
        getInfoStream().println(info);
      }
      LOG.info(info + StringUtils.defaultString(detail));
    }

    public void printError(String error) {
      printError(error, null);
    }

    public void printError(String error, String detail) {
      getErrStream().println(error);
      LOG.error(error + StringUtils.defaultString(detail));
    }

    public void setChildErrStream(PrintStream childErrStream) {
      this.childErrStream = childErrStream;
    }
    public void setChildOutStream(PrintStream childOutStream) {
      this.childOutStream = childOutStream;
    }
    public void setInfoStream(PrintStream stream) {
      infoStream = stream;
    }
    public void setOutStream(PrintStream stream) {
      outStream = stream;
    }
    public void setErrorStream(PrintStream stream) {
      errorStream = stream;
    }
  }

  private static LogHelper _console;
  private LogHelper sessionConsole;

  /**
   * initialize or retrieve console object for SessionState.
   */
  public static LogHelper getConsole() {
    SessionState ss = tss.get();
    if (ss != null && ss.sessionConsole != null) {
      return ss.sessionConsole;
    }

    if (_console == null) {
      Log LOG = LogFactory.getLog("SessionState");
      _console = new LogHelper(LOG);
    }
    return _console;
  }

  public static String validateFile(Set<String> curFiles, String newFile) {
    SessionState ss = SessionState.get();
    LogHelper console = getConsole();
    Configuration conf = (ss == null) ? new Configuration() : ss.getConf();

    try {
      if (Utilities.realFile(newFile, conf) != null) {
        return newFile;
      } else {
        console.printError(newFile + " does not exist");
        return null;
      }
    } catch (IOException e) {
      console.printError("Unable to validate " + newFile + "\nException: "
          + e.getMessage(), "\n"
              + org.apache.hadoop.util.StringUtils.stringifyException(e));
      return null;
    }
  }

  /**
   *
   * @return username from current SessionState authenticator. username will be
   *         null if there is no current SessionState object or authenticator is
   *         null.
   */
  public static String getUserFromAuthenticator() {
    if (SessionState.get() != null && SessionState.get().getAuthenticator() != null) {
      return SessionState.get().getAuthenticator().getUserName();
    }
    return null;
  }

  public static boolean registerJar(String newJar) {
    LogHelper console = getConsole();
    try {
      SessionState ss = SessionState.get();
      ClassLoader loader;
      if (!ss.addedJarOnce) {
        loader = SessionState.class.getClassLoader();
        ss.addedJarOnce = true;
      } else {
        loader = ss.conf.getClassLoader();
      }

      ClassLoader newLoader = Utilities.addToClassPath(loader, StringUtils.split(newJar, ","));
      Thread.currentThread().setContextClassLoader(newLoader);
      SessionState.get().getConf().setClassLoader(newLoader);
      console.printInfo("Added " + newJar + " to class path");
      return true;
    } catch (Exception e) {
      console.printError("Unable to register " + newJar + "\nException: "
          + e.getMessage(), "\n"
              + org.apache.hadoop.util.StringUtils.stringifyException(e));
      return false;
    }
  }

  public static boolean unregisterJar(String jarsToUnregister) {
    LogHelper console = getConsole();
    try {
      Utilities.removeFromClassPath(StringUtils.split(jarsToUnregister, ","));
      console.printInfo("Deleted " + jarsToUnregister + " from class path");
      return true;
    } catch (Exception e) {
      console.printError("Unable to unregister " + jarsToUnregister
          + "\nException: " + e.getMessage(), "\n"
              + org.apache.hadoop.util.StringUtils.stringifyException(e));
      return false;
    }
  }

  /**
   * ResourceHook.
   *
   */
  public static interface ResourceHook {
    String preHook(Set<String> cur, String s);

    boolean postHook(Set<String> cur, String s);
  }

  /**
   * ResourceType.
   *
   */
  public static enum ResourceType {
    FILE(new ResourceHook() {
      @Override
      public String preHook(Set<String> cur, String s) {
        return validateFile(cur, s);
      }

      @Override
      public boolean postHook(Set<String> cur, String s) {
        return true;
      }
    }),

    JAR(new ResourceHook() {
      @Override
      public String preHook(Set<String> cur, String s) {
        String newJar = validateFile(cur, s);
        if (newJar != null) {
          return (registerJar(newJar) ? newJar : null);
        } else {
          return null;
        }
      }

      @Override
      public boolean postHook(Set<String> cur, String s) {
        return unregisterJar(s);
      }
    }),

    ARCHIVE(new ResourceHook() {
      @Override
      public String preHook(Set<String> cur, String s) {
        return validateFile(cur, s);
      }

      @Override
      public boolean postHook(Set<String> cur, String s) {
        return true;
      }
    });

    public ResourceHook hook;

    ResourceType(ResourceHook hook) {
      this.hook = hook;
    }
  };

  public static ResourceType find_resource_type(String s) {

    s = s.trim().toUpperCase();

    try {
      return ResourceType.valueOf(s);
    } catch (IllegalArgumentException e) {
    }

    // try singular
    if (s.endsWith("S")) {
      s = s.substring(0, s.length() - 1);
    } else {
      return null;
    }

    try {
      return ResourceType.valueOf(s);
    } catch (IllegalArgumentException e) {
    }
    return null;
  }

  private final HashMap<ResourceType, Set<String>> resource_map =
      new HashMap<ResourceType, Set<String>>();

  public String add_resource(ResourceType t, String value) {
    // By default don't convert to unix
    return add_resource(t, value, false);
  }

  public String add_resource(ResourceType t, String value, boolean convertToUnix) {
    try {
      value = downloadResource(value, convertToUnix);
    } catch (Exception e) {
      getConsole().printError(e.getMessage());
      return null;
    }

    Set<String> resourceMap = getResourceMap(t);

    String fnlVal = value;
    if (t.hook != null) {
      fnlVal = t.hook.preHook(resourceMap, value);
      if (fnlVal == null) {
        return fnlVal;
      }
    }
    getConsole().printInfo("Added resource: " + fnlVal);
    resourceMap.add(fnlVal);

    return fnlVal;
  }

  public void add_builtin_resource(ResourceType t, String value) {
    getResourceMap(t).add(value);
  }

  private Set<String> getResourceMap(ResourceType t) {
    Set<String> result = resource_map.get(t);
    if (result == null) {
      result = new HashSet<String>();
      resource_map.put(t, result);
    }
    return result;
  }

  /**
   * Returns  true if it is from any external File Systems except local
   */
  public static boolean canDownloadResource(String value) {
    // Allow to download resources from any external FileSystem.
    // And no need to download if it already exists on local file system.
    String scheme = new Path(value).toUri().getScheme();
    return (scheme != null) && !scheme.equalsIgnoreCase("file");
  }

  private String downloadResource(String value, boolean convertToUnix) {
    if (canDownloadResource(value)) {
      getConsole().printInfo("converting to local " + value);
      File resourceDir = new File(getConf().getVar(HiveConf.ConfVars.DOWNLOADED_RESOURCES_DIR));
      String destinationName = new Path(value).getName();
      File destinationFile = new File(resourceDir, destinationName);
      if (resourceDir.exists() && ! resourceDir.isDirectory()) {
        throw new RuntimeException("The resource directory is not a directory, resourceDir is set to" + resourceDir);
      }
      if (!resourceDir.exists() && !resourceDir.mkdirs()) {
        throw new RuntimeException("Couldn't create directory " + resourceDir);
      }
      try {
        FileSystem fs = FileSystem.get(new URI(value), conf);
        fs.copyToLocalFile(new Path(value), new Path(destinationFile.getCanonicalPath()));
        value = destinationFile.getCanonicalPath();
        if (convertToUnix && DosToUnix.isWindowsScript(destinationFile)) {
          try {
            DosToUnix.convertWindowsScriptToUnix(destinationFile);
          } catch (Exception e) {
            throw new RuntimeException("Caught exception while converting file " +
                destinationFile + " to unix line endings", e);
          }
        }
      } catch (Exception e) {
        throw new RuntimeException("Failed to read external resource " + value, e);
      }
    }
    return value;
  }

  public boolean delete_resource(ResourceType t, String value) {
    if (resource_map.get(t) == null) {
      return false;
    }
    if (t.hook != null) {
      if (!t.hook.postHook(resource_map.get(t), value)) {
        return false;
      }
    }
    return (resource_map.get(t).remove(value));
  }

  public Set<String> list_resource(ResourceType t, List<String> filter) {
    if (resource_map.get(t) == null) {
      return null;
    }
    Set<String> orig = resource_map.get(t);
    if (filter == null) {
      return orig;
    } else {
      Set<String> fnl = new HashSet<String>();
      for (String one : orig) {
        if (filter.contains(one)) {
          fnl.add(one);
        }
      }
      return fnl;
    }
  }

  public void delete_resource(ResourceType t) {
    if (resource_map.get(t) != null) {
      for (String value : resource_map.get(t)) {
        delete_resource(t, value);
      }
      resource_map.remove(t);
    }
  }

  public String getCommandType() {
    if (commandType == null) {
      return null;
    }
    return commandType.getOperationName();
  }

  public HiveOperation getHiveOperation() {
    return commandType;
  }

  public void setCommandType(HiveOperation commandType) {
    this.commandType = commandType;
  }

  public HiveAuthorizationProvider getAuthorizer() {
    setupAuth();
    return authorizer;
  }

  public void setAuthorizer(HiveAuthorizationProvider authorizer) {
    this.authorizer = authorizer;
  }

  public HiveAuthorizer getAuthorizerV2() {
    setupAuth();
    return authorizerV2;
  }

  public HiveAuthenticationProvider getAuthenticator() {
    setupAuth();
    return authenticator;
  }

  public void setAuthenticator(HiveAuthenticationProvider authenticator) {
    this.authenticator = authenticator;
  }

  public CreateTableAutomaticGrant getCreateTableGrants() {
    setupAuth();
    return createTableGrants;
  }

  public void setCreateTableGrants(CreateTableAutomaticGrant createTableGrants) {
    this.createTableGrants = createTableGrants;
  }

  public List<MapRedStats> getLastMapRedStatsList() {
    return lastMapRedStatsList;
  }

  public void setLastMapRedStatsList(List<MapRedStats> lastMapRedStatsList) {
    this.lastMapRedStatsList = lastMapRedStatsList;
  }

  public void setStackTraces(Map<String, List<List<String>>> stackTraces) {
    this.stackTraces = stackTraces;
  }

  public Map<String, List<List<String>>> getStackTraces() {
    return stackTraces;
  }

  public Map<String, String> getOverriddenConfigurations() {
    if (overriddenConfigurations == null) {
      overriddenConfigurations = new HashMap<String, String>();
    }
    return overriddenConfigurations;
  }

  public void setOverriddenConfigurations(Map<String, String> overriddenConfigurations) {
    this.overriddenConfigurations = overriddenConfigurations;
  }

  public Map<String, List<String>> getLocalMapRedErrors() {
    return localMapRedErrors;
  }

  public void addLocalMapRedErrors(String id, List<String> localMapRedErrors) {
    if (!this.localMapRedErrors.containsKey(id)) {
      this.localMapRedErrors.put(id, new ArrayList<String>());
    }

    this.localMapRedErrors.get(id).addAll(localMapRedErrors);
  }

  public void setLocalMapRedErrors(Map<String, List<String>> localMapRedErrors) {
    this.localMapRedErrors = localMapRedErrors;
  }

  public String getCurrentDatabase() {
    if (currentDatabase == null) {
      currentDatabase = DEFAULT_DATABASE_NAME;
    }
    return currentDatabase;
  }

  public void setCurrentDatabase(String currentDatabase) {
    this.currentDatabase = currentDatabase;
  }

  public void close() throws IOException {
    File resourceDir =
        new File(getConf().getVar(HiveConf.ConfVars.DOWNLOADED_RESOURCES_DIR));
    LOG.debug("Removing resource dir " + resourceDir);
    try {
      if (resourceDir.exists()) {
        FileUtils.deleteDirectory(resourceDir);
      }
    } catch (IOException e) {
      LOG.info("Error removing session resource dir " + resourceDir, e);
    }

    try {
      if (tezSessionState != null) {
        TezSessionPoolManager.getInstance().close(tezSessionState);
      }
    } catch (Exception e) {
      LOG.info("Error closing tez session", e);
    } finally {
      tezSessionState = null;
    }
  }

  public AuthorizationMode getAuthorizationMode(){
    setupAuth();
    if(authorizer != null){
      return AuthorizationMode.V1;
    }else if(authorizerV2 != null){
      return AuthorizationMode.V2;
    }
    //should not happen - this should not get called before this.start() is called
    throw new AssertionError("Authorization plugins not initialized!");
  }

  public boolean isAuthorizationModeV2(){
    return getAuthorizationMode() == AuthorizationMode.V2;
  }

  /**
   * @param resetPerfLogger
   * @return  Tries to return an instance of the class whose name is configured in
   *          hive.exec.perf.logger, but if it can't it just returns an instance of
   *          the base PerfLogger class

   */
  public PerfLogger getPerfLogger(boolean resetPerfLogger) {
    if ((perfLogger == null) || resetPerfLogger) {
      try {
        perfLogger = (PerfLogger) ReflectionUtils.newInstance(conf.getClassByName(
            conf.getVar(ConfVars.HIVE_PERF_LOGGER)), conf);
      } catch (ClassNotFoundException e) {
        LOG.error("Performance Logger Class not found:" + e.getMessage());
        perfLogger = new PerfLogger();
      }
    }
    return perfLogger;
  }

  public TezSessionState getTezSession() {
    return tezSessionState;
  }

  public void setTezSession(TezSessionState session) {
    this.tezSessionState = session;
  }

  public String getUserName() {
    return userName;
  }

}<|MERGE_RESOLUTION|>--- conflicted
+++ resolved
@@ -90,15 +90,13 @@
   protected boolean isVerbose;
 
   /**
-<<<<<<< HEAD
    * has a jar been added in this context?
    */
   private boolean addedJarOnce;
-=======
+  /**
    * Is the query served from HiveServer2
    */
   private boolean isHiveServerQuery = false;
->>>>>>> 376aed50
 
   /*
    * HiveHistory Object
