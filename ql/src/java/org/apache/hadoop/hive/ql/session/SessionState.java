/**
 * Licensed to the Apache Software Foundation (ASF) under one
 * or more contributor license agreements.  See the NOTICE file
 * distributed with this work for additional information
 * regarding copyright ownership.  The ASF licenses this file
 * to you under the Apache License, Version 2.0 (the
 * "License"); you may not use this file except in compliance
 * with the License.  You may obtain a copy of the License at
 *
 *     http://www.apache.org/licenses/LICENSE-2.0
 *
 * Unless required by applicable law or agreed to in writing, software
 * distributed under the License is distributed on an "AS IS" BASIS,
 * WITHOUT WARRANTIES OR CONDITIONS OF ANY KIND, either express or implied.
 * See the License for the specific language governing permissions and
 * limitations under the License.
 */

package org.apache.hadoop.hive.ql.session;
import static org.apache.hadoop.hive.metastore.MetaStoreUtils.DEFAULT_DATABASE_NAME;

import java.io.File;
import java.io.IOException;
import java.io.InputStream;
import java.io.PrintStream;
import java.net.URI;
import java.net.URLClassLoader;
import java.util.*;

import org.apache.commons.io.FileUtils;
import org.apache.commons.lang.StringUtils;
import org.apache.commons.logging.Log;
import org.apache.commons.logging.LogFactory;
import org.apache.hadoop.conf.Configuration;
import org.apache.hadoop.fs.FileSystem;
import org.apache.hadoop.fs.FileUtil;
import org.apache.hadoop.fs.Path;
import org.apache.hadoop.fs.permission.FsPermission;
import org.apache.hadoop.hive.common.JavaUtils;
import org.apache.hadoop.hive.conf.HiveConf;
import org.apache.hadoop.hive.conf.HiveConf.ConfVars;
import org.apache.hadoop.hive.metastore.api.ColumnStatisticsObj;
import org.apache.hadoop.hive.ql.MapRedStats;
import org.apache.hadoop.hive.ql.exec.Utilities;
import org.apache.hadoop.hive.ql.exec.spark.session.SparkSession;
import org.apache.hadoop.hive.ql.exec.spark.session.SparkSessionManagerImpl;
import org.apache.hadoop.hive.ql.exec.tez.TezSessionPoolManager;
import org.apache.hadoop.hive.ql.exec.tez.TezSessionState;
import org.apache.hadoop.hive.ql.history.HiveHistory;
import org.apache.hadoop.hive.ql.history.HiveHistoryImpl;
import org.apache.hadoop.hive.ql.history.HiveHistoryProxyHandler;
import org.apache.hadoop.hive.ql.lockmgr.HiveTxnManager;
import org.apache.hadoop.hive.ql.lockmgr.LockException;
import org.apache.hadoop.hive.ql.lockmgr.TxnManagerFactory;
import org.apache.hadoop.hive.ql.log.PerfLogger;
import org.apache.hadoop.hive.ql.metadata.Hive;
import org.apache.hadoop.hive.ql.metadata.HiveException;
import org.apache.hadoop.hive.ql.metadata.HiveUtils;
import org.apache.hadoop.hive.ql.metadata.Table;
import org.apache.hadoop.hive.ql.plan.HiveOperation;
import org.apache.hadoop.hive.ql.security.HiveAuthenticationProvider;
import org.apache.hadoop.hive.ql.security.authorization.HiveAuthorizationProvider;
import org.apache.hadoop.hive.ql.security.authorization.plugin.HiveAuthorizer;
import org.apache.hadoop.hive.ql.security.authorization.plugin.HiveAuthorizerFactory;
import org.apache.hadoop.hive.ql.security.authorization.plugin.HiveAuthzSessionContext;
import org.apache.hadoop.hive.ql.security.authorization.plugin.HiveAuthzSessionContext.CLIENT_TYPE;
import org.apache.hadoop.hive.ql.security.authorization.plugin.HiveMetastoreClientFactoryImpl;
import org.apache.hadoop.hive.ql.util.DosToUnix;
import org.apache.hadoop.hive.shims.ShimLoader;
import org.apache.hadoop.security.UserGroupInformation;
import org.apache.hadoop.util.ReflectionUtils;

import com.google.common.base.Preconditions;

/**
 * SessionState encapsulates common data associated with a session.
 *
 * Also provides support for a thread static session object that can be accessed
 * from any point in the code to interact with the user and to retrieve
 * configuration information
 */
public class SessionState {
  private static final Log LOG = LogFactory.getLog(SessionState.class);

  private static final String TMP_PREFIX = "_tmp_space.db";
  private static final String LOCAL_SESSION_PATH_KEY = "_hive.local.session.path";
  private static final String HDFS_SESSION_PATH_KEY = "_hive.hdfs.session.path";
  private static final String TMP_TABLE_SPACE_KEY = "_hive.tmp_table_space";
  private final Map<String, Map<String, Table>> tempTables = new HashMap<String, Map<String, Table>>();
  private final Map<String, Map<String, ColumnStatisticsObj>> tempTableColStats =
      new HashMap<String, Map<String, ColumnStatisticsObj>>();

  protected ClassLoader parentLoader;

  /**
   * current configuration.
   */
  protected HiveConf conf;

  /**
   * silent mode.
   */
  protected boolean isSilent;

  /**
   * verbose mode
   */
  protected boolean isVerbose;

  /**
   * Is the query served from HiveServer2
   */
  private boolean isHiveServerQuery = false;

  /*
   * HiveHistory Object
   */
  protected HiveHistory hiveHist;

  /**
   * Streams to read/write from.
   */
  public InputStream in;
  public PrintStream out;
  public PrintStream info;
  public PrintStream err;
  /**
   * Standard output from any child process(es).
   */
  public PrintStream childOut;
  /**
   * Error output from any child process(es).
   */
  public PrintStream childErr;

  /**
   * Temporary file name used to store results of non-Hive commands (e.g., set, dfs)
   * and HiveServer.fetch*() function will read results from this file
   */
  protected File tmpOutputFile;

  /**
   * type of the command.
   */
  private HiveOperation commandType;

  private String lastCommand;

  private HiveAuthorizationProvider authorizer;

  private HiveAuthorizer authorizerV2;

  public enum AuthorizationMode{V1, V2};

  private HiveAuthenticationProvider authenticator;

  private CreateTableAutomaticGrant createTableGrants;

  private Map<String, MapRedStats> mapRedStats;

  private Map<String, String> hiveVariables;

  // A mapping from a hadoop job ID to the stack traces collected from the map reduce task logs
  private Map<String, List<List<String>>> stackTraces;

  // This mapping collects all the configuration variables which have been set by the user
  // explicitly, either via SET in the CLI, the hiveconf option, or a System property.
  // It is a mapping from the variable name to its value.  Note that if a user repeatedly
  // changes the value of a variable, the corresponding change will be made in this mapping.
  private Map<String, String> overriddenConfigurations;

  private Map<String, List<String>> localMapRedErrors;

  private TezSessionState tezSessionState;

  private String currentDatabase;

  private final String CONFIG_AUTHZ_SETTINGS_APPLIED_MARKER =
      "hive.internal.ss.authz.settings.applied.marker";

  private String userIpAddress;

  private SparkSession sparkSession;

  /**
   * Lineage state.
   */
  LineageState ls;

  private PerfLogger perfLogger;

  private final String userName;

  /**
   *  scratch path to use for all non-local (ie. hdfs) file system tmp folders
   *  @return Path for Scratch path for the current session
   */
  private Path hdfsSessionPath;

  /**
   * sub dir of hdfs session path. used to keep tmp tables
   * @return Path for temporary tables created by the current session
   */
  private Path hdfsTmpTableSpace;

  /**
   *  scratch directory to use for local file system tmp folders
   *  @return Path for local scratch directory for current session
   */
  private Path localSessionPath;

  private String hdfsScratchDirURIString;

  /**
   * Next value to use in naming a temporary table created by an insert...values statement
   */
  private int nextValueTempTableSuffix = 1;

  /**
   * Transaction manager to use for this session.  This is instantiated lazily by
   * {@link #initTxnMgr(org.apache.hadoop.hive.conf.HiveConf)}
   */
  private HiveTxnManager txnMgr = null;

  /**
   * When {@link #setCurrentTxn(long)} is set to this or {@link #getCurrentTxn()}} returns this it
   * indicates that there is not a current transaction in this session.
  */
  public static final long NO_CURRENT_TXN = -1L;

  /**
   * Transaction currently open
   */
  private long currentTxn = NO_CURRENT_TXN;

  /**
   * Whether we are in auto-commit state or not.  Currently we are always in auto-commit,
   * so there are not setters for this yet.
   */
  private boolean txnAutoCommit = true;

  /**
   * store the jars loaded last time
   */
  private final Set<String> preReloadableAuxJars = new HashSet<String>();

  /**
   * Get the lineage state stored in this session.
   *
   * @return LineageState
   */
  public LineageState getLineageState() {
    return ls;
  }

  public HiveConf getConf() {
    return conf;
  }

  public void setConf(HiveConf conf) {
    this.conf = conf;
  }

  public File getTmpOutputFile() {
    return tmpOutputFile;
  }

  public void setTmpOutputFile(File f) {
    tmpOutputFile = f;
  }

  public boolean getIsSilent() {
    if(conf != null) {
      return conf.getBoolVar(HiveConf.ConfVars.HIVESESSIONSILENT);
    } else {
      return isSilent;
    }
  }

  public boolean isHiveServerQuery() {
    return this.isHiveServerQuery;
  }

  public void setIsSilent(boolean isSilent) {
    if(conf != null) {
      conf.setBoolVar(HiveConf.ConfVars.HIVESESSIONSILENT, isSilent);
    }
    this.isSilent = isSilent;
  }

  public boolean getIsVerbose() {
    return isVerbose;
  }

  public void setIsVerbose(boolean isVerbose) {
    this.isVerbose = isVerbose;
  }

  public void setIsHiveServerQuery(boolean isHiveServerQuery) {
    this.isHiveServerQuery = isHiveServerQuery;
  }

  public SessionState(HiveConf conf) {
    this(conf, null);
  }

  public SessionState(HiveConf conf, String userName) {
    this.conf = conf;
    this.userName = userName;
    isSilent = conf.getBoolVar(HiveConf.ConfVars.HIVESESSIONSILENT);
    ls = new LineageState();
    overriddenConfigurations = new HashMap<String, String>();
    overriddenConfigurations.putAll(HiveConf.getConfSystemProperties());
    // if there isn't already a session name, go ahead and create it.
    if (StringUtils.isEmpty(conf.getVar(HiveConf.ConfVars.HIVESESSIONID))) {
      conf.setVar(HiveConf.ConfVars.HIVESESSIONID, makeSessionId());
    }
    parentLoader = JavaUtils.getClassLoader();
  }

  public void setCmd(String cmdString) {
    conf.setVar(HiveConf.ConfVars.HIVEQUERYSTRING, cmdString);
  }

  public String getCmd() {
    return (conf.getVar(HiveConf.ConfVars.HIVEQUERYSTRING));
  }

  public String getQueryId() {
    return (conf.getVar(HiveConf.ConfVars.HIVEQUERYID));
  }

  public Map<String, String> getHiveVariables() {
    if (hiveVariables == null) {
      hiveVariables = new HashMap<String, String>();
    }
    return hiveVariables;
  }

  public void setHiveVariables(Map<String, String> hiveVariables) {
    this.hiveVariables = hiveVariables;
  }

  public String getSessionId() {
    return (conf.getVar(HiveConf.ConfVars.HIVESESSIONID));
  }

  /**
   * Initialize the transaction manager.  This is done lazily to avoid hard wiring one
   * transaction manager at the beginning of the session.  In general users shouldn't change
   * this, but it's useful for testing.
   * @param conf Hive configuration to initialize transaction manager
   * @return transaction manager
   * @throws LockException
   */
  public HiveTxnManager initTxnMgr(HiveConf conf) throws LockException {
    if (txnMgr == null) {
      txnMgr = TxnManagerFactory.getTxnManagerFactory().getTxnManager(conf);
    }
    return txnMgr;
  }

  public HiveTxnManager getTxnMgr() {
    return txnMgr;
  }

  public long getCurrentTxn() {
    return currentTxn;
  }

  public void setCurrentTxn(long currTxn) {
    currentTxn = currTxn;
  }

  public boolean isAutoCommit() {
    return txnAutoCommit;
  }

  /**
   * Singleton Session object per thread.
   *
   **/
  private static ThreadLocal<SessionState> tss = new ThreadLocal<SessionState>();

  /**
   * start a new session and set it to current session.
   */
  public static SessionState start(HiveConf conf) {
    SessionState ss = new SessionState(conf);
    return start(ss);
  }

  /**
   * Sets the given session state in the thread local var for sessions.
   */
  public static void setCurrentSessionState(SessionState startSs) {
    tss.set(startSs);
    Thread.currentThread().setContextClassLoader(startSs.getConf().getClassLoader());
  }

  public static void detachSession() {
    tss.remove();
  }

  /**
   * set current session to existing session object if a thread is running
   * multiple sessions - it must call this method with the new session object
   * when switching from one session to another.
   */
  public static SessionState start(SessionState startSs) {

    setCurrentSessionState(startSs);

    if (startSs.hiveHist == null){
      if (startSs.getConf().getBoolVar(HiveConf.ConfVars.HIVE_SESSION_HISTORY_ENABLED)) {
        startSs.hiveHist = new HiveHistoryImpl(startSs);
      } else {
        // Hive history is disabled, create a no-op proxy
        startSs.hiveHist = HiveHistoryProxyHandler.getNoOpHiveHistoryProxy();
      }
    }

    // Get the following out of the way when you start the session these take a
    // while and should be done when we start up.
    try {
      // Hive object instance should be created with a copy of the conf object. If the conf is
      // shared with SessionState, other parts of the code might update the config, but
      // Hive.get(HiveConf) would not recognize the case when it needs refreshing
      Hive.get(new HiveConf(startSs.conf)).getMSC();
      UserGroupInformation sessionUGI = ShimLoader.getHadoopShims().getUGIForConf(startSs.conf);
      FileSystem.get(startSs.conf);

      // Create scratch dirs for this session
      startSs.createSessionDirs(sessionUGI.getShortUserName());

      // Set temp file containing results to be sent to HiveClient
      if (startSs.getTmpOutputFile() == null) {
        try {
          startSs.setTmpOutputFile(createTempFile(startSs.getConf()));
        } catch (IOException e) {
          throw new RuntimeException(e);
        }
      }

    } catch (Exception e) {
      // Catch-all due to some exec time dependencies on session state
      // that would cause ClassNoFoundException otherwise
      throw new RuntimeException(e);
    }

    if (HiveConf.getVar(startSs.getConf(), HiveConf.ConfVars.HIVE_EXECUTION_ENGINE)
        .equals("tez") && (startSs.isHiveServerQuery == false)) {
      try {
        if (startSs.tezSessionState == null) {
          startSs.tezSessionState = new TezSessionState(startSs.getSessionId());
        }
        if (!startSs.tezSessionState.isOpen()) {
          startSs.tezSessionState.open(startSs.conf); // should use conf on session start-up
        }
      } catch (Exception e) {
        throw new RuntimeException(e);
      }
    } else {
      LOG.info("No Tez session required at this point. hive.execution.engine=mr.");
    }
    return startSs;
  }

  /**
   * Create dirs & session paths for this session:
   * 1. HDFS scratch dir
   * 2. Local scratch dir
   * 3. Local downloaded resource dir
   * 4. HDFS session path
   * 5. Local session path
   * 6. HDFS temp table space
   * @param userName
   * @throws IOException
   */
  private void createSessionDirs(String userName) throws IOException {
    HiveConf conf = getConf();
    Path rootHDFSDirPath = createRootHDFSDir(conf);
    // Now create session specific dirs
    String scratchDirPermission = HiveConf.getVar(conf, HiveConf.ConfVars.SCRATCHDIRPERMISSION);
    Path path;
    // 1. HDFS scratch dir
    path = new Path(rootHDFSDirPath, userName);
    hdfsScratchDirURIString = path.toUri().toString();
    createPath(conf, path, scratchDirPermission, false, false);
    // 2. Local scratch dir
    path = new Path(HiveConf.getVar(conf, HiveConf.ConfVars.LOCALSCRATCHDIR));
    createPath(conf, path, scratchDirPermission, true, false);
    // 3. Download resources dir
    path = new Path(HiveConf.getVar(conf, HiveConf.ConfVars.DOWNLOADED_RESOURCES_DIR));
    createPath(conf, path, scratchDirPermission, true, false);
    // Finally, create session paths for this session
    // Local & non-local tmp location is configurable. however it is the same across
    // all external file systems
    String sessionId = getSessionId();
    // 4. HDFS session path
    hdfsSessionPath = new Path(hdfsScratchDirURIString, sessionId);
    createPath(conf, hdfsSessionPath, scratchDirPermission, false, true);
    conf.set(HDFS_SESSION_PATH_KEY, hdfsSessionPath.toUri().toString());
    // 5. Local session path
    localSessionPath = new Path(HiveConf.getVar(conf, HiveConf.ConfVars.LOCALSCRATCHDIR), sessionId);
    createPath(conf, localSessionPath, scratchDirPermission, true, true);
    conf.set(LOCAL_SESSION_PATH_KEY, localSessionPath.toUri().toString());
    // 6. HDFS temp table space
    hdfsTmpTableSpace = new Path(hdfsSessionPath, TMP_PREFIX);
    createPath(conf, hdfsTmpTableSpace, scratchDirPermission, false, true);
    conf.set(TMP_TABLE_SPACE_KEY, hdfsTmpTableSpace.toUri().toString());
  }

  /**
   * Create the root scratch dir on hdfs (if it doesn't already exist) and make it writable
   * @param conf
   * @return
   * @throws IOException
   */
  private Path createRootHDFSDir(HiveConf conf) throws IOException {
    Path rootHDFSDirPath = new Path(HiveConf.getVar(conf, HiveConf.ConfVars.SCRATCHDIR));
    FsPermission expectedHDFSDirPermission = new FsPermission("777");
    FileSystem fs = rootHDFSDirPath.getFileSystem(conf);
    if (!fs.exists(rootHDFSDirPath)) {
      Utilities.createDirsWithPermission(conf, rootHDFSDirPath, expectedHDFSDirPermission, true);
    }
    FsPermission currentHDFSDirPermission = fs.getFileStatus(rootHDFSDirPath).getPermission();
    LOG.debug("HDFS root scratch dir: " + rootHDFSDirPath + ", permission: "
        + currentHDFSDirPermission);
    // If the root HDFS scratch dir already exists, make sure the permissions are 777.
    if (!expectedHDFSDirPermission.equals(fs.getFileStatus(rootHDFSDirPath).getPermission())) {
      throw new RuntimeException("The root scratch dir: " + rootHDFSDirPath
          + " on HDFS should be writable. Current permissions are: " + currentHDFSDirPermission);
    }
    return rootHDFSDirPath;
  }

  /**
   * Create a given path if it doesn't exist.
   *
   * @param conf
   * @param pathString
   * @param permission
   * @param isLocal
   * @param isCleanUp
   * @return
   * @throws IOException
   */
  private void createPath(HiveConf conf, Path path, String permission, boolean isLocal,
      boolean isCleanUp) throws IOException {
    FsPermission fsPermission = new FsPermission(permission);
    FileSystem fs;
    if (isLocal) {
      fs = FileSystem.getLocal(conf);
    } else {
      fs = path.getFileSystem(conf);
    }
    if (!fs.exists(path)) {
      fs.mkdirs(path, fsPermission);
      String dirType = isLocal ? "local" : "HDFS";
      LOG.info("Created " + dirType + " directory: " + path.toString());
    }
    if (isCleanUp) {
      fs.deleteOnExit(path);
    }
  }

  public String getHdfsScratchDirURIString() {
    return hdfsScratchDirURIString;
  }

  public static Path getLocalSessionPath(Configuration conf) {
    SessionState ss = SessionState.get();
    if (ss == null) {
      String localPathString = conf.get(LOCAL_SESSION_PATH_KEY);
      Preconditions.checkNotNull(localPathString,
          "Conf local session path expected to be non-null");
      return new Path(localPathString);
    }
    Preconditions.checkNotNull(ss.localSessionPath,
        "Local session path expected to be non-null");
    return ss.localSessionPath;
  }

  public static Path getHDFSSessionPath(Configuration conf) {
    SessionState ss = SessionState.get();
    if (ss == null) {
      String sessionPathString = conf.get(HDFS_SESSION_PATH_KEY);
      Preconditions.checkNotNull(sessionPathString,
          "Conf non-local session path expected to be non-null");
      return new Path(sessionPathString);
    }
    Preconditions.checkNotNull(ss.hdfsSessionPath,
        "Non-local session path expected to be non-null");
    return ss.hdfsSessionPath;
  }

  public static Path getTempTableSpace(Configuration conf) {
    SessionState ss = SessionState.get();
    if (ss == null) {
      String tempTablePathString = conf.get(TMP_TABLE_SPACE_KEY);
      Preconditions.checkNotNull(tempTablePathString,
          "Conf temp table path expected to be non-null");
      return new Path(tempTablePathString);
    }
    return ss.getTempTableSpace();
  }

  public Path getTempTableSpace() {
    Preconditions.checkNotNull(this.hdfsTmpTableSpace,
        "Temp table path expected to be non-null");
    return this.hdfsTmpTableSpace;
  }

  private void dropSessionPaths(Configuration conf) throws IOException {
    if (hdfsSessionPath != null) {
      hdfsSessionPath.getFileSystem(conf).delete(hdfsSessionPath, true);
    }
    if (localSessionPath != null) {
      FileSystem.getLocal(conf).delete(localSessionPath, true);
    }
  }

  /**
   * Setup authentication and authorization plugins for this session.
   */
  private void setupAuth() {

    if (authenticator != null) {
      // auth has been initialized
      return;
    }

    try {
      authenticator = HiveUtils.getAuthenticator(conf,
          HiveConf.ConfVars.HIVE_AUTHENTICATOR_MANAGER);
      authenticator.setSessionState(this);

      String clsStr = HiveConf.getVar(conf, HiveConf.ConfVars.HIVE_AUTHORIZATION_MANAGER);
      authorizer = HiveUtils.getAuthorizeProviderManager(conf,
          clsStr, authenticator, true);

      if (authorizer == null) {
        // if it was null, the new authorization plugin must be specified in
        // config
        HiveAuthorizerFactory authorizerFactory = HiveUtils.getAuthorizerFactory(conf,
            HiveConf.ConfVars.HIVE_AUTHORIZATION_MANAGER);

        HiveAuthzSessionContext.Builder authzContextBuilder = new HiveAuthzSessionContext.Builder();
        authzContextBuilder.setClientType(isHiveServerQuery() ? CLIENT_TYPE.HIVESERVER2
            : CLIENT_TYPE.HIVECLI);
        authzContextBuilder.setSessionString(getSessionId());

        authorizerV2 = authorizerFactory.createHiveAuthorizer(new HiveMetastoreClientFactoryImpl(),
            conf, authenticator, authzContextBuilder.build());

        authorizerV2.applyAuthorizationConfigPolicy(conf); 
      }
      // create the create table grants with new config
      createTableGrants = CreateTableAutomaticGrant.create(conf);

    } catch (HiveException e) {
      throw new RuntimeException(e);
    }

    if(LOG.isDebugEnabled()){
      Object authorizationClass = getActiveAuthorizer();
      LOG.debug("Session is using authorization class " + authorizationClass.getClass());
    }
    return;
  }

  public Object getActiveAuthorizer() {
    return getAuthorizationMode() == AuthorizationMode.V1 ?
        getAuthorizer() : getAuthorizerV2();
  }

  public Class getAuthorizerInterface() {
    return getAuthorizationMode() == AuthorizationMode.V1 ?
        HiveAuthorizationProvider.class : HiveAuthorizer.class;
  }

  public void setActiveAuthorizer(Object authorizer) {
    if (authorizer instanceof HiveAuthorizationProvider) {
      this.authorizer = (HiveAuthorizationProvider)authorizer;
    } else if (authorizer instanceof HiveAuthorizer) {
      this.authorizerV2 = (HiveAuthorizer) authorizer;
    } else if (authorizer != null) {
      throw new IllegalArgumentException("Invalid authorizer " + authorizer);
    }
  }

  /**
   * @param conf
   * @return per-session temp file
   * @throws IOException
   */
  private static File createTempFile(HiveConf conf) throws IOException {
    String lScratchDir =
        HiveConf.getVar(conf, HiveConf.ConfVars.LOCALSCRATCHDIR);

    File tmpDir = new File(lScratchDir);
    String sessionID = conf.getVar(HiveConf.ConfVars.HIVESESSIONID);
    if (!tmpDir.exists()) {
      if (!tmpDir.mkdirs()) {
        //Do another exists to check to handle possible race condition
        // Another thread might have created the dir, if that is why
        // mkdirs returned false, that is fine
        if(!tmpDir.exists()){
          throw new RuntimeException("Unable to create log directory "
              + lScratchDir);
        }
      }
    }
    File tmpFile = File.createTempFile(sessionID, ".pipeout", tmpDir);
    tmpFile.deleteOnExit();
    return tmpFile;
  }

  /**
   * get the current session.
   */
  public static SessionState get() {
    return tss.get();
  }

  /**
   * get hiveHitsory object which does structured logging.
   *
   * @return The hive history object
   */
  public HiveHistory getHiveHistory() {
    return hiveHist;
  }

  /**
   * Create a session ID. Looks like:
   *   $user_$pid@$host_$date
   * @return the unique string
   */
  private static String makeSessionId() {
    return UUID.randomUUID().toString();
  }

  public String getLastCommand() {
    return lastCommand;
  }

  public void setLastCommand(String lastCommand) {
    this.lastCommand = lastCommand;
  }

  /**
   * This class provides helper routines to emit informational and error
   * messages to the user and log4j files while obeying the current session's
   * verbosity levels.
   *
   * NEVER write directly to the SessionStates standard output other than to
   * emit result data DO use printInfo and printError provided by LogHelper to
   * emit non result data strings.
   *
   * It is perfectly acceptable to have global static LogHelper objects (for
   * example - once per module) LogHelper always emits info/error to current
   * session as required.
   */
  public static class LogHelper {

    protected Log LOG;
    protected boolean isSilent;

    public LogHelper(Log LOG) {
      this(LOG, false);
    }

    public LogHelper(Log LOG, boolean isSilent) {
      this.LOG = LOG;
      this.isSilent = isSilent;
    }

    public PrintStream getOutStream() {
      SessionState ss = SessionState.get();
      return ((ss != null) && (ss.out != null)) ? ss.out : System.out;
    }

    public PrintStream getInfoStream() {
      SessionState ss = SessionState.get();
      return ((ss != null) && (ss.info != null)) ? ss.info : getErrStream();
    }

    public PrintStream getErrStream() {
      SessionState ss = SessionState.get();
      return ((ss != null) && (ss.err != null)) ? ss.err : System.err;
    }

    public PrintStream getChildOutStream() {
      SessionState ss = SessionState.get();
      return ((ss != null) && (ss.childOut != null)) ? ss.childOut : System.out;
    }

    public PrintStream getChildErrStream() {
      SessionState ss = SessionState.get();
      return ((ss != null) && (ss.childErr != null)) ? ss.childErr : System.err;
    }

    public boolean getIsSilent() {
      SessionState ss = SessionState.get();
      // use the session or the one supplied in constructor
      return (ss != null) ? ss.getIsSilent() : isSilent;
    }

    public void printInfo(String info) {
      printInfo(info, null);
    }

    public void printInfo(String info, String detail) {
      if (!getIsSilent()) {
        getInfoStream().println(info);
      }
      LOG.info(info + StringUtils.defaultString(detail));
    }

    public void printError(String error) {
      printError(error, null);
    }

    public void printError(String error, String detail) {
      getErrStream().println(error);
      LOG.error(error + StringUtils.defaultString(detail));
    }
  }

  private static LogHelper _console;

  /**
   * initialize or retrieve console object for SessionState.
   */
  public static LogHelper getConsole() {
    if (_console == null) {
      Log LOG = LogFactory.getLog("SessionState");
      _console = new LogHelper(LOG);
    }
    return _console;
  }

  /**
   *
   * @return username from current SessionState authenticator. username will be
   *         null if there is no current SessionState object or authenticator is
   *         null.
   */
  public static String getUserFromAuthenticator() {
    if (SessionState.get() != null && SessionState.get().getAuthenticator() != null) {
      return SessionState.get().getAuthenticator().getUserName();
    }
    return null;
  }

  static void validateFiles(List<String> newFiles) throws IllegalArgumentException {
    SessionState ss = SessionState.get();
    Configuration conf = (ss == null) ? new Configuration() : ss.getConf();

    for (String newFile : newFiles) {
      try {
        if (Utilities.realFile(newFile, conf) == null) {
          String message = newFile + " does not exist";
          throw new IllegalArgumentException(message);
        }
      } catch (IOException e) {
        String message = "Unable to validate " + newFile;
        throw new IllegalArgumentException(message, e);
      }
    }
  }

  // reloading the jars under the path specified in hive.reloadable.aux.jars.path property
  public void reloadAuxJars() throws IOException {
    final Set<String> reloadedAuxJars = new HashSet<String>();

    final String renewableJarPath = conf.getVar(ConfVars.HIVERELOADABLEJARS);
    // do nothing if this property is not specified or empty
    if (renewableJarPath == null || renewableJarPath.isEmpty()) {
      return;
    }

    Set<String> jarPaths = Utilities.getJarFilesByPath(renewableJarPath);

    // load jars under the hive.reloadable.aux.jars.path
    if(!jarPaths.isEmpty()){
      reloadedAuxJars.addAll(jarPaths);
    }

    // remove the previous renewable jars
    try {
      if (preReloadableAuxJars != null && !preReloadableAuxJars.isEmpty()) {
        Utilities.removeFromClassPath(preReloadableAuxJars.toArray(new String[0]));
      }
    } catch (Exception e) {
      String msg = "Fail to remove the reloaded jars loaded last time: " + e;
      throw new IOException(msg, e);
    }

    try {
      if (reloadedAuxJars != null && !reloadedAuxJars.isEmpty()) {
        URLClassLoader currentCLoader =
            (URLClassLoader) SessionState.get().getConf().getClassLoader();
        currentCLoader =
            (URLClassLoader) Utilities.addToClassPath(currentCLoader,
                reloadedAuxJars.toArray(new String[0]));
        conf.setClassLoader(currentCLoader);
        Thread.currentThread().setContextClassLoader(currentCLoader);
      }
      preReloadableAuxJars.clear();
      preReloadableAuxJars.addAll(reloadedAuxJars);
    } catch (Exception e) {
      String msg =
          "Fail to add jars from the path specified in hive.reloadable.aux.jars.path property: " + e;
      throw new IOException(msg, e);
    }
  }

  static void registerJars(List<String> newJars) throws IllegalArgumentException {
    LogHelper console = getConsole();
    try {
      ClassLoader loader = Thread.currentThread().getContextClassLoader();
      ClassLoader newLoader = Utilities.addToClassPath(loader, newJars.toArray(new String[0]));
      Thread.currentThread().setContextClassLoader(newLoader);
      SessionState.get().getConf().setClassLoader(newLoader);
      console.printInfo("Added " + newJars + " to class path");
    } catch (Exception e) {
      String message = "Unable to register " + newJars;
      throw new IllegalArgumentException(message, e);
    }
  }

  static boolean unregisterJar(List<String> jarsToUnregister) {
    LogHelper console = getConsole();
    try {
      Utilities.removeFromClassPath(jarsToUnregister.toArray(new String[0]));
      console.printInfo("Deleted " + jarsToUnregister + " from class path");
      return true;
    } catch (Exception e) {
      console.printError("Unable to unregister " + jarsToUnregister
          + "\nException: " + e.getMessage(), "\n"
              + org.apache.hadoop.util.StringUtils.stringifyException(e));
      return false;
    }
  }

  /**
   * ResourceType.
   *
   */
  public static enum ResourceType {
    FILE,

    JAR {
      @Override
      public void preHook(Set<String> cur, List<String> s) throws IllegalArgumentException {
        super.preHook(cur, s);
        registerJars(s);
      }
      @Override
      public void postHook(Set<String> cur, List<String> s) {
        unregisterJar(s);
      }
    },
    ARCHIVE;

    public void preHook(Set<String> cur, List<String> s) throws IllegalArgumentException {
      validateFiles(s);
    }
    public void postHook(Set<String> cur, List<String> s) {
    }
  };

  public static ResourceType find_resource_type(String s) {

    s = s.trim().toUpperCase();

    try {
      return ResourceType.valueOf(s);
    } catch (IllegalArgumentException e) {
    }

    // try singular
    if (s.endsWith("S")) {
      s = s.substring(0, s.length() - 1);
    } else {
      return null;
    }

    try {
      return ResourceType.valueOf(s);
    } catch (IllegalArgumentException e) {
    }
    return null;
  }

  private final HashMap<ResourceType, Set<String>> resource_map =
      new HashMap<ResourceType, Set<String>>();

  public String add_resource(ResourceType t, String value) throws RuntimeException {
    return add_resource(t, value, false);
  }

  public String add_resource(ResourceType t, String value, boolean convertToUnix)
      throws RuntimeException {
    List<String> added = add_resources(t, Arrays.asList(value), convertToUnix);
    if (added == null || added.isEmpty()) {
      return null;
    }
    return added.get(0);
  }

  public List<String> add_resources(ResourceType t, List<String> values)
      throws RuntimeException {
    // By default don't convert to unix
    return add_resources(t, values, false);
  }

  public List<String> add_resources(ResourceType t, List<String> values, boolean convertToUnix)
      throws RuntimeException {
    Set<String> resourceMap = getResourceMap(t);

    List<String> localized = new ArrayList<String>();
    try {
      for (String value : values) {
        localized.add(downloadResource(value, convertToUnix));
      }

      t.preHook(resourceMap, localized);

    } catch (RuntimeException e) {
      getConsole().printError(e.getMessage(), "\n"
          + org.apache.hadoop.util.StringUtils.stringifyException(e));
      throw e;
    }

    getConsole().printInfo("Added resources: " + values);
    resourceMap.addAll(localized);

    return localized;
  }

  private Set<String> getResourceMap(ResourceType t) {
    Set<String> result = resource_map.get(t);
    if (result == null) {
      result = new HashSet<String>();
      resource_map.put(t, result);
    }
    return result;
  }

  /**
   * Returns  true if it is from any external File Systems except local
   */
  public static boolean canDownloadResource(String value) {
    // Allow to download resources from any external FileSystem.
    // And no need to download if it already exists on local file system.
    String scheme = new Path(value).toUri().getScheme();
    return (scheme != null) && !scheme.equalsIgnoreCase("file");
  }

  private String downloadResource(String value, boolean convertToUnix) {
    if (canDownloadResource(value)) {
      getConsole().printInfo("converting to local " + value);
      File resourceDir = new File(getConf().getVar(HiveConf.ConfVars.DOWNLOADED_RESOURCES_DIR));
      String destinationName = new Path(value).getName();
      File destinationFile = new File(resourceDir, destinationName);
      if (resourceDir.exists() && ! resourceDir.isDirectory()) {
        throw new RuntimeException("The resource directory is not a directory, resourceDir is set to" + resourceDir);
      }
      if (!resourceDir.exists() && !resourceDir.mkdirs()) {
        throw new RuntimeException("Couldn't create directory " + resourceDir);
      }
      try {
        FileSystem fs = FileSystem.get(new URI(value), conf);
        fs.copyToLocalFile(new Path(value), new Path(destinationFile.getCanonicalPath()));
        value = destinationFile.getCanonicalPath();

        // add "execute" permission to downloaded resource file (needed when loading dll file)
        FileUtil.chmod(value, "ugo+rx", true);
        if (convertToUnix && DosToUnix.isWindowsScript(destinationFile)) {
          try {
            DosToUnix.convertWindowsScriptToUnix(destinationFile);
          } catch (Exception e) {
            throw new RuntimeException("Caught exception while converting file " +
                destinationFile + " to unix line endings", e);
          }
        }
      } catch (Exception e) {
        throw new RuntimeException("Failed to read external resource " + value, e);
      }
    }
    return value;
  }

  public void delete_resources(ResourceType t, List<String> value) {
    Set<String> resources = resource_map.get(t);
    if (resources != null && !resources.isEmpty()) {
      t.postHook(resources, value);
      resources.removeAll(value);
    }
  }

  public Set<String> list_resource(ResourceType t, List<String> filter) {
    Set<String> orig = resource_map.get(t);
    if (orig == null) {
      return null;
    }
    if (filter == null) {
      return orig;
    } else {
      Set<String> fnl = new HashSet<String>();
      for (String one : orig) {
        if (filter.contains(one)) {
          fnl.add(one);
        }
      }
      return fnl;
    }
  }

  public void delete_resources(ResourceType t) {
    Set<String> resources = resource_map.get(t);
    if (resources != null && !resources.isEmpty()) {
      delete_resources(t, new ArrayList<String>(resources));
      resource_map.remove(t);
    }
  }

  public String getCommandType() {
    if (commandType == null) {
      return null;
    }
    return commandType.getOperationName();
  }

  public HiveOperation getHiveOperation() {
    return commandType;
  }

  public void setCommandType(HiveOperation commandType) {
    this.commandType = commandType;
  }

  public HiveAuthorizationProvider getAuthorizer() {
    setupAuth();
    return authorizer;
  }

  public void setAuthorizer(HiveAuthorizationProvider authorizer) {
    this.authorizer = authorizer;
  }

  public HiveAuthorizer getAuthorizerV2() {
    setupAuth();
    return authorizerV2;
  }

  public HiveAuthenticationProvider getAuthenticator() {
    setupAuth();
    return authenticator;
  }

  public void setAuthenticator(HiveAuthenticationProvider authenticator) {
    this.authenticator = authenticator;
  }

  public CreateTableAutomaticGrant getCreateTableGrants() {
    setupAuth();
    return createTableGrants;
  }

  public void setCreateTableGrants(CreateTableAutomaticGrant createTableGrants) {
    this.createTableGrants = createTableGrants;
  }

  public Map<String, MapRedStats> getMapRedStats() {
    return mapRedStats;
  }

  public void setMapRedStats(Map<String, MapRedStats> mapRedStats) {
    this.mapRedStats = mapRedStats;
  }

  public void setStackTraces(Map<String, List<List<String>>> stackTraces) {
    this.stackTraces = stackTraces;
  }

  public Map<String, List<List<String>>> getStackTraces() {
    return stackTraces;
  }

  public Map<String, String> getOverriddenConfigurations() {
    if (overriddenConfigurations == null) {
      overriddenConfigurations = new HashMap<String, String>();
    }
    return overriddenConfigurations;
  }

  public void setOverriddenConfigurations(Map<String, String> overriddenConfigurations) {
    this.overriddenConfigurations = overriddenConfigurations;
  }

  public Map<String, List<String>> getLocalMapRedErrors() {
    return localMapRedErrors;
  }

  public void addLocalMapRedErrors(String id, List<String> localMapRedErrors) {
    if (!this.localMapRedErrors.containsKey(id)) {
      this.localMapRedErrors.put(id, new ArrayList<String>());
    }

    this.localMapRedErrors.get(id).addAll(localMapRedErrors);
  }

  public void setLocalMapRedErrors(Map<String, List<String>> localMapRedErrors) {
    this.localMapRedErrors = localMapRedErrors;
  }

  public String getCurrentDatabase() {
    if (currentDatabase == null) {
      currentDatabase = DEFAULT_DATABASE_NAME;
    }
    return currentDatabase;
  }

  public void setCurrentDatabase(String currentDatabase) {
    this.currentDatabase = currentDatabase;
  }

  public void close() throws IOException {
    if (txnMgr != null) txnMgr.closeTxnManager();
    JavaUtils.closeClassLoadersTo(conf.getClassLoader(), parentLoader);
    File resourceDir =
        new File(getConf().getVar(HiveConf.ConfVars.DOWNLOADED_RESOURCES_DIR));
    LOG.debug("Removing resource dir " + resourceDir);
    try {
      if (resourceDir.exists()) {
        FileUtils.deleteDirectory(resourceDir);
      }
    } catch (IOException e) {
      LOG.info("Error removing session resource dir " + resourceDir, e);
    } finally {
      detachSession();
    }

    try {
      if (tezSessionState != null) {
        TezSessionPoolManager.getInstance().close(tezSessionState);
      }
    } catch (Exception e) {
      LOG.info("Error closing tez session", e);
    } finally {
      tezSessionState = null;
    }

    if (sparkSession != null) {
      try {
        SparkSessionManagerImpl.getInstance().closeSession(sparkSession);
      } catch(Exception ex) {
        LOG.error("Error closing spark session.", ex);
      } finally {
        sparkSession = null;
      }
    }

    dropSessionPaths(conf);
  }

  public AuthorizationMode getAuthorizationMode(){
    setupAuth();
    if(authorizer != null){
      return AuthorizationMode.V1;
    }else if(authorizerV2 != null){
      return AuthorizationMode.V2;
    }
    //should not happen - this should not get called before this.start() is called
    throw new AssertionError("Authorization plugins not initialized!");
  }

  public boolean isAuthorizationModeV2(){
    return getAuthorizationMode() == AuthorizationMode.V2;
  }

  /**
   * @param resetPerfLogger
   * @return  Tries to return an instance of the class whose name is configured in
   *          hive.exec.perf.logger, but if it can't it just returns an instance of
   *          the base PerfLogger class

   */
  public PerfLogger getPerfLogger(boolean resetPerfLogger) {
    if ((perfLogger == null) || resetPerfLogger) {
      try {
        perfLogger = (PerfLogger) ReflectionUtils.newInstance(conf.getClassByName(
            conf.getVar(ConfVars.HIVE_PERF_LOGGER)), conf);
      } catch (ClassNotFoundException e) {
        LOG.error("Performance Logger Class not found:" + e.getMessage());
        perfLogger = new PerfLogger();
      }
    }
    return perfLogger;
  }

  public TezSessionState getTezSession() {
    return tezSessionState;
  }

  public void setTezSession(TezSessionState session) {
    this.tezSessionState = session;
  }

  public String getUserName() {
    return userName;
  }

  /**
   * If authorization mode is v2, then pass it through authorizer so that it can apply
   * any security configuration changes.
   */
  public void applyAuthorizationPolicy() throws HiveException {
    if(!isAuthorizationModeV2()){
      // auth v1 interface does not have this functionality
      return;
    }

    // avoid processing the same config multiple times, check marker
    if (conf.get(CONFIG_AUTHZ_SETTINGS_APPLIED_MARKER, "").equals(Boolean.TRUE.toString())) {
      return;
    }

    authorizerV2.applyAuthorizationConfigPolicy(conf);
    // set a marker that this conf has been processed.
    conf.set(CONFIG_AUTHZ_SETTINGS_APPLIED_MARKER, Boolean.TRUE.toString());

  }

  public Map<String, Map<String, Table>> getTempTables() {
    return tempTables;
  }

  public Map<String, Map<String, ColumnStatisticsObj>> getTempTableColStats() {
    return tempTableColStats;
  }

  /**
   * @return ip address for user running the query
   */
  public String getUserIpAddress() {
    return userIpAddress;
  }

  /**
   * set the ip address for user running the query
   * @param userIpAddress
   */
  public void setUserIpAddress(String userIpAddress) {
    this.userIpAddress = userIpAddress;
  }

<<<<<<< HEAD

  public SparkSession getSparkSession() {
    return sparkSession;
  }

  public void setSparkSession(SparkSession sparkSession) {
    this.sparkSession = sparkSession;
  }
=======
  /**
   * Get the next suffix to use in naming a temporary table created by insert...values
   * @return suffix
   */
  public String getNextValuesTempTableSuffix() {
    return Integer.toString(nextValueTempTableSuffix++);
  }

>>>>>>> 6f082630
}<|MERGE_RESOLUTION|>--- conflicted
+++ resolved
@@ -1360,8 +1360,6 @@
     this.userIpAddress = userIpAddress;
   }
 
-<<<<<<< HEAD
-
   public SparkSession getSparkSession() {
     return sparkSession;
   }
@@ -1369,7 +1367,7 @@
   public void setSparkSession(SparkSession sparkSession) {
     this.sparkSession = sparkSession;
   }
-=======
+
   /**
    * Get the next suffix to use in naming a temporary table created by insert...values
    * @return suffix
@@ -1378,5 +1376,4 @@
     return Integer.toString(nextValueTempTableSuffix++);
   }
 
->>>>>>> 6f082630
 }