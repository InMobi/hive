/**
 * Licensed to the Apache Software Foundation (ASF) under one
 * or more contributor license agreements.  See the NOTICE file
 * distributed with this work for additional information
 * regarding copyright ownership.  The ASF licenses this file
 * to you under the Apache License, Version 2.0 (the
 * "License"); you may not use this file except in compliance
 * with the License.  You may obtain a copy of the License at
 *
 *     http://www.apache.org/licenses/LICENSE-2.0
 *
 * Unless required by applicable law or agreed to in writing, software
 * distributed under the License is distributed on an "AS IS" BASIS,
 * WITHOUT WARRANTIES OR CONDITIONS OF ANY KIND, either express or implied.
 * See the License for the specific language governing permissions and
 * limitations under the License.
 */

package org.apache.hadoop.hive.ql.udf.generic;

import java.lang.reflect.InvocationTargetException;
import java.lang.reflect.Method;
import java.sql.Timestamp;

import org.apache.hadoop.hive.common.type.HiveDecimal;
import org.apache.hadoop.hive.ql.exec.Description;
import org.apache.hadoop.hive.ql.exec.UDFArgumentException;
import org.apache.hadoop.hive.ql.exec.UDFArgumentLengthException;
import org.apache.hadoop.hive.ql.exec.UDFArgumentTypeException;
import org.apache.hadoop.hive.ql.metadata.HiveException;
import org.apache.hadoop.hive.ql.udf.UDFType;
import org.apache.hadoop.hive.serde2.io.ByteWritable;
import org.apache.hadoop.hive.serde2.io.DoubleWritable;
import org.apache.hadoop.hive.serde2.io.HiveDecimalWritable;
import org.apache.hadoop.hive.serde2.io.ShortWritable;
import org.apache.hadoop.hive.serde2.io.TimestampWritable;
import org.apache.hadoop.hive.serde2.objectinspector.ConstantObjectInspector;
import org.apache.hadoop.hive.serde2.objectinspector.ObjectInspector;
import org.apache.hadoop.hive.serde2.objectinspector.PrimitiveObjectInspector;
import org.apache.hadoop.hive.serde2.objectinspector.primitive.PrimitiveObjectInspectorFactory;
import org.apache.hadoop.hive.serde2.objectinspector.primitive.PrimitiveObjectInspectorUtils;
import org.apache.hadoop.hive.serde2.objectinspector.primitive.PrimitiveObjectInspectorUtils.PrimitiveTypeEntry;
import org.apache.hadoop.hive.serde2.objectinspector.primitive.StringObjectInspector;
import org.apache.hadoop.io.BooleanWritable;
import org.apache.hadoop.io.BytesWritable;
import org.apache.hadoop.io.FloatWritable;
import org.apache.hadoop.io.IntWritable;
import org.apache.hadoop.io.LongWritable;
import org.apache.hadoop.io.Text;
import org.apache.hadoop.io.Writable;

/**
 * A simple generic udf to call java functions via reflection.
 */
@Description(name = "reflect2",
  value = "_FUNC_(arg0,method[,arg1[,arg2..]]) calls method of arg0 with reflection",
  extended = "Use this UDF to call Java methods by matching the argument signature\n")
@UDFType(deterministic = true)
public class GenericUDFReflect2 extends AbstractGenericUDFReflect {

  private PrimitiveObjectInspector targetOI;
  private PrimitiveObjectInspector returnOI;
  private transient Method method;

  private transient Writable returnObj;

  @Override
  public ObjectInspector initialize(ObjectInspector[] arguments) throws UDFArgumentException {
    if (arguments.length < 2) {
      throw new UDFArgumentLengthException(
          "The function GenericUDFReflect2(arg0,method[,arg1[,arg2]...])"
          + " accepts 2 or more arguments.");
    }
    if (arguments[0].getCategory() != ObjectInspector.Category.PRIMITIVE) {
      throw new UDFArgumentTypeException(1, "The target instance should be a primitive type.");
    }
    targetOI = (PrimitiveObjectInspector) arguments[0];

    if (!(arguments[1] instanceof StringObjectInspector)) {
      throw new UDFArgumentTypeException(1, "The method name should be string type.");
    }
    if (!(arguments[1] instanceof ConstantObjectInspector)) {
      throw new UDFArgumentTypeException(1, "The method name should be a constant.");
    }
    Text methodName = (Text) ((ConstantObjectInspector)arguments[1]).getWritableConstantValue();
    if (methodName.toString().equals("hashCode") && arguments.length == 2) {
      // it's non-deterministic
      throw new UDFArgumentTypeException(1, "Use hash() UDF instead of this.");
    }
    setupParameterOIs(arguments, 2);

    Class<?> targetClass = PrimitiveObjectInspectorUtils.getTypeEntryFromPrimitiveCategory(
        targetOI.getPrimitiveCategory()).primitiveJavaClass;

    try {
      method = findMethod(targetClass, methodName.toString(), null, true);
<<<<<<< HEAD
      // While getTypeFor() returns a TypeEntry, we won't actually be able to get any
      // type parameter information from this since the TypeEntry is derived from a return type.
      PrimitiveTypeEntry typeEntry = getTypeFor(method.getReturnType());
      returnOI = PrimitiveObjectInspectorFactory.getPrimitiveWritableObjectInspector(
          PrimitiveObjectInspectorUtils.getTypeEntryFromTypeSpecs(
              typeEntry.primitiveCategory, typeEntry.typeParams));
=======
      // Note: type param is not available here.
      PrimitiveTypeEntry typeEntry = getTypeFor(method.getReturnType());
      returnOI = PrimitiveObjectInspectorFactory.getPrimitiveWritableObjectInspector(
          typeEntry.primitiveCategory);
>>>>>>> 58936774
      returnObj = (Writable) returnOI.getPrimitiveWritableClass().newInstance();
    } catch (Exception e) {
      throw new UDFArgumentException(e);
    }
    return returnOI;
  }

  private PrimitiveObjectInspectorUtils.PrimitiveTypeEntry getTypeFor(Class<?> retType)
      throws UDFArgumentException {
    PrimitiveObjectInspectorUtils.PrimitiveTypeEntry entry =
        PrimitiveObjectInspectorUtils.getTypeEntryFromPrimitiveJavaType(retType);
    if (entry == null) {
      entry = PrimitiveObjectInspectorUtils.getTypeEntryFromPrimitiveJavaClass(retType);
    }
    if (entry == null) {
      throw new UDFArgumentException("Invalid return type " + retType);
    }
    return entry;
  }

  @Override
  public Object evaluate(DeferredObject[] arguments) throws HiveException {
    Object targetObject = targetOI.getPrimitiveJavaObject(arguments[0].get());
    if (targetObject == null) {
      return null;
    }
    Object result = null;
    try {
      result = method.invoke(targetObject, setupParameters(arguments, 2));
    } catch (InvocationTargetException e) {
      throw new HiveException(e.getCause());
    } catch (Exception e) {
      throw new HiveException(e);
    }
    if (result == null) {
      return null;
    }
    switch (returnOI.getPrimitiveCategory()) {
      case VOID:
        return null;
      case BOOLEAN:
        ((BooleanWritable)returnObj).set((Boolean)result);
        return returnObj;
      case BYTE:
        ((ByteWritable)returnObj).set((Byte)result);
        return returnObj;
      case SHORT:
        ((ShortWritable)returnObj).set((Short)result);
        return returnObj;
      case INT:
        ((IntWritable)returnObj).set((Integer)result);
        return returnObj;
      case LONG:
        ((LongWritable)returnObj).set((Long)result);
        return returnObj;
      case FLOAT:
        ((FloatWritable)returnObj).set((Float)result);
        return returnObj;
      case DOUBLE:
        ((DoubleWritable)returnObj).set((Double)result);
        return returnObj;
      case STRING:
        ((Text)returnObj).set((String)result);
        return returnObj;
      case TIMESTAMP:
        ((TimestampWritable)returnObj).set((Timestamp)result);
        return returnObj;
      case BINARY:
        ((BytesWritable)returnObj).set((byte[])result, 0, ((byte[]) result).length);
        return returnObj;
      case DECIMAL:
        ((HiveDecimalWritable)returnObj).set((HiveDecimal)result);
        return returnObj;
    }
    throw new HiveException("Invalid type " + returnOI.getPrimitiveCategory());
  }

  @Override
  protected String functionName() {
    return "reflect2";
  }
}<|MERGE_RESOLUTION|>--- conflicted
+++ resolved
@@ -94,19 +94,10 @@
 
     try {
       method = findMethod(targetClass, methodName.toString(), null, true);
-<<<<<<< HEAD
-      // While getTypeFor() returns a TypeEntry, we won't actually be able to get any
-      // type parameter information from this since the TypeEntry is derived from a return type.
-      PrimitiveTypeEntry typeEntry = getTypeFor(method.getReturnType());
-      returnOI = PrimitiveObjectInspectorFactory.getPrimitiveWritableObjectInspector(
-          PrimitiveObjectInspectorUtils.getTypeEntryFromTypeSpecs(
-              typeEntry.primitiveCategory, typeEntry.typeParams));
-=======
       // Note: type param is not available here.
       PrimitiveTypeEntry typeEntry = getTypeFor(method.getReturnType());
       returnOI = PrimitiveObjectInspectorFactory.getPrimitiveWritableObjectInspector(
           typeEntry.primitiveCategory);
->>>>>>> 58936774
       returnObj = (Writable) returnOI.getPrimitiveWritableClass().newInstance();
     } catch (Exception e) {
       throw new UDFArgumentException(e);
