/**
 * Licensed to the Apache Software Foundation (ASF) under one
 * or more contributor license agreements.  See the NOTICE file
 * distributed with this work for additional information
 * regarding copyright ownership.  The ASF licenses this file
 * to you under the Apache License, Version 2.0 (the
 * "License"); you may not use this file except in compliance
 * with the License.  You may obtain a copy of the License at
 *
 *     http://www.apache.org/licenses/LICENSE-2.0
 *
 * Unless required by applicable law or agreed to in writing, software
 * distributed under the License is distributed on an "AS IS" BASIS,
 * WITHOUT WARRANTIES OR CONDITIONS OF ANY KIND, either express or implied.
 * See the License for the specific language governing permissions and
 * limitations under the License.
 */

package org.apache.hadoop.hive.ql.exec;

import java.io.IOException;
import java.io.Serializable;
import java.util.ArrayList;
import java.util.Arrays;
import java.util.HashMap;
import java.util.HashSet;
import java.util.List;
import java.util.Map;
import java.util.Set;

import org.apache.hadoop.conf.Configuration;
import org.apache.hadoop.fs.FileSystem;
import org.apache.hadoop.fs.Path;
import org.apache.hadoop.hive.common.FileUtils;
import org.apache.hadoop.hive.common.StatsSetupConst;
import org.apache.hadoop.hive.ql.ErrorMsg;
import org.apache.hadoop.hive.ql.io.FSRecordWriter;
import org.apache.hadoop.hive.ql.io.FSRecordWriter.StatsProvidingRecordWriter;
import org.apache.hadoop.hive.conf.HiveConf;
import org.apache.hadoop.hive.ql.metadata.HiveFatalException;
import org.apache.hadoop.hive.ql.io.HiveFileFormatUtils;
import org.apache.hadoop.hive.ql.io.HiveKey;
import org.apache.hadoop.hive.ql.io.HiveOutputFormat;
import org.apache.hadoop.hive.ql.io.HivePassThroughOutputFormat;
import org.apache.hadoop.hive.ql.io.HivePartitioner;
import org.apache.hadoop.hive.ql.io.HivePassThroughOutputFormat;
import org.apache.hadoop.hive.ql.metadata.HiveException;
import org.apache.hadoop.hive.ql.plan.DynamicPartitionCtx;
import org.apache.hadoop.hive.ql.plan.ExprNodeDesc;
import org.apache.hadoop.hive.ql.plan.FileSinkDesc;
import org.apache.hadoop.hive.ql.plan.ListBucketingCtx;
import org.apache.hadoop.hive.ql.plan.PlanUtils;
import org.apache.hadoop.hive.ql.plan.SkewedColumnPositionPair;
import org.apache.hadoop.hive.ql.plan.api.OperatorType;
import org.apache.hadoop.hive.ql.stats.CounterStatsPublisher;
import org.apache.hadoop.hive.ql.stats.StatsPublisher;
import org.apache.hadoop.hive.serde2.SerDeException;
import org.apache.hadoop.hive.serde2.SerDeStats;
import org.apache.hadoop.hive.serde2.Serializer;
import org.apache.hadoop.hive.serde2.objectinspector.ObjectInspector;
import org.apache.hadoop.hive.serde2.objectinspector.ObjectInspectorUtils;
import org.apache.hadoop.hive.serde2.objectinspector.ObjectInspectorUtils.ObjectInspectorCopyOption;
import org.apache.hadoop.hive.serde2.objectinspector.StructField;
import org.apache.hadoop.hive.serde2.objectinspector.StructObjectInspector;
import org.apache.hadoop.hive.serde2.objectinspector.SubStructObjectInspector;
import org.apache.hadoop.io.LongWritable;
import org.apache.hadoop.io.Writable;
import org.apache.hadoop.mapred.JobConf;
import org.apache.hadoop.util.ReflectionUtils;

/**
 * File Sink operator implementation.
 **/
public class FileSinkOperator extends TerminalOperator<FileSinkDesc> implements
    Serializable {

  protected transient HashMap<String, FSPaths> valToPaths;
  protected transient int numDynParts;
  protected transient List<String> dpColNames;
  protected transient DynamicPartitionCtx dpCtx;
  protected transient boolean isCompressed;
  protected transient Path parent;
  protected transient HiveOutputFormat<?, ?> hiveOutputFormat;
  protected transient Path specPath;
  protected transient String childSpecPathDynLinkedPartitions;
  protected transient int dpStartCol; // start column # for DP columns
  protected transient List<String> dpVals; // array of values corresponding to DP columns
  protected transient List<Object> dpWritables;
  protected transient FSRecordWriter[] rowOutWriters; // row specific RecordWriters
  protected transient int maxPartitions;
  protected transient ListBucketingCtx lbCtx;
  protected transient boolean isSkewedStoredAsSubDirectories;
  protected transient boolean statsCollectRawDataSize;
  private transient boolean[] statsFromRecordWriter;
  private transient boolean isCollectRWStats;

  /**
   * RecordWriter.
   *
   */
  public static interface RecordWriter {
    void write(Writable w) throws IOException;

    void close(boolean abort) throws IOException;
  }

  public class FSPaths implements Cloneable {
    Path tmpPath;
    Path taskOutputTempPath;
    Path[] outPaths;
    Path[] finalPaths;
    FSRecordWriter[] outWriters;
    Stat stat;

    public FSPaths() {
    }

    public FSPaths(Path specPath) {
      tmpPath = Utilities.toTempPath(specPath);
      taskOutputTempPath = Utilities.toTaskTempPath(specPath);
      outPaths = new Path[numFiles];
      finalPaths = new Path[numFiles];
      outWriters = new FSRecordWriter[numFiles];
      stat = new Stat();
    }

    /**
     * Update OutPath according to tmpPath.
     */
    public Path getTaskOutPath(String taskId) {
      return new Path(this.taskOutputTempPath, Utilities.toTempPath(taskId));
    }

    /**
     * Update the final paths according to tmpPath.
     */
    public Path getFinalPath(String taskId, Path tmpPath, String extension) {
      if (extension != null) {
        return new Path(tmpPath, taskId + extension);
      } else {
        return new Path(tmpPath, taskId);
      }
    }

    public void setOutWriters(FSRecordWriter[] out) {
      outWriters = out;
    }

    public FSRecordWriter[] getOutWriters() {
      return outWriters;
    }

    public void closeWriters(boolean abort) throws HiveException {
      for (int idx = 0; idx < outWriters.length; idx++) {
        if (outWriters[idx] != null) {
          try {
            outWriters[idx].close(abort);
            updateProgress();
          } catch (IOException e) {
            throw new HiveException(e);
          }
        }
      }
    }

    private void commit(FileSystem fs) throws HiveException {
      for (int idx = 0; idx < outPaths.length; ++idx) {
        try {
          if ((bDynParts || isSkewedStoredAsSubDirectories)
              && !fs.exists(finalPaths[idx].getParent())) {
            fs.mkdirs(finalPaths[idx].getParent());
          }
          if (!fs.rename(outPaths[idx], finalPaths[idx])) {
            throw new HiveException("Unable to rename output from: " +
                outPaths[idx] + " to: " + finalPaths[idx]);
          }
          updateProgress();
        } catch (IOException e) {
          throw new HiveException("Unable to rename output from: " +
              outPaths[idx] + " to: " + finalPaths[idx], e);
        }
      }
    }

    public void abortWriters(FileSystem fs, boolean abort, boolean delete) throws HiveException {
      for (int idx = 0; idx < outWriters.length; idx++) {
        if (outWriters[idx] != null) {
          try {
            outWriters[idx].close(abort);
            if (delete) {
              fs.delete(outPaths[idx], true);
            }
            updateProgress();
          } catch (IOException e) {
            throw new HiveException(e);
          }
        }
      }
    }

    public Stat getStat() {
      return stat;
    }
  } // class FSPaths

  private static final long serialVersionUID = 1L;
  protected transient FileSystem fs;
  protected transient Serializer serializer;
  protected transient LongWritable row_count;
  private transient boolean isNativeTable = true;

  /**
   * The evaluators for the multiFile sprayer. If the table under consideration has 1000 buckets,
   * it is not a good idea to start so many reducers - if the maximum number of reducers is 100,
   * each reducer can write 10 files - this way we effectively get 1000 files.
   */
  private transient ExprNodeEvaluator[] partitionEval;
  protected transient int totalFiles;
  private transient int numFiles;
  protected transient boolean multiFileSpray;
  protected transient final Map<Integer, Integer> bucketMap = new HashMap<Integer, Integer>();

  private transient ObjectInspector[] partitionObjectInspectors;
  protected transient HivePartitioner<HiveKey, Object> prtner;
  protected transient final HiveKey key = new HiveKey();
  private transient Configuration hconf;
  protected transient FSPaths fsp;
  protected transient boolean bDynParts;
  private transient SubStructObjectInspector subSetOI;
  private transient int timeOut; // JT timeout in msec.
  private transient long lastProgressReport = System.currentTimeMillis();

  protected transient boolean autoDelete = false;
  protected transient JobConf jc;
  Class<? extends Writable> outputClass;
  String taskId;

  protected boolean filesCreated = false;

  private void initializeSpecPath() {
    // For a query of the type:
    // insert overwrite table T1
    // select * from (subq1 union all subq2)u;
    // subQ1 and subQ2 write to directories Parent/Child_1 and
    // Parent/Child_2 respectively, and union is removed.
    // The movetask that follows subQ1 and subQ2 tasks moves the directory
    // 'Parent'

    // However, if the above query contains dynamic partitions, subQ1 and
    // subQ2 have to write to directories: Parent/DynamicPartition/Child_1
    // and Parent/DynamicPartition/Child_1 respectively.
    // The movetask that follows subQ1 and subQ2 tasks still moves the directory
    // 'Parent'
    if ((!conf.isLinkedFileSink()) || (dpCtx == null)) {
      specPath = conf.getDirName();
      childSpecPathDynLinkedPartitions = null;
      return;
    }

    specPath = conf.getParentDir();
    childSpecPathDynLinkedPartitions = conf.getDirName().getName();
  }

  @Override
  protected void initializeOp(Configuration hconf) throws HiveException {
    try {
      this.hconf = hconf;
      filesCreated = false;
      isNativeTable = !conf.getTableInfo().isNonNative();
      multiFileSpray = conf.isMultiFileSpray();
      totalFiles = conf.getTotalFiles();
      numFiles = conf.getNumFiles();
      dpCtx = conf.getDynPartCtx();
      lbCtx = conf.getLbCtx();
      valToPaths = new HashMap<String, FSPaths>();
      taskId = Utilities.getTaskId(hconf);
      initializeSpecPath();
      fs = specPath.getFileSystem(hconf);
      hiveOutputFormat = conf.getTableInfo().getOutputFileFormatClass().newInstance();
      isCompressed = conf.getCompressed();
      parent = Utilities.toTempPath(conf.getDirName());
      statsCollectRawDataSize = conf.isStatsCollectRawDataSize();
      statsFromRecordWriter = new boolean[numFiles];

      serializer = (Serializer) conf.getTableInfo().getDeserializerClass().newInstance();
      serializer.initialize(null, conf.getTableInfo().getProperties());
      outputClass = serializer.getSerializedClass();

      // Timeout is chosen to make sure that even if one iteration takes more than
      // half of the script.timeout but less than script.timeout, we will still
      // be able to report progress.
      timeOut = hconf.getInt("mapred.healthChecker.script.timeout", 600000) / 2;

      if (hconf instanceof JobConf) {
        jc = (JobConf) hconf;
      } else {
        // test code path
        jc = new JobConf(hconf);
      }

      if (multiFileSpray) {
        partitionEval = new ExprNodeEvaluator[conf.getPartitionCols().size()];
        int i = 0;
        for (ExprNodeDesc e : conf.getPartitionCols()) {
          partitionEval[i++] = ExprNodeEvaluatorFactory.get(e);
        }

        partitionObjectInspectors = initEvaluators(partitionEval, outputObjInspector);
        prtner = (HivePartitioner<HiveKey, Object>) ReflectionUtils.newInstance(
            jc.getPartitionerClass(), null);
      }
      row_count = new LongWritable();
      if (dpCtx != null) {
        dpSetup();
      }

      if (lbCtx != null) {
        lbSetup();
      }

      if (!bDynParts) {
        fsp = new FSPaths(specPath);

        // Create all the files - this is required because empty files need to be created for
        // empty buckets
        // createBucketFiles(fsp);
        if (!this.isSkewedStoredAsSubDirectories) {
          valToPaths.put("", fsp); // special entry for non-DP case
        }
      }
      initializeChildren(hconf);
    } catch (HiveException e) {
      throw e;
    } catch (Exception e) {
      e.printStackTrace();
      throw new HiveException(e);
    }
  }

  /**
   * Initialize list bucketing information
   */
  private void lbSetup() {
    this.isSkewedStoredAsSubDirectories =  ((lbCtx == null) ? false : lbCtx.isSkewedStoredAsDir());
  }

  /**
   * Set up for dynamic partitioning including a new ObjectInspector for the output row.
   */
  private void dpSetup() {

    this.bDynParts = false;
    this.numDynParts = dpCtx.getNumDPCols();
    this.dpColNames = dpCtx.getDPColNames();
    this.maxPartitions = dpCtx.getMaxPartitionsPerNode();

    assert numDynParts == dpColNames.size() : "number of dynamic paritions should be the same as the size of DP mapping";

    if (dpColNames != null && dpColNames.size() > 0) {
      this.bDynParts = true;
      assert inputObjInspectors.length == 1 : "FileSinkOperator should have 1 parent, but it has "
          + inputObjInspectors.length;
      StructObjectInspector soi = (StructObjectInspector) inputObjInspectors[0];
      // remove the last dpMapping.size() columns from the OI
      List<? extends StructField> fieldOI = soi.getAllStructFieldRefs();
      ArrayList<ObjectInspector> newFieldsOI = new ArrayList<ObjectInspector>();
      ArrayList<String> newFieldsName = new ArrayList<String>();
      this.dpStartCol = 0;
      for (StructField sf : fieldOI) {
        String fn = sf.getFieldName();
        if (!dpCtx.getInputToDPCols().containsKey(fn)) {
          newFieldsOI.add(sf.getFieldObjectInspector());
          newFieldsName.add(sf.getFieldName());
          this.dpStartCol++;
        }
      }
      assert newFieldsOI.size() > 0 : "new Fields ObjectInspector is empty";

      this.subSetOI = new SubStructObjectInspector(soi, 0, this.dpStartCol);
      this.dpVals = new ArrayList<String>(numDynParts);
      this.dpWritables = new ArrayList<Object>(numDynParts);
    }
  }

  protected void createBucketFiles(FSPaths fsp) throws HiveException {
    try {
      int filesIdx = 0;
      Set<Integer> seenBuckets = new HashSet<Integer>();
      for (int idx = 0; idx < totalFiles; idx++) {
        if (this.getExecContext() != null && this.getExecContext().getFileId() != null) {
          LOG.info("replace taskId from execContext ");

          taskId = Utilities.replaceTaskIdFromFilename(taskId, this.getExecContext().getFileId());

          LOG.info("new taskId: FS " + taskId);

          assert !multiFileSpray;
          assert totalFiles == 1;
        }

        if (multiFileSpray) {
          key.setHashCode(idx);

          // Does this hashcode belong to this reducer
          int numReducers = totalFiles / numFiles;

          if (numReducers > 1) {
            int currReducer = Integer.valueOf(Utilities.getTaskIdFromFilename(Utilities
                .getTaskId(hconf)));

            int reducerIdx = prtner.getPartition(key, null, numReducers);
            if (currReducer != reducerIdx) {
              continue;
            }
          }

          int bucketNum = prtner.getBucket(key, null, totalFiles);
          if (seenBuckets.contains(bucketNum)) {
            continue;
          }
          seenBuckets.add(bucketNum);

          bucketMap.put(bucketNum, filesIdx);
          taskId = Utilities.replaceTaskIdFromFilename(Utilities.getTaskId(hconf), bucketNum);
        }
        if (isNativeTable) {
          fsp.finalPaths[filesIdx] = fsp.getFinalPath(taskId, fsp.tmpPath, null);
          LOG.info("Final Path: FS " + fsp.finalPaths[filesIdx]);
          fsp.outPaths[filesIdx] = fsp.getTaskOutPath(taskId);
          LOG.info("Writing to temp file: FS " + fsp.outPaths[filesIdx]);
        } else {
          fsp.finalPaths[filesIdx] = fsp.outPaths[filesIdx] = specPath;
        }
        try {
          // The reason to keep these instead of using
          // OutputFormat.getRecordWriter() is that
          // getRecordWriter does not give us enough control over the file name that
          // we create.
          String extension = Utilities.getFileExtension(jc, isCompressed,
              hiveOutputFormat);
          if (!bDynParts && !this.isSkewedStoredAsSubDirectories) {
            fsp.finalPaths[filesIdx] = fsp.getFinalPath(taskId, parent, extension);
          } else {
            fsp.finalPaths[filesIdx] = fsp.getFinalPath(taskId, fsp.tmpPath, extension);
          }

        } catch (Exception e) {
          e.printStackTrace();
          throw new HiveException(e);
        }
        LOG.info("New Final Path: FS " + fsp.finalPaths[filesIdx]);

        if (isNativeTable) {
          try {
            // in recent hadoop versions, use deleteOnExit to clean tmp files.
            autoDelete = fs.deleteOnExit(fsp.outPaths[filesIdx]);
          } catch (IOException e) {
            throw new HiveException(e);
          }
        }

        Utilities.copyTableJobPropertiesToConf(conf.getTableInfo(), jc);
        // only create bucket files only if no dynamic partitions,
        // buckets of dynamic partitions will be created for each newly created partition
        fsp.outWriters[filesIdx] = HiveFileFormatUtils.getHiveRecordWriter(
            jc, conf.getTableInfo(), outputClass, conf, fsp.outPaths[filesIdx],
            reporter);
        // If the record writer provides stats, get it from there instead of the serde
        statsFromRecordWriter[filesIdx] = fsp.outWriters[filesIdx] instanceof StatsProvidingRecordWriter;
        // increment the CREATED_FILES counter
        if (reporter != null) {
          reporter.incrCounter(HiveConf.getVar(hconf, HiveConf.ConfVars.HIVECOUNTERGROUP),
                               Operator.HIVECOUNTERCREATEDFILES,
                               1);
        }
        filesIdx++;
      }
      assert filesIdx == numFiles;

      // in recent hadoop versions, use deleteOnExit to clean tmp files.
      if (isNativeTable) {
        autoDelete = fs.deleteOnExit(fsp.outPaths[0]);
      }
    } catch (HiveException e) {
      throw e;
    } catch (Exception e) {
      e.printStackTrace();
      throw new HiveException(e);
    }

    filesCreated = true;
  }

  /**
   * Report status to JT so that JT won't kill this task if closing takes too long
   * due to too many files to close and the NN is overloaded.
   *
   * @return true if a new progress update is reported, false otherwise.
   */
  protected boolean updateProgress() {
    if (reporter != null &&
        (System.currentTimeMillis() - lastProgressReport) > timeOut) {
      reporter.progress();
      lastProgressReport = System.currentTimeMillis();
      return true;
    } else {
      return false;
    }
  }

  protected Writable recordValue;

  @Override
  public void processOp(Object row, int tag) throws HiveException {
    /* Create list bucketing sub-directory only if stored-as-directories is on. */
    String lbDirName = null;
    lbDirName = (lbCtx == null) ? null : generateListBucketingDirName(row);

    FSPaths fpaths;

    if (!bDynParts && !filesCreated) {
      if (lbDirName != null) {
        FSPaths fsp2 = lookupListBucketingPaths(lbDirName);
      } else {
        createBucketFiles(fsp);
      }
    }

    try {
      updateProgress();

      // if DP is enabled, get the final output writers and prepare the real output row
      assert inputObjInspectors[0].getCategory() == ObjectInspector.Category.STRUCT : "input object inspector is not struct";

      if (bDynParts) {
        // copy the DP column values from the input row to dpVals
        dpVals.clear();
        dpWritables.clear();
        ObjectInspectorUtils.partialCopyToStandardObject(dpWritables, row, dpStartCol, numDynParts,
            (StructObjectInspector) inputObjInspectors[0], ObjectInspectorCopyOption.WRITABLE);
        // get a set of RecordWriter based on the DP column values
        // pass the null value along to the escaping process to determine what the dir should be
        for (Object o : dpWritables) {
          if (o == null || o.toString().length() == 0) {
            dpVals.add(dpCtx.getDefaultPartitionName());
          } else {
            dpVals.add(o.toString());
          }
        }
        // use SubStructObjectInspector to serialize the non-partitioning columns in the input row
        recordValue = serializer.serialize(row, subSetOI);
        fpaths = getDynOutPaths(dpVals, lbDirName);

      } else {
        if (lbDirName != null) {
          fpaths = lookupListBucketingPaths(lbDirName);
        } else {
          fpaths = fsp;
        }
        // use SerDe to serialize r, and write it out
        recordValue = serializer.serialize(row, inputObjInspectors[0]);
      }

      rowOutWriters = fpaths.outWriters;
      // check if all record writers implement statistics. if atleast one RW
      // doesn't implement stats interface we will fallback to conventional way
      // of gathering stats
      isCollectRWStats = areAllTrue(statsFromRecordWriter);
      if (conf.isGatherStats() && !isCollectRWStats) {
        if (statsCollectRawDataSize) {
          SerDeStats stats = serializer.getSerDeStats();
          if (stats != null) {
            fpaths.stat.addToStat(StatsSetupConst.RAW_DATA_SIZE, stats.getRawDataSize());
          }
        }
        fpaths.stat.addToStat(StatsSetupConst.ROW_COUNT, 1);
      }


      FSRecordWriter rowOutWriter = null;

      if (row_count != null) {
        row_count.set(row_count.get() + 1);
      }

      if (!multiFileSpray) {
        rowOutWriter = rowOutWriters[0];
      } else {
        int keyHashCode = 0;
        for (int i = 0; i < partitionEval.length; i++) {
          Object o = partitionEval[i].evaluate(row);
          keyHashCode = keyHashCode * 31
              + ObjectInspectorUtils.hashCode(o, partitionObjectInspectors[i]);
        }
        key.setHashCode(keyHashCode);
        int bucketNum = prtner.getBucket(key, null, totalFiles);
        int idx = bucketMap.get(bucketNum);
        rowOutWriter = rowOutWriters[idx];
      }
      rowOutWriter.write(recordValue);
    } catch (IOException e) {
      throw new HiveException(e);
    } catch (SerDeException e) {
      throw new HiveException(e);
    }
  }

  private boolean areAllTrue(boolean[] statsFromRW) {
    for(boolean b : statsFromRW) {
      if (!b) {
        return false;
      }
    }
    return true;
  }

  /**
   * Lookup list bucketing path.
   * @param lbDirName
   * @return
   * @throws HiveException
   */
  protected FSPaths lookupListBucketingPaths(String lbDirName) throws HiveException {
    FSPaths fsp2 = valToPaths.get(lbDirName);
    if (fsp2 == null) {
      fsp2 = createNewPaths(lbDirName);
    }
    return fsp2;
  }

  /**
   * create new path.
   *
   * @param dirName
   * @return
   * @throws HiveException
   */
  private FSPaths createNewPaths(String dirName) throws HiveException {
    FSPaths fsp2 = new FSPaths(specPath);
    if (childSpecPathDynLinkedPartitions != null) {
      fsp2.tmpPath = new Path(fsp2.tmpPath,
          dirName + Path.SEPARATOR + childSpecPathDynLinkedPartitions);
      fsp2.taskOutputTempPath =
        new Path(fsp2.taskOutputTempPath,
            dirName + Path.SEPARATOR + childSpecPathDynLinkedPartitions);
    } else {
      fsp2.tmpPath = new Path(fsp2.tmpPath, dirName);
      fsp2.taskOutputTempPath =
        new Path(fsp2.taskOutputTempPath, dirName);
    }
    createBucketFiles(fsp2);
    valToPaths.put(dirName, fsp2);
    return fsp2;
  }

  /**
   * Generate list bucketing directory name from a row.
   * @param row row to process.
   * @return directory name.
   */
  protected String generateListBucketingDirName(Object row) {
    if (!this.isSkewedStoredAsSubDirectories) {
      return null;
    }

    String lbDirName = null;
    List<Object> standObjs = new ArrayList<Object>();
    List<String> skewedCols = lbCtx.getSkewedColNames();
    List<List<String>> allSkewedVals = lbCtx.getSkewedColValues();
    List<String> skewedValsCandidate = null;
    Map<List<String>, String> locationMap = lbCtx.getLbLocationMap();

    /* Convert input row to standard objects. */
    ObjectInspectorUtils.copyToStandardObject(standObjs, row,
        (StructObjectInspector) inputObjInspectors[0], ObjectInspectorCopyOption.WRITABLE);

    assert (standObjs.size() >= skewedCols.size()) :
      "The row has less number of columns than no. of skewed column.";

    skewedValsCandidate = new ArrayList<String>(skewedCols.size());
    for (SkewedColumnPositionPair posPair : lbCtx.getRowSkewedIndex()) {
      skewedValsCandidate.add(posPair.getSkewColPosition(),
          standObjs.get(posPair.getTblColPosition()).toString());
    }
    /* The row matches skewed column names. */
    if (allSkewedVals.contains(skewedValsCandidate)) {
      /* matches skewed values. */
      lbDirName = FileUtils.makeListBucketingDirName(skewedCols, skewedValsCandidate);
      locationMap.put(skewedValsCandidate, lbDirName);
    } else {
      /* create default directory. */
      lbDirName = FileUtils.makeDefaultListBucketingDirName(skewedCols,
          lbCtx.getDefaultDirName());
      List<String> defaultKey = Arrays.asList(lbCtx.getDefaultKey());
      if (!locationMap.containsKey(defaultKey)) {
        locationMap.put(defaultKey, lbDirName);
      }
    }
    return lbDirName;
  }

  protected FSPaths getDynOutPaths(List<String> row, String lbDirName) throws HiveException {

    FSPaths fp;

    // get the path corresponding to the dynamic partition columns,
    String dpDir = getDynPartDirectory(row, dpColNames, numDynParts);

    if (dpDir != null) {
      dpDir = appendListBucketingDirName(lbDirName, dpDir);
      FSPaths fsp2 = valToPaths.get(dpDir);

      if (fsp2 == null) {
        // check # of dp
        if (valToPaths.size() > maxPartitions) {
          // we cannot proceed and need to tell the hive client that retries won't succeed either
          throw new HiveFatalException(
               ErrorMsg.DYNAMIC_PARTITIONS_TOO_MANY_PER_NODE_ERROR.getErrorCodedMsg()
               + "Maximum was set to: " + maxPartitions);
        }
        fsp2 = createNewPaths(dpDir);
      }
      fp = fsp2;
    } else {
      fp = fsp;
    }
    return fp;
  }

  /**
   * Append list bucketing dir name to original dir name.
   * Skewed columns cannot be partitioned columns.
   * @param lbDirName
   * @param dpDir
   * @return
   */
  private String appendListBucketingDirName(String lbDirName, String dpDir) {
    StringBuilder builder = new StringBuilder(dpDir);
    dpDir = (lbDirName == null) ? dpDir : builder.append(Path.SEPARATOR).append(lbDirName)
          .toString();
    return dpDir;
  }

  // given the current input row, the mapping for input col info to dp columns, and # of dp cols,
  // return the relative path corresponding to the row.
  // e.g., ds=2008-04-08/hr=11
  private String getDynPartDirectory(List<String> row, List<String> dpColNames, int numDynParts) {
    assert row.size() == numDynParts && numDynParts == dpColNames.size() : "data length is different from num of DP columns";
    return FileUtils.makePartName(dpColNames, row);
  }

  @Override
  public void closeOp(boolean abort) throws HiveException {
    if (!bDynParts && !filesCreated) {
      createBucketFiles(fsp);
    }

    lastProgressReport = System.currentTimeMillis();
    if (!abort) {
      for (FSPaths fsp : valToPaths.values()) {
        fsp.closeWriters(abort);

        // before closing the operator check if statistics gathering is requested
        // and is provided by record writer. this is different from the statistics
        // gathering done in processOp(). In processOp(), for each row added
        // serde statistics about the row is gathered and accumulated in hashmap.
        // this adds more overhead to the actual processing of row. But if the
        // record writer already gathers the statistics, it can simply return the
        // accumulated statistics which will be aggregated in case of spray writers
        if (conf.isGatherStats() && isCollectRWStats) {
          for (int idx = 0; idx < fsp.outWriters.length; idx++) {
            FSRecordWriter outWriter = fsp.outWriters[idx];
            if (outWriter != null) {
              SerDeStats stats = ((StatsProvidingRecordWriter) outWriter).getStats();
              if (stats != null) {
                fsp.stat.addToStat(StatsSetupConst.RAW_DATA_SIZE, stats.getRawDataSize());
                fsp.stat.addToStat(StatsSetupConst.ROW_COUNT, stats.getRowCount());
              }
            }
          }
        }

        if (isNativeTable) {
          fsp.commit(fs);
        }
      }
      // Only publish stats if this operator's flag was set to gather stats
      if (conf.isGatherStats()) {
        publishStats();
      }
    } else {
      // Will come here if an Exception was thrown in map() or reduce().
      // Hadoop always call close() even if an Exception was thrown in map() or
      // reduce().
      for (FSPaths fsp : valToPaths.values()) {
        fsp.abortWriters(fs, abort, !autoDelete && isNativeTable);
      }
    }
  }

  /**
   * @return the name of the operator
   */
  @Override
  public String getName() {
    return getOperatorName();
  }

  static public String getOperatorName() {
    return "FS";
  }

  @Override
  public void jobCloseOp(Configuration hconf, boolean success)
      throws HiveException {
    try {
      if ((conf != null) && isNativeTable) {
        Path specPath = conf.getDirName();
        DynamicPartitionCtx dpCtx = conf.getDynPartCtx();
        if (conf.isLinkedFileSink() && (dpCtx != null)) {
          specPath = conf.getParentDir();
        }
        Utilities.mvFileToFinalPath(specPath, hconf, success, LOG, dpCtx, conf,
          reporter);
      }
    } catch (IOException e) {
      throw new HiveException(e);
    }
    super.jobCloseOp(hconf, success);
  }

  @Override
  public OperatorType getType() {
    return OperatorType.FILESINK;
  }

  @Override
  public void augmentPlan() {
    PlanUtils.configureOutputJobPropertiesForStorageHandler(
        getConf().getTableInfo());
  }

  public void checkOutputSpecs(FileSystem ignored, JobConf job) throws IOException {
    if (hiveOutputFormat == null) {
      try {
        if (getConf().getTableInfo().getJobProperties() != null) {
             //Setting only for Storage Handler
             if (getConf().getTableInfo().getJobProperties().get(HivePassThroughOutputFormat.HIVE_PASSTHROUGH_STORAGEHANDLER_OF_JOBCONFKEY) != null) {
                 job.set(HivePassThroughOutputFormat.HIVE_PASSTHROUGH_STORAGEHANDLER_OF_JOBCONFKEY,getConf().getTableInfo().getJobProperties().get(HivePassThroughOutputFormat.HIVE_PASSTHROUGH_STORAGEHANDLER_OF_JOBCONFKEY));
                 hiveOutputFormat = ReflectionUtils.newInstance(conf.getTableInfo().getOutputFileFormatClass(),job);
           }
          else {
<<<<<<< HEAD
                 hiveOutputFormat = conf.getTableInfo().getOutputFileFormatClass().newInstance(); 
=======
                 hiveOutputFormat = conf.getTableInfo().getOutputFileFormatClass().newInstance();
>>>>>>> 58936774
          }
        }
        else {
              hiveOutputFormat = conf.getTableInfo().getOutputFileFormatClass().newInstance();
        }
      } catch (Exception ex) {
        throw new IOException(ex);
      }
    }
    Utilities.copyTableJobPropertiesToConf(conf.getTableInfo(), job);

    if (conf.getTableInfo().isNonNative()) {
      //check the ouput specs only if it is a storage handler (native tables's outputformats does
      //not set the job's output properties correctly)
      try {
        hiveOutputFormat.checkOutputSpecs(ignored, job);
      } catch (NoSuchMethodError e) {
        //For BC, ignore this for now, but leave a log message
        LOG.warn("HiveOutputFormat should implement checkOutputSpecs() method`");
      }
    }
  }

  private void publishStats() throws HiveException {
    boolean isStatsReliable = conf.isStatsReliable();

    // Initializing a stats publisher
    StatsPublisher statsPublisher = Utilities.getStatsPublisher(jc);

    if (statsPublisher == null) {
      // just return, stats gathering should not block the main query
      LOG.error("StatsPublishing error: StatsPublisher is not initialized.");
      if (isStatsReliable) {
        throw new HiveException(ErrorMsg.STATSPUBLISHER_NOT_OBTAINED.getErrorCodedMsg());
      }
      return;
    }

    if (!statsPublisher.connect(hconf)) {
      // just return, stats gathering should not block the main query
      LOG.error("StatsPublishing error: cannot connect to database");
      if (isStatsReliable) {
        throw new HiveException(ErrorMsg.STATSPUBLISHER_CONNECTION_ERROR.getErrorCodedMsg());
      }
      return;
    }

    String taskID = Utilities.getTaskIdFromFilename(Utilities.getTaskId(hconf));
    String spSpec = conf.getStaticSpec();

    int maxKeyLength = conf.getMaxStatsKeyPrefixLength();
    boolean counterStats = statsPublisher instanceof CounterStatsPublisher;

    for (Map.Entry<String, FSPaths> entry : valToPaths.entrySet()) {
      String fspKey = entry.getKey();     // DP/LB
      FSPaths fspValue = entry.getValue();

      // split[0] = DP, split[1] = LB
      String[] split = splitKey(fspKey);
      String dpSpec = split[0];
      String lbSpec = split[1];

      String prefix;
      String postfix;
      if (counterStats) {
        // key = "database.table/SP/DP/"LB/
        prefix = conf.getTableInfo().getTableName();
        postfix = Utilities.join(lbSpec);
      } else {
        // key = "prefix/SP/DP/"LB/taskID/
        prefix = conf.getStatsAggPrefix();
        postfix = Utilities.join(lbSpec, taskID);
      }
      prefix = Utilities.join(prefix, spSpec, dpSpec);
      prefix = Utilities.getHashedStatsPrefix(prefix, maxKeyLength);

      String key = Utilities.join(prefix, postfix);

      Map<String, String> statsToPublish = new HashMap<String, String>();
      for (String statType : fspValue.stat.getStoredStats()) {
        statsToPublish.put(statType, Long.toString(fspValue.stat.getStat(statType)));
      }
      if (!statsPublisher.publishStat(key, statsToPublish)) {
        // The original exception is lost.
        // Not changing the interface to maintain backward compatibility
        if (isStatsReliable) {
          throw new HiveException(ErrorMsg.STATSPUBLISHER_PUBLISHING_ERROR.getErrorCodedMsg());
        }
      }
    }
    if (!statsPublisher.closeConnection()) {
      // The original exception is lost.
      // Not changing the interface to maintain backward compatibility
      if (isStatsReliable) {
        throw new HiveException(ErrorMsg.STATSPUBLISHER_CLOSING_ERROR.getErrorCodedMsg());
      }
    }
  }

  /**
   * This is server side code to create key in order to save statistics to stats database.
   * Client side will read it via StatsTask.java aggregateStats().
   * Client side reads it via db query prefix which is based on partition spec.
   * Since store-as-subdir information is not part of partition spec, we have to
   * remove store-as-subdir information from variable "keyPrefix" calculation.
   * But we have to keep store-as-subdir information in variable "key" calculation
   * since each skewed value has a row in stats db and "key" is db key,
   * otherwise later value overwrites previous value.
   * Performance impact due to string handling is minimum since this method is
   * only called once in FileSinkOperator closeOp().
   * For example,
   * create table test skewed by (key, value) on (('484','val_484') stored as DIRECTORIES;
   * skewedValueDirList contains 2 elements:
   * 1. key=484/value=val_484
   * 2. HIVE_LIST_BUCKETING_DEFAULT_DIR_NAME/HIVE_LIST_BUCKETING_DEFAULT_DIR_NAME
   * Case #1: Static partition with store-as-sub-dir
   * spSpec has SP path
   * fspKey has either
   * key=484/value=val_484 or
   * HIVE_LIST_BUCKETING_DEFAULT_DIR_NAME/HIVE_LIST_BUCKETING_DEFAULT_DIR_NAME
   * After filter, fspKey is empty, storedAsDirPostFix has either
   * key=484/value=val_484 or
   * HIVE_LIST_BUCKETING_DEFAULT_DIR_NAME/HIVE_LIST_BUCKETING_DEFAULT_DIR_NAME
   * so, at the end, "keyPrefix" doesnt have subdir information but "key" has
   * Case #2: Dynamic partition with store-as-sub-dir. Assume dp part is hr
   * spSpec has SP path
   * fspKey has either
   * hr=11/key=484/value=val_484 or
   * hr=11/HIVE_LIST_BUCKETING_DEFAULT_DIR_NAME/HIVE_LIST_BUCKETING_DEFAULT_DIR_NAME
   * After filter, fspKey is hr=11, storedAsDirPostFix has either
   * key=484/value=val_484 or
   * HIVE_LIST_BUCKETING_DEFAULT_DIR_NAME/HIVE_LIST_BUCKETING_DEFAULT_DIR_NAME
   * so, at the end, "keyPrefix" doesn't have subdir information from skewed but "key" has
   *
   * In a word, fspKey is consists of DP(dynamic partition spec) + LB(list bucketing spec)
   * In stats publishing, full partition spec consists of prefix part of stat key
   * but list bucketing spec is regarded as a postfix of stat key. So we split it here.
   */
  private String[] splitKey(String fspKey) {
    if (!fspKey.isEmpty() && isSkewedStoredAsSubDirectories) {
      for (String dir : lbCtx.getSkewedValuesDirNames()) {
        int index = fspKey.indexOf(dir);
        if (index >= 0) {
          return new String[] {fspKey.substring(0, index), fspKey.substring(index + 1)};
        }
      }
    }
    return new String[] {fspKey, null};
  }
}<|MERGE_RESOLUTION|>--- conflicted
+++ resolved
@@ -41,7 +41,6 @@
 import org.apache.hadoop.hive.ql.io.HiveFileFormatUtils;
 import org.apache.hadoop.hive.ql.io.HiveKey;
 import org.apache.hadoop.hive.ql.io.HiveOutputFormat;
-import org.apache.hadoop.hive.ql.io.HivePassThroughOutputFormat;
 import org.apache.hadoop.hive.ql.io.HivePartitioner;
 import org.apache.hadoop.hive.ql.io.HivePassThroughOutputFormat;
 import org.apache.hadoop.hive.ql.metadata.HiveException;
@@ -850,11 +849,7 @@
                  hiveOutputFormat = ReflectionUtils.newInstance(conf.getTableInfo().getOutputFileFormatClass(),job);
            }
           else {
-<<<<<<< HEAD
-                 hiveOutputFormat = conf.getTableInfo().getOutputFileFormatClass().newInstance(); 
-=======
                  hiveOutputFormat = conf.getTableInfo().getOutputFileFormatClass().newInstance();
->>>>>>> 58936774
           }
         }
         else {
