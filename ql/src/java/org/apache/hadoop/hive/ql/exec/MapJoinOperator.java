--- conflicted
+++ resolved
@@ -151,60 +151,12 @@
         hashTblInitedOnce = true;
       }
     }
-<<<<<<< HEAD
     perfLogger.PerfLogBegin(CLASS_NAME, PerfLogger.LOAD_HASHTABLE);
     loader.load(this.getExecContext(), hconf, this.getConf(),
         posBigTable, mapJoinTables, mapJoinTableSerdes);
     cache.cache(tableKey, mapJoinTables);
     cache.cache(serdeKey, mapJoinTableSerdes);
     perfLogger.PerfLogEnd(CLASS_NAME, PerfLogger.LOAD_HASHTABLE);
-=======
-
-    String baseDir = null;
-    String currentInputFile = getExecContext().getCurrentInputFile();
-    LOG.info("******* Load from HashTable File: input : " + currentInputFile);
-    String fileName = getExecContext().getLocalWork().getBucketFileName(currentInputFile);
-    try {
-      if (ShimLoader.getHadoopShims().isLocalMode(hconf)) {
-        baseDir = this.getExecContext().getLocalWork().getTmpFileURI();
-      } else {
-        Path[] localArchives;
-        String stageID = this.getExecContext().getLocalWork().getStageID();
-        String suffix = Utilities.generateTarFileName(stageID);
-        FileSystem localFs = FileSystem.getLocal(hconf);
-        localArchives = DistributedCache.getLocalCacheArchives(this.hconf);
-        Path archive;
-        for (int j = 0; j < localArchives.length; j++) {
-          archive = localArchives[j];
-          if (!archive.getName().endsWith(suffix)) {
-            continue;
-          }
-          Path archiveLocalLink = archive.makeQualified(localFs);
-          baseDir = archiveLocalLink.toUri().getPath();
-        }
-      }
-      for (int pos = 0; pos < mapJoinTables.length; pos++) {
-        if (pos == posBigTable) {
-          continue;
-        }
-        if(baseDir == null) {
-          throw new IllegalStateException("baseDir cannot be null");
-        }
-        String filePath = Utilities.generatePath(baseDir, conf.getDumpFilePrefix(), (byte)pos, fileName);
-        Path path = new Path(filePath);
-        LOG.info("\tLoad back 1 hashtable file from tmp file uri:" + path);
-        ObjectInputStream in = new ObjectInputStream(new BufferedInputStream(
-            new FileInputStream(path.toUri().getPath()), 4096));
-        try{
-          mapJoinTables[pos] = mapJoinTableSerdes[pos].load(in);
-        } finally {
-          in.close();
-        }
-      }
-    } catch (Exception e) {
-      throw new HiveException(e);
-    }
->>>>>>> d9fb583f
   }
 
   // Load the hash table
