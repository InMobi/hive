/**
 * Licensed to the Apache Software Foundation (ASF) under one
 * or more contributor license agreements.See the NOTICE file
 * distributed with this work for additional information
 * regarding copyright ownership.The ASF licenses this file
 * to you under the Apache License, Version 2.0 (the
 * "License"); you may not use this file except in compliance
 * with the License.You may obtain a copy of the License at
 *
 * http://www.apache.org/licenses/LICENSE-2.0
 *
 * Unless required by applicable law or agreed to in writing, software
 * distributed under the License is distributed on an "AS IS" BASIS,
 * WITHOUT WARRANTIES OR CONDITIONS OF ANY KIND, either express or implied.
 * See the License for the specific language governing permissions and
 * limitations under the License.
 */

package org.apache.hadoop.hive.ql.optimizer;

import java.util.ArrayList;
import java.util.Arrays;
import java.util.HashMap;
import java.util.List;
import java.util.Map;
import java.util.Stack;

import org.apache.commons.logging.Log;
import org.apache.commons.logging.LogFactory;
import org.apache.hadoop.hive.conf.HiveConf;
import org.apache.hadoop.hive.metastore.api.Order;
import org.apache.hadoop.hive.ql.exec.DummyStoreOperator;
import org.apache.hadoop.hive.ql.exec.JoinOperator;
import org.apache.hadoop.hive.ql.exec.MapJoinOperator;
import org.apache.hadoop.hive.ql.exec.Operator;
import org.apache.hadoop.hive.ql.exec.ReduceSinkOperator;
import org.apache.hadoop.hive.ql.exec.SMBMapJoinOperator;
import org.apache.hadoop.hive.ql.exec.TableScanOperator;
import org.apache.hadoop.hive.ql.lib.Node;
import org.apache.hadoop.hive.ql.lib.NodeProcessor;
import org.apache.hadoop.hive.ql.lib.NodeProcessorCtx;
import org.apache.hadoop.hive.ql.metadata.HiveException;
import org.apache.hadoop.hive.ql.metadata.Partition;
import org.apache.hadoop.hive.ql.metadata.Table;
import org.apache.hadoop.hive.ql.parse.ParseContext;
import org.apache.hadoop.hive.ql.parse.PrunedPartitionList;
import org.apache.hadoop.hive.ql.parse.QB;
import org.apache.hadoop.hive.ql.parse.QBJoinTree;
import org.apache.hadoop.hive.ql.parse.SemanticException;
import org.apache.hadoop.hive.ql.parse.TableAccessAnalyzer;
import org.apache.hadoop.hive.ql.plan.ExprNodeDesc;
import org.apache.hadoop.hive.ql.plan.OperatorDesc;
import org.apache.hadoop.hive.ql.plan.ReduceSinkDesc;
import org.apache.hadoop.hive.ql.plan.SMBJoinDesc;
import org.apache.hadoop.util.ReflectionUtils;

//try to replace a bucket map join with a sorted merge map join
abstract public class AbstractSMBJoinProc extends AbstractBucketJoinProc implements NodeProcessor {

  private static final Log LOG = LogFactory
    .getLog(SortedMergeBucketMapJoinOptimizer.class.getName());

  public AbstractSMBJoinProc(ParseContext pctx) {
    super(pctx);
  }

  public AbstractSMBJoinProc() {
    super();
  }

  @Override
  abstract public Object process(Node nd, Stack<Node> stack, NodeProcessorCtx procCtx,
         Object... nodeOutputs) throws SemanticException;

  /*
   * Return true or false based on whether a bucketed mapjoin can be converted successfully to
   * a sort-merge map join operator. The following checks are performed:
   * a. The mapjoin under consideration is a bucketed mapjoin.
   * b. All the tables are sorted in same order, such that join columns is equal to or a prefix
   *    of the sort columns.
   */
  protected boolean canConvertBucketMapJoinToSMBJoin(MapJoinOperator mapJoinOp,
    Stack<Node> stack,
    SortBucketJoinProcCtx smbJoinContext,
    Object... nodeOutputs) throws SemanticException {

    // Check whether the mapjoin is a bucketed mapjoin.
    // The above can be ascertained by checking the big table bucket -> small table buckets
    // mapping in the mapjoin descriptor.
    // First check if this map-join operator is already a BucketMapJoin or not. If not give up
    // we are only trying to convert a BucketMapJoin to sort-BucketMapJoin.
    if (mapJoinOp.getConf().getAliasBucketFileNameMapping() == null
      || mapJoinOp.getConf().getAliasBucketFileNameMapping().size() == 0) {
      return false;
    }

    boolean tableEligibleForBucketedSortMergeJoin = true;
    QBJoinTree joinCxt = this.pGraphContext.getMapJoinContext()
      .get(mapJoinOp);
    if (joinCxt == null) {
      return false;
    }
    String[] srcs = joinCxt.getBaseSrc();
    for (int srcPos = 0; srcPos < srcs.length; srcPos++) {
      srcs[srcPos] = QB.getAppendedAliasFromId(joinCxt.getId(), srcs[srcPos]);
    }

    // All the tables/partitions columns should be sorted in the same order
    // For example, if tables A and B are being joined on columns c1, c2 and c3
    // which are the sorted and bucketed columns. The join would work, as long
    // c1, c2 and c3 are sorted in the same order.
    List<Order> sortColumnsFirstTable = new ArrayList<Order>();

    for (int pos = 0; pos < srcs.length; pos++) {
      tableEligibleForBucketedSortMergeJoin = tableEligibleForBucketedSortMergeJoin
        && isEligibleForBucketSortMergeJoin(smbJoinContext,
             pGraphContext,
             mapJoinOp.getConf().getKeys().get((byte) pos),
             joinCxt,
             srcs,
             pos,
             sortColumnsFirstTable);
    }
    if (!tableEligibleForBucketedSortMergeJoin) {
      // this is a mapjoin but not suited for a sort merge bucket map join. check outer joins
      MapJoinProcessor.checkMapJoin(mapJoinOp.getConf().getPosBigTable(),
            mapJoinOp.getConf().getConds());
      return false;
    }

    smbJoinContext.setSrcs(srcs);
    return true;
  }


  // Convert the bucket map-join operator to a sort-merge map join operator
  protected SMBMapJoinOperator convertBucketMapJoinToSMBJoin(MapJoinOperator mapJoinOp,
    SortBucketJoinProcCtx smbJoinContext,
    ParseContext parseContext) {

    String[] srcs = smbJoinContext.getSrcs();
    SMBMapJoinOperator smbJop = new SMBMapJoinOperator(mapJoinOp);
    SMBJoinDesc smbJoinDesc = new SMBJoinDesc(mapJoinOp.getConf());
    smbJop.setConf(smbJoinDesc);
    HashMap<Byte, String> tagToAlias = new HashMap<Byte, String>();
    for (int i = 0; i < srcs.length; i++) {
      tagToAlias.put((byte) i, srcs[i]);
    }
    smbJoinDesc.setTagToAlias(tagToAlias);

    int indexInListMapJoinNoReducer =
      this.pGraphContext.getListMapJoinOpsNoReducer().indexOf(mapJoinOp);
    if (indexInListMapJoinNoReducer >= 0 ) {
      this.pGraphContext.getListMapJoinOpsNoReducer().remove(indexInListMapJoinNoReducer);
      this.pGraphContext.getListMapJoinOpsNoReducer().add(indexInListMapJoinNoReducer, smbJop);
    }

    Map<String, DummyStoreOperator> aliasToSink =
        new HashMap<String, DummyStoreOperator>();
    // For all parents (other than the big table), insert a dummy store operator
    /* Consider a query like:
     *
     * select * from
     *   (subq1 --> has a filter)
     *   join
     *   (subq2 --> has a filter)
     * on some key
     *
     * Let us assume that subq1 is the small table (either specified by the user or inferred
     * automatically). The following operator tree will be created:
     *
     * TableScan (subq1) --> Select --> Filter --> DummyStore
     *                                                         \
     *                                                          \     SMBJoin
     *                                                          /
     *                                                         /
     * TableScan (subq2) --> Select --> Filter
     */

    List<Operator<? extends OperatorDesc>> parentOperators = mapJoinOp.getParentOperators();
    for (int i = 0; i < parentOperators.size(); i++) {
      Operator<? extends OperatorDesc> par = parentOperators.get(i);
      int index = par.getChildOperators().indexOf(mapJoinOp);
      par.getChildOperators().remove(index);
      if (i == smbJoinDesc.getPosBigTable()) {
        par.getChildOperators().add(index, smbJop);
      }
      else {
        DummyStoreOperator dummyStoreOp = new DummyStoreOperator();
        par.getChildOperators().add(index, dummyStoreOp);

        List<Operator<? extends OperatorDesc>> childrenOps =
            new ArrayList<Operator<? extends OperatorDesc>>();
        childrenOps.add(smbJop);
        dummyStoreOp.setChildOperators(childrenOps);

        List<Operator<? extends OperatorDesc>> parentOps =
            new ArrayList<Operator<? extends OperatorDesc>>();
        parentOps.add(par);
        dummyStoreOp.setParentOperators(parentOps);

        aliasToSink.put(srcs[i], dummyStoreOp);
        smbJop.getParentOperators().remove(i);
        smbJop.getParentOperators().add(i, dummyStoreOp);
      }
    }
    smbJoinDesc.setAliasToSink(aliasToSink);

    List<Operator<? extends OperatorDesc>> childOps = mapJoinOp.getChildOperators();
    for (int i = 0; i < childOps.size(); i++) {
      Operator<? extends OperatorDesc> child = childOps.get(i);
      int index = child.getParentOperators().indexOf(mapJoinOp);
      child.getParentOperators().remove(index);
      child.getParentOperators().add(index, smbJop);
    }
    parseContext.getSmbMapJoinContext().put(smbJop,
        parseContext.getMapJoinContext().get(mapJoinOp));
    parseContext.getMapJoinContext().remove(mapJoinOp);
    parseContext.getOpParseCtx().put(smbJop, parseContext.getOpParseCtx().get(mapJoinOp));

    return smbJop;
  }

  /**
   * Whether this table is eligible for a sort-merge join.
   *
   * @param pctx                  parse context
   * @param op                    map join operator being considered
   * @param joinTree              join tree being considered
   * @param alias                 table alias in the join tree being checked
   * @param pos                   position of the table
   * @param sortColumnsFirstTable The names and order of the sorted columns for the first table.
   *                              It is not initialized when pos = 0.
   * @return
   * @throws SemanticException
   */
  private boolean isEligibleForBucketSortMergeJoin(
    SortBucketJoinProcCtx smbJoinContext,
    ParseContext pctx,
    List<ExprNodeDesc> keys,
    QBJoinTree joinTree,
    String[] aliases,
    int pos,
    List<Order> sortColumnsFirstTable) throws SemanticException {
    String alias = aliases[pos];

    /*
     * Consider a query like:
     *
     * select -- mapjoin(subq1) --  * from
     * (select a.key, a.value from tbl1 a) subq1
     *   join
     * (select a.key, a.value from tbl2 a) subq2
     * on subq1.key = subq2.key;
     *
     * aliasToOpInfo contains the SelectOperator for subq1 and subq2.
     * We need to traverse the tree (using TableAccessAnalyzer) to get to the base
     * table. If the object being map-joined is a base table, then aliasToOpInfo
     * contains the TableScanOperator, and TableAccessAnalyzer is a no-op.
     */
    Operator<? extends OperatorDesc> topOp = joinTree.getAliasToOpInfo().get(alias);
    if (topOp == null) {
      return false;
    }

    // get all join columns from join keys
    List<String> joinCols = toColumns(keys);
    if (joinCols == null || joinCols.isEmpty()) {
      return false;
    }

    TableScanOperator tso = TableAccessAnalyzer.genRootTableScan(topOp, joinCols);
    if (tso == null) {
      return false;
    }

    // For nested sub-queries, the alias mapping is not maintained in QB currently.
    /*
     * Consider a query like:
     *
     * select count(*) from
     *   (
     *     select key, count(*) from
     *       (
     *         select --mapjoin(a)-- a.key as key, a.value as val1, b.value as val2
     *         from tbl1 a join tbl2 b on a.key = b.key
     *       ) subq1
     *     group by key
     *   ) subq2;
     *
     * The table alias should be subq2:subq1:a which needs to be fetched from topOps.
     */
    if (pGraphContext.getTopOps().containsValue(tso)) {
      for (Map.Entry<String, Operator<? extends OperatorDesc>> topOpEntry :
        this.pGraphContext.getTopOps().entrySet()) {
        if (topOpEntry.getValue() == tso) {
          alias = topOpEntry.getKey();
          aliases[pos] = alias;
          break;
        }
      }
    }
    else {
      // Ideally, this should never happen, and this should be an assert.
      return false;
    }

<<<<<<< HEAD
    List<Table> tbls = this.pGraphContext
        .getTopToTables().get(tso);
    if (tbls.size() > 1 || tbls.get(0).isPartitioned()) {
      List<PrunedPartitionList> prunedParts = null;
      try {
        prunedParts = pGraphContext.getOpToPartList().get(tso);
        if (prunedParts == null) {
          prunedParts = new ArrayList<PrunedPartitionList>();
          for (Table tbl : tbls) {
            PrunedPartitionList ppl = PartitionPruner.prune(tbl, pGraphContext
                .getOpToPartPruner().get(tso), pGraphContext.getConf(), alias,
              pGraphContext.getPrunedPartitions());
            prunedParts.add(ppl);
          }
          pGraphContext.getOpToPartList().put(tso, prunedParts);
        }
=======
    Table tbl = topToTable.get(tso);
    if (tbl.isPartitioned()) {
      PrunedPartitionList prunedParts;
      try {
          prunedParts = pGraphContext.getPrunedPartitions(alias, tso);
>>>>>>> 87b3c102
      } catch (HiveException e) {
        LOG.error(org.apache.hadoop.util.StringUtils.stringifyException(e));
        throw new SemanticException(e.getMessage(), e);
      }
      List<Partition> partitions = new ArrayList<Partition>();
      for (PrunedPartitionList ppl : prunedParts) {
        partitions.addAll(ppl.getNotDeniedPartns());
      }

      // Populate the names and order of columns for the first partition of the
      // first table
      if ((pos == 0) && (partitions != null) && (!partitions.isEmpty())) {
        Partition firstPartition = partitions.get(0);
        sortColumnsFirstTable.addAll(firstPartition.getSortCols());
      }

      for (Partition partition : partitions) {
        if (!checkSortColsAndJoinCols(partition.getSortCols(),
          joinCols,
          sortColumnsFirstTable)) {
          return false;
        }
      }
      return true;
    }

    // Populate the names and order of columns for the first table
    if (pos == 0) {
      sortColumnsFirstTable.addAll(tbls.get(0).getSortCols());
    }

    return checkSortColsAndJoinCols(tbls.get(0).getSortCols(),
      joinCols,
      sortColumnsFirstTable);
  }

  private boolean checkSortColsAndJoinCols(List<Order> sortCols,
      List<String> joinCols,
      List<Order> sortColumnsFirstPartition) {

    if (sortCols == null || sortCols.size() < joinCols.size()) {
      return false;
    }

    // A join is eligible for a sort-merge join, only if it is eligible for
    // a bucketized map join. So, we dont need to check for bucketized map
    // join here. We are guaranteed that the join keys contain all the
    // bucketized keys (note that the order need not be the same).
    List<String> sortColNames = new ArrayList<String>();

    // The join columns should contain all the sort columns
    // The sort columns of all the tables should be in the same order
    // compare the column names and the order with the first table/partition.
    for (int pos = 0; pos < sortCols.size(); pos++) {
      Order o = sortCols.get(pos);

      if (o.getOrder() != sortColumnsFirstPartition.get(pos).getOrder()) {
        return false;
      }
      sortColNames.add(o.getCol());
    }

    // The column names and order (ascending/descending) matched
    // The first 'n' sorted columns should be the same as the joinCols, where
    // 'n' is the size of join columns.
    // For eg: if the table is sorted by (a,b,c), it is OK to convert if the join is
    // on (a), (a,b), or any combination of (a,b,c):
    //   (a,b,c), (a,c,b), (c,a,b), (c,b,a), (b,c,a), (b,a,c)
    // but it is not OK to convert if the join is on (a,c)
    return sortColNames.subList(0, joinCols.size()).containsAll(joinCols);
  }

  // Can the join operator be converted to a sort-merge join operator ?
  // It is already verified that the join can be converted to a bucket map join
  protected boolean checkConvertJoinToSMBJoin(
      JoinOperator joinOperator,
      SortBucketJoinProcCtx smbJoinContext,
      ParseContext pGraphContext) throws SemanticException {

    QBJoinTree joinCtx = pGraphContext.getJoinContext().get(joinOperator);

    if (joinCtx == null) {
      return false;
    }
    String[] srcs = joinCtx.getBaseSrc();

    // All the tables/partitions columns should be sorted in the same order
    // For example, if tables A and B are being joined on columns c1, c2 and c3
    // which are the sorted and bucketed columns. The join would work, as long
    // c1, c2 and c3 are sorted in the same order.
    List<Order> sortColumnsFirstTable = new ArrayList<Order>();

    for (int pos = 0; pos < srcs.length; pos++) {
      if (!isEligibleForBucketSortMergeJoin(smbJoinContext,
          pGraphContext,
          smbJoinContext.getKeyExprMap().get((byte) pos),
          joinCtx,
          srcs,
          pos,
          sortColumnsFirstTable)) {
        return false;
      }
    }

    smbJoinContext.setSrcs(srcs);
    return true;
  }

  // Can the join operator be converted to a sort-merge join operator ?
  protected boolean canConvertJoinToSMBJoin(
    JoinOperator joinOperator,
    SortBucketJoinProcCtx smbJoinContext,
    ParseContext pGraphContext) throws SemanticException {
    boolean canConvert =
      canConvertJoinToBucketMapJoin(
        joinOperator,
        pGraphContext,
        smbJoinContext
      );

    if (!canConvert) {
      return false;
    }

    return checkConvertJoinToSMBJoin(joinOperator, smbJoinContext, pGraphContext);
  }

  // Can the join operator be converted to a bucket map-merge join operator ?
  protected boolean canConvertJoinToBucketMapJoin(
    JoinOperator joinOp,
    ParseContext pGraphContext,
    SortBucketJoinProcCtx context) throws SemanticException {

    // This has already been inspected and rejected
    if (context.getRejectedJoinOps().contains(joinOp)) {
      return false;
    }

    QBJoinTree joinCtx = pGraphContext.getJoinContext().get(joinOp);
    if (joinCtx == null) {
      return false;
    }

    Class<? extends BigTableSelectorForAutoSMJ> bigTableMatcherClass = null;
    try {
      bigTableMatcherClass =
        (Class<? extends BigTableSelectorForAutoSMJ>)
          (Class.forName(HiveConf.getVar(pGraphContext.getConf(),
            HiveConf.ConfVars.HIVE_AUTO_SORTMERGE_JOIN_BIGTABLE_SELECTOR)));
    } catch (ClassNotFoundException e) {
      throw new SemanticException(e.getMessage());
    }

    BigTableSelectorForAutoSMJ bigTableMatcher =
      (BigTableSelectorForAutoSMJ) ReflectionUtils.newInstance(bigTableMatcherClass, null);
    int bigTablePosition =
      bigTableMatcher.getBigTablePosition(pGraphContext, joinOp);
    if (bigTablePosition < 0) {
      // contains aliases from sub-query
      return false;
    }
    context.setBigTablePosition(bigTablePosition);
    String joinAlias =
      bigTablePosition == 0 ?
        joinCtx.getLeftAlias() : joinCtx.getRightAliases()[bigTablePosition - 1];
    joinAlias = QB.getAppendedAliasFromId(joinCtx.getId(), joinAlias);

    Map<Byte, List<ExprNodeDesc>> keyExprMap  = new HashMap<Byte, List<ExprNodeDesc>>();
    List<Operator<? extends OperatorDesc>> parentOps = joinOp.getParentOperators();
    // get the join keys from parent ReduceSink operators
    for (Operator<? extends OperatorDesc> parentOp : parentOps) {
      ReduceSinkDesc rsconf = ((ReduceSinkOperator)parentOp).getConf();
      Byte tag = (byte) rsconf.getTag();
      List<ExprNodeDesc> keys = rsconf.getKeyCols();
      keyExprMap.put(tag, keys);
    }

    context.setKeyExprMap(keyExprMap);
    // Make a deep copy of the aliases so that they are not changed in the context
    String[] joinSrcs = joinCtx.getBaseSrc();
    String[] srcs = new String[joinSrcs.length];
    for (int srcPos = 0; srcPos < joinSrcs.length; srcPos++) {
      joinSrcs[srcPos] = QB.getAppendedAliasFromId(joinCtx.getId(), joinSrcs[srcPos]);
      srcs[srcPos] = new String(joinSrcs[srcPos]);
    }

    // Given a candidate map-join, can this join be converted.
    // The candidate map-join was derived from the pluggable sort merge join big
    // table matcher.
    return checkConvertBucketMapJoin(
      pGraphContext,
      context,
      joinCtx,
      keyExprMap,
      joinAlias,
      Arrays.asList(srcs));
  }

  // Convert the join operator to a bucket map-join join operator
  protected MapJoinOperator convertJoinToBucketMapJoin(
    JoinOperator joinOp,
    SortBucketJoinProcCtx joinContext,
    ParseContext parseContext) throws SemanticException {
    MapJoinOperator mapJoinOp = MapJoinProcessor.convertMapJoin(
      parseContext.getOpParseCtx(),
      joinOp,
      pGraphContext.getJoinContext().get(joinOp),
      joinContext.getBigTablePosition(),
      false,
      false);
    // Remove the join operator from the query join context
    parseContext.getMapJoinContext().put(mapJoinOp, parseContext.getJoinContext().get(joinOp));
    parseContext.getJoinContext().remove(joinOp);
    convertMapJoinToBucketMapJoin(mapJoinOp, joinContext);
    return mapJoinOp;
  }

  // Convert the join operator to a sort-merge join operator
  protected void convertJoinToSMBJoin(
    JoinOperator joinOp,
    SortBucketJoinProcCtx smbJoinContext,
    ParseContext parseContext) throws SemanticException {
    MapJoinOperator mapJoinOp = convertJoinToBucketMapJoin(joinOp, smbJoinContext, parseContext);
    SMBMapJoinOperator smbMapJoinOp =
        convertBucketMapJoinToSMBJoin(mapJoinOp, smbJoinContext, parseContext);
    smbMapJoinOp.setConvertedAutomaticallySMBJoin(true);
  }
}<|MERGE_RESOLUTION|>--- conflicted
+++ resolved
@@ -305,30 +305,12 @@
       return false;
     }
 
-<<<<<<< HEAD
     List<Table> tbls = this.pGraphContext
         .getTopToTables().get(tso);
     if (tbls.size() > 1 || tbls.get(0).isPartitioned()) {
       List<PrunedPartitionList> prunedParts = null;
       try {
-        prunedParts = pGraphContext.getOpToPartList().get(tso);
-        if (prunedParts == null) {
-          prunedParts = new ArrayList<PrunedPartitionList>();
-          for (Table tbl : tbls) {
-            PrunedPartitionList ppl = PartitionPruner.prune(tbl, pGraphContext
-                .getOpToPartPruner().get(tso), pGraphContext.getConf(), alias,
-              pGraphContext.getPrunedPartitions());
-            prunedParts.add(ppl);
-          }
-          pGraphContext.getOpToPartList().put(tso, prunedParts);
-        }
-=======
-    Table tbl = topToTable.get(tso);
-    if (tbl.isPartitioned()) {
-      PrunedPartitionList prunedParts;
-      try {
-          prunedParts = pGraphContext.getPrunedPartitions(alias, tso);
->>>>>>> 87b3c102
+        prunedParts = pGraphContext.getPrunedPartitions(alias, tso);
       } catch (HiveException e) {
         LOG.error(org.apache.hadoop.util.StringUtils.stringifyException(e));
         throw new SemanticException(e.getMessage(), e);
