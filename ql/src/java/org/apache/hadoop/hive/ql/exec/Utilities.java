/**
 * Licensed to the Apache Software Foundation (ASF) under one
 * or more contributor license agreements.  See the NOTICE file
 * distributed with this work for additional information
 * regarding copyright ownership.  The ASF licenses this file
 * to you under the Apache License, Version 2.0 (the
 * "License"); you may not use this file except in compliance
 * with the License.  You may obtain a copy of the License at
 *
 *     http://www.apache.org/licenses/LICENSE-2.0
 *
 * Unless required by applicable law or agreed to in writing, software
 * distributed under the License is distributed on an "AS IS" BASIS,
 * WITHOUT WARRANTIES OR CONDITIONS OF ANY KIND, either express or implied.
 * See the License for the specific language governing permissions and
 * limitations under the License.
 */

package org.apache.hadoop.hive.ql.exec;

import java.beans.DefaultPersistenceDelegate;
import java.beans.Encoder;
import java.beans.ExceptionListener;
import java.beans.Expression;
import java.beans.PersistenceDelegate;
import java.beans.Statement;
import java.beans.XMLDecoder;
import java.beans.XMLEncoder;
import java.io.BufferedReader;
import java.io.ByteArrayInputStream;
import java.io.ByteArrayOutputStream;
import java.io.DataInput;
import java.io.EOFException;
import java.io.File;
import java.io.FileInputStream;
import java.io.FileNotFoundException;
import java.io.IOException;
import java.io.InputStream;
import java.io.InputStreamReader;
import java.io.OutputStream;
import java.io.PrintStream;
import java.io.Serializable;
import java.io.UnsupportedEncodingException;
import java.net.URI;
import java.net.URL;
import java.net.URLClassLoader;
import java.security.MessageDigest;
import java.security.NoSuchAlgorithmException;
import java.sql.Connection;
import java.sql.DriverManager;
import java.sql.PreparedStatement;
import java.sql.SQLException;
import java.sql.SQLTransientException;
import java.sql.Timestamp;
import java.text.SimpleDateFormat;
import java.util.ArrayList;
import java.util.Arrays;
import java.util.Calendar;
import java.util.Collection;
import java.util.Collections;
import java.util.Date;
import java.util.HashMap;
import java.util.HashSet;
import java.util.Iterator;
import java.util.LinkedHashMap;
import java.util.LinkedList;
import java.util.List;
import java.util.Map;
import java.util.Properties;
import java.util.Random;
import java.util.Set;
import java.util.UUID;
import java.util.zip.Deflater;
import java.util.zip.DeflaterOutputStream;
import java.util.zip.Inflater;
import java.util.zip.InflaterInputStream;
import java.util.concurrent.ConcurrentHashMap;
import java.util.concurrent.ExecutionException;
import java.util.concurrent.Future;
import java.util.concurrent.LinkedBlockingQueue;
import java.util.concurrent.ThreadPoolExecutor;
import java.util.concurrent.TimeUnit;
import java.util.regex.Matcher;
import java.util.regex.Pattern;

import org.antlr.runtime.CommonToken;
<<<<<<< HEAD
=======
import org.apache.commons.codec.binary.Base64;
>>>>>>> 58936774
import org.apache.commons.lang.StringUtils;
import org.apache.commons.lang.WordUtils;
import org.apache.commons.logging.Log;
import org.apache.commons.logging.LogFactory;
import org.apache.hadoop.conf.Configuration;
import org.apache.hadoop.filecache.DistributedCache;
import org.apache.hadoop.fs.ContentSummary;
import org.apache.hadoop.fs.FileStatus;
import org.apache.hadoop.fs.FileSystem;
import org.apache.hadoop.fs.Path;
import org.apache.hadoop.fs.PathFilter;
import org.apache.hadoop.hive.common.HiveInterruptCallback;
import org.apache.hadoop.hive.common.HiveInterruptUtils;
import org.apache.hadoop.hive.common.HiveStatsUtils;
import org.apache.hadoop.hive.conf.HiveConf;
import org.apache.hadoop.hive.conf.HiveConf.ConfVars;
import org.apache.hadoop.hive.metastore.Warehouse;
import org.apache.hadoop.hive.metastore.api.FieldSchema;
import org.apache.hadoop.hive.metastore.api.Order;
import org.apache.hadoop.hive.metastore.api.hive_metastoreConstants;
import org.apache.hadoop.hive.ql.Context;
import org.apache.hadoop.hive.ql.ErrorMsg;
import org.apache.hadoop.hive.ql.QueryPlan;
import org.apache.hadoop.hive.ql.exec.mr.ExecDriver;
import org.apache.hadoop.hive.ql.exec.mr.ExecMapper;
import org.apache.hadoop.hive.ql.exec.mr.ExecReducer;
import org.apache.hadoop.hive.ql.exec.mr.MapRedTask;
import org.apache.hadoop.hive.ql.exec.tez.TezTask;
import org.apache.hadoop.hive.ql.io.ContentSummaryInputFormat;
import org.apache.hadoop.hive.ql.io.FSRecordWriter;
import org.apache.hadoop.hive.ql.io.HiveFileFormatUtils;
import org.apache.hadoop.hive.ql.io.HiveIgnoreKeyTextOutputFormat;
import org.apache.hadoop.hive.ql.io.HiveInputFormat;
import org.apache.hadoop.hive.ql.io.HiveOutputFormat;
import org.apache.hadoop.hive.ql.io.HiveSequenceFileOutputFormat;
import org.apache.hadoop.hive.ql.io.OneNullRowInputFormat;
import org.apache.hadoop.hive.ql.io.RCFile;
import org.apache.hadoop.hive.ql.io.ReworkMapredInputFormat;
import org.apache.hadoop.hive.ql.io.rcfile.merge.MergeWork;
import org.apache.hadoop.hive.ql.io.rcfile.merge.RCFileMergeMapper;
import org.apache.hadoop.hive.ql.io.rcfile.stats.PartialScanMapper;
import org.apache.hadoop.hive.ql.io.rcfile.stats.PartialScanWork;
import org.apache.hadoop.hive.ql.io.rcfile.truncate.ColumnTruncateMapper;
import org.apache.hadoop.hive.ql.io.rcfile.truncate.ColumnTruncateWork;
import org.apache.hadoop.hive.ql.log.PerfLogger;
import org.apache.hadoop.hive.ql.metadata.HiveException;
import org.apache.hadoop.hive.ql.metadata.HiveStorageHandler;
import org.apache.hadoop.hive.ql.metadata.HiveUtils;
import org.apache.hadoop.hive.ql.metadata.InputEstimator;
import org.apache.hadoop.hive.ql.metadata.Partition;
import org.apache.hadoop.hive.ql.metadata.Table;
import org.apache.hadoop.hive.ql.parse.SemanticException;
import org.apache.hadoop.hive.ql.plan.BaseWork;
import org.apache.hadoop.hive.ql.plan.DynamicPartitionCtx;
import org.apache.hadoop.hive.ql.plan.ExprNodeGenericFuncDesc;
import org.apache.hadoop.hive.ql.plan.FileSinkDesc;
import org.apache.hadoop.hive.ql.plan.GroupByDesc;
import org.apache.hadoop.hive.ql.plan.MapWork;
import org.apache.hadoop.hive.ql.plan.MapredWork;
import org.apache.hadoop.hive.ql.plan.OperatorDesc;
import org.apache.hadoop.hive.ql.plan.PartitionDesc;
import org.apache.hadoop.hive.ql.plan.PlanUtils;
import org.apache.hadoop.hive.ql.plan.PlanUtils.ExpressionTypes;
import org.apache.hadoop.hive.ql.plan.ReduceWork;
import org.apache.hadoop.hive.ql.plan.TableDesc;
import org.apache.hadoop.hive.ql.plan.api.Adjacency;
import org.apache.hadoop.hive.ql.plan.api.Graph;
import org.apache.hadoop.hive.ql.session.SessionState;
import org.apache.hadoop.hive.ql.stats.StatsFactory;
import org.apache.hadoop.hive.ql.stats.StatsPublisher;
import org.apache.hadoop.hive.serde.serdeConstants;
import org.apache.hadoop.hive.serde2.SerDeException;
import org.apache.hadoop.hive.serde2.Serializer;
import org.apache.hadoop.hive.serde2.lazy.LazySimpleSerDe;
import org.apache.hadoop.hive.shims.ShimLoader;
import org.apache.hadoop.io.IOUtils;
import org.apache.hadoop.io.SequenceFile;
import org.apache.hadoop.io.SequenceFile.CompressionType;
import org.apache.hadoop.io.Text;
import org.apache.hadoop.io.Writable;
import org.apache.hadoop.io.WritableComparable;
import org.apache.hadoop.io.compress.CompressionCodec;
import org.apache.hadoop.io.compress.DefaultCodec;
import org.apache.hadoop.mapred.FileInputFormat;
import org.apache.hadoop.mapred.FileOutputFormat;
import org.apache.hadoop.mapred.InputFormat;
import org.apache.hadoop.mapred.JobConf;
import org.apache.hadoop.mapred.RecordReader;
import org.apache.hadoop.mapred.Reporter;
import org.apache.hadoop.mapred.SequenceFileInputFormat;
import org.apache.hadoop.mapred.SequenceFileOutputFormat;
import org.apache.hadoop.util.ReflectionUtils;
import org.apache.hadoop.util.Shell;

import com.esotericsoftware.kryo.Kryo;
import com.esotericsoftware.kryo.io.Input;
import com.esotericsoftware.kryo.io.Output;
import com.esotericsoftware.kryo.serializers.FieldSerializer;
import com.esotericsoftware.shaded.org.objenesis.strategy.StdInstantiatorStrategy;

/**
 * Utilities.
 *
 */
@SuppressWarnings("nls")
public final class Utilities {

  /**
   * The object in the reducer are composed of these top level fields.
   */

  public static String HADOOP_LOCAL_FS = "file:///";
  public static String MAP_PLAN_NAME = "map.xml";
  public static String REDUCE_PLAN_NAME = "reduce.xml";
  public static final String MAPRED_MAPPER_CLASS = "mapred.mapper.class";
  public static final String MAPRED_REDUCER_CLASS = "mapred.reducer.class";

  /**
   * ReduceField:
   * KEY: record key
   * VALUE: record value
   */
  public static enum ReduceField {
    KEY, VALUE
  };

  public static List<String> reduceFieldNameList;
  static {
    reduceFieldNameList = new ArrayList<String>();
    for (ReduceField r : ReduceField.values()) {
      reduceFieldNameList.add(r.toString());
    }
  }

  private Utilities() {
    // prevent instantiation
  }

  private static Map<Path, BaseWork> gWorkMap = Collections
      .synchronizedMap(new HashMap<Path, BaseWork>());
  private static final String CLASS_NAME = Utilities.class.getName();
  private static final Log LOG = LogFactory.getLog(CLASS_NAME);

  public static void clearWork(Configuration conf) {
    Path mapPath = getPlanPath(conf, MAP_PLAN_NAME);
    Path reducePath = getPlanPath(conf, REDUCE_PLAN_NAME);

    // if the plan path hasn't been initialized just return, nothing to clean.
    if (mapPath == null || reducePath == null) {
      return;
    }

    try {
      FileSystem fs = mapPath.getFileSystem(conf);
      if (fs.exists(mapPath)) {
        fs.delete(mapPath, true);
      }
      if (fs.exists(reducePath)) {
        fs.delete(reducePath, true);
      }

    } catch (Exception e) {
      LOG.warn("Failed to clean-up tmp directories.", e);
    } finally {
      // where a single process works with multiple plans - we must clear
      // the cache before working with the next plan.
      if (mapPath != null) {
        gWorkMap.remove(mapPath);
      }
      if (reducePath != null) {
        gWorkMap.remove(reducePath);
      }
    }
  }

  public static MapredWork getMapRedWork(Configuration conf) {
    MapredWork w = new MapredWork();
    w.setMapWork(getMapWork(conf));
    w.setReduceWork(getReduceWork(conf));
    return w;
  }

  public static void setMapWork(Configuration conf, MapWork work) {
    setBaseWork(conf, MAP_PLAN_NAME, work);
  }

  public static MapWork getMapWork(Configuration conf) {
    return (MapWork) getBaseWork(conf, MAP_PLAN_NAME);
  }

  public static void setReduceWork(Configuration conf, ReduceWork work) {
    setBaseWork(conf, REDUCE_PLAN_NAME, work);
  }

  public static ReduceWork getReduceWork(Configuration conf) {
    return (ReduceWork) getBaseWork(conf, REDUCE_PLAN_NAME);
  }

  /**
   * Pushes work into the global work map
   */
  public static void setBaseWork(Configuration conf, String name, BaseWork work) {
    Path path = getPlanPath(conf, name);
    gWorkMap.put(path, work);
  }

  /**
   * Returns the Map or Reduce plan
   * Side effect: the BaseWork returned is also placed in the gWorkMap
   * @param conf
   * @param name
   * @return BaseWork based on the name supplied will return null if name is null
   * @throws RuntimeException if the configuration files are not proper or if plan can not be loaded
   */
  private static BaseWork getBaseWork(Configuration conf, String name) {
    BaseWork gWork = null;
    Path path = null;
    InputStream in = null;
    try {
      path = getPlanPath(conf, name);
      assert path != null;
<<<<<<< HEAD
      gWork = gWorkMap.get(path);
      if (gWork == null) {
=======
      if (!gWorkMap.containsKey(path)) {
>>>>>>> 58936774
        Path localPath;
        if (ShimLoader.getHadoopShims().isLocalMode(conf)) {
          localPath = path;
        } else {
          localPath = new Path(name);
        }

        if (HiveConf.getBoolVar(conf, ConfVars.HIVE_RPC_QUERY_PLAN)) {
          LOG.debug("Loading plan from string: "+path.toUri().getPath());
          String planString = conf.get(path.toUri().getPath());
          if (planString == null) {
            LOG.debug("Could not find plan string in conf");
            return null;
          }
          byte[] planBytes = Base64.decodeBase64(planString);
          in = new ByteArrayInputStream(planBytes);
          in = new InflaterInputStream(in);
        } else {
          in = new FileInputStream(localPath.toUri().getPath());
        }

        if(MAP_PLAN_NAME.equals(name)){
          if (ExecMapper.class.getName().equals(conf.get(MAPRED_MAPPER_CLASS))){
            gWork = deserializePlan(in, MapWork.class, conf);
          } else if(RCFileMergeMapper.class.getName().equals(conf.get(MAPRED_MAPPER_CLASS))) {
            gWork = deserializePlan(in, MergeWork.class, conf);
          } else if(ColumnTruncateMapper.class.getName().equals(conf.get(MAPRED_MAPPER_CLASS))) {
            gWork = deserializePlan(in, ColumnTruncateWork.class, conf);
          } else if(PartialScanMapper.class.getName().equals(conf.get(MAPRED_MAPPER_CLASS))) {
            gWork = deserializePlan(in, PartialScanWork.class,conf);
          } else {
            throw new RuntimeException("unable to determine work from configuration ."
                + MAPRED_MAPPER_CLASS + " was "+ conf.get(MAPRED_MAPPER_CLASS)) ;
          }
        } else if (REDUCE_PLAN_NAME.equals(name)) {
          if(ExecReducer.class.getName().equals(conf.get(MAPRED_REDUCER_CLASS))) {
            gWork = deserializePlan(in, ReduceWork.class, conf);
          } else {
            throw new RuntimeException("unable to determine work from configuration ."
                + MAPRED_REDUCER_CLASS +" was "+ conf.get(MAPRED_REDUCER_CLASS)) ;
          }
        }
        gWorkMap.put(path, gWork);
      } else {
        LOG.debug("Found plan in cache.");
        gWork = gWorkMap.get(path);
      }
      return gWork;
    } catch (FileNotFoundException fnf) {
      // happens. e.g.: no reduce work.
      LOG.debug("No plan file found: "+path);
      return null;
    } catch (Exception e) {
      LOG.error("Failed to load plan: "+path, e);
      throw new RuntimeException(e);
    } finally {
      if (in != null) {
        try {
          in.close();
        } catch (IOException cantBlameMeForTrying) { }
      }
    }
  }

  public static void setWorkflowAdjacencies(Configuration conf, QueryPlan plan) {
    try {
      Graph stageGraph = plan.getQueryPlan().getStageGraph();
      if (stageGraph == null) {
        return;
      }
      List<Adjacency> adjList = stageGraph.getAdjacencyList();
      if (adjList == null) {
        return;
      }
      for (Adjacency adj : adjList) {
        List<String> children = adj.getChildren();
        if (children == null || children.isEmpty()) {
          return;
        }
        conf.setStrings("mapreduce.workflow.adjacency."+adj.getNode(),
            children.toArray(new String[children.size()]));
      }
    } catch (IOException e) {
    }
  }

  public static List<String> getFieldSchemaString(List<FieldSchema> fl) {
    if (fl == null) {
      return null;
    }

    ArrayList<String> ret = new ArrayList<String>();
    for (FieldSchema f : fl) {
      ret.add(f.getName() + " " + f.getType()
          + (f.getComment() != null ? (" " + f.getComment()) : ""));
    }
    return ret;
  }

  /**
   * Java 1.5 workaround. From http://bugs.sun.com/bugdatabase/view_bug.do?bug_id=5015403
   */
  public static class EnumDelegate extends DefaultPersistenceDelegate {
    @Override
    protected Expression instantiate(Object oldInstance, Encoder out) {
      return new Expression(Enum.class, "valueOf", new Object[] {oldInstance.getClass(),
          ((Enum<?>) oldInstance).name()});
    }

    @Override
    protected boolean mutatesTo(Object oldInstance, Object newInstance) {
      return oldInstance == newInstance;
    }
  }

  public static class MapDelegate extends DefaultPersistenceDelegate {
    @Override
    protected Expression instantiate(Object oldInstance, Encoder out) {
      Map oldMap = (Map) oldInstance;
      HashMap newMap = new HashMap(oldMap);
      return new Expression(newMap, HashMap.class, "new", new Object[] {});
    }

    @Override
    protected boolean mutatesTo(Object oldInstance, Object newInstance) {
      return false;
    }

    @Override
    protected void initialize(Class<?> type, Object oldInstance, Object newInstance, Encoder out) {
      java.util.Collection oldO = (java.util.Collection) oldInstance;
      java.util.Collection newO = (java.util.Collection) newInstance;

      if (newO.size() != 0) {
        out.writeStatement(new Statement(oldInstance, "clear", new Object[] {}));
      }
      for (Iterator i = oldO.iterator(); i.hasNext();) {
        out.writeStatement(new Statement(oldInstance, "add", new Object[] {i.next()}));
      }
    }
  }

  public static class SetDelegate extends DefaultPersistenceDelegate {
    @Override
    protected Expression instantiate(Object oldInstance, Encoder out) {
      Set oldSet = (Set) oldInstance;
      HashSet newSet = new HashSet(oldSet);
      return new Expression(newSet, HashSet.class, "new", new Object[] {});
    }

    @Override
    protected boolean mutatesTo(Object oldInstance, Object newInstance) {
      return false;
    }

    @Override
    protected void initialize(Class<?> type, Object oldInstance, Object newInstance, Encoder out) {
      java.util.Collection oldO = (java.util.Collection) oldInstance;
      java.util.Collection newO = (java.util.Collection) newInstance;

      if (newO.size() != 0) {
        out.writeStatement(new Statement(oldInstance, "clear", new Object[] {}));
      }
      for (Iterator i = oldO.iterator(); i.hasNext();) {
        out.writeStatement(new Statement(oldInstance, "add", new Object[] {i.next()}));
      }
    }

  }

  public static class ListDelegate extends DefaultPersistenceDelegate {
    @Override
    protected Expression instantiate(Object oldInstance, Encoder out) {
      List oldList = (List) oldInstance;
      ArrayList newList = new ArrayList(oldList);
      return new Expression(newList, ArrayList.class, "new", new Object[] {});
    }

    @Override
    protected boolean mutatesTo(Object oldInstance, Object newInstance) {
      return false;
    }

    @Override
    protected void initialize(Class<?> type, Object oldInstance, Object newInstance, Encoder out) {
      java.util.Collection oldO = (java.util.Collection) oldInstance;
      java.util.Collection newO = (java.util.Collection) newInstance;

      if (newO.size() != 0) {
        out.writeStatement(new Statement(oldInstance, "clear", new Object[] {}));
      }
      for (Iterator i = oldO.iterator(); i.hasNext();) {
        out.writeStatement(new Statement(oldInstance, "add", new Object[] {i.next()}));
      }
    }

  }

  /**
   * DatePersistenceDelegate. Needed to serialize java.util.Date
   * since it is not serialization friendly.
   * Also works for java.sql.Date since it derives from java.util.Date.
   */
  public static class DatePersistenceDelegate extends PersistenceDelegate {

    @Override
    protected Expression instantiate(Object oldInstance, Encoder out) {
      Date dateVal = (Date)oldInstance;
      Object[] args = { dateVal.getTime() };
      return new Expression(dateVal, dateVal.getClass(), "new", args);
    }

    @Override
    protected boolean mutatesTo(Object oldInstance, Object newInstance) {
      if (oldInstance == null || newInstance == null) {
        return false;
      }
      return oldInstance.getClass() == newInstance.getClass();
    }
  }

  /**
   * TimestampPersistenceDelegate. Needed to serialize java.sql.Timestamp since
   * it is not serialization friendly.
   */
  public static class TimestampPersistenceDelegate extends DatePersistenceDelegate {
    @Override
    protected void initialize(Class<?> type, Object oldInstance, Object newInstance, Encoder out) {
      Timestamp ts = (Timestamp)oldInstance;
      Object[] args = { ts.getNanos() };
      Statement stmt = new Statement(oldInstance, "setNanos", args);
      out.writeStatement(stmt);
    }
  }

  /**
   * Need to serialize org.antlr.runtime.CommonToken
   */
  public static class CommonTokenDelegate extends PersistenceDelegate {
    @Override
    protected Expression instantiate(Object oldInstance, Encoder out) {
      CommonToken ct = (CommonToken)oldInstance;
      Object[] args = {ct.getType(), ct.getText()};
      return new Expression(ct, ct.getClass(), "new", args);
    }
  }

<<<<<<< HEAD
  public static void setMapRedWork(Configuration conf, MapredWork w, String hiveScratchDir) {
=======
  public static class PathDelegate extends PersistenceDelegate {
    @Override
    protected Expression instantiate(Object oldInstance, Encoder out) {
      Path p = (Path)oldInstance;
      Object[] args = {p.toString()};
      return new Expression(p, p.getClass(), "new", args);
    }
  }

  public static void setMapRedWork(Configuration conf, MapredWork w, Path hiveScratchDir) {
>>>>>>> 58936774
    setMapWork(conf, w.getMapWork(), hiveScratchDir, true);
    if (w.getReduceWork() != null) {
      setReduceWork(conf, w.getReduceWork(), hiveScratchDir, true);
    }
  }

  public static Path setMapWork(Configuration conf, MapWork w, Path hiveScratchDir, boolean useCache) {
    return setBaseWork(conf, w, hiveScratchDir, MAP_PLAN_NAME, useCache);
  }

  public static Path setReduceWork(Configuration conf, ReduceWork w, Path hiveScratchDir, boolean useCache) {
    return setBaseWork(conf, w, hiveScratchDir, REDUCE_PLAN_NAME, useCache);
  }

  private static Path setBaseWork(Configuration conf, BaseWork w, Path hiveScratchDir, String name, boolean useCache) {
    try {
      setPlanPath(conf, hiveScratchDir);

      Path planPath = getPlanPath(conf, name);

      OutputStream out;

      if (HiveConf.getBoolVar(conf, ConfVars.HIVE_RPC_QUERY_PLAN)) {
        // add it to the conf
        ByteArrayOutputStream byteOut = new ByteArrayOutputStream();
        out = new DeflaterOutputStream(byteOut, new Deflater(Deflater.BEST_SPEED));
        serializePlan(w, out, conf);
        LOG.info("Setting plan: "+planPath.toUri().getPath());
        conf.set(planPath.toUri().getPath(),
            Base64.encodeBase64String(byteOut.toByteArray()));
      } else {
        // use the default file system of the conf
        FileSystem fs = planPath.getFileSystem(conf);
        out = fs.create(planPath);
        serializePlan(w, out, conf);

        // Serialize the plan to the default hdfs instance
        // Except for hadoop local mode execution where we should be
        // able to get the plan directly from the cache
        if (useCache && !ShimLoader.getHadoopShims().isLocalMode(conf)) {
          // Set up distributed cache
          if (!DistributedCache.getSymlink(conf)) {
            DistributedCache.createSymlink(conf);
          }
          String uriWithLink = planPath.toUri().toString() + "#" + name;
          DistributedCache.addCacheFile(new URI(uriWithLink), conf);

          // set replication of the plan file to a high number. we use the same
          // replication factor as used by the hadoop jobclient for job.xml etc.
          short replication = (short) conf.getInt("mapred.submit.replication", 10);
          fs.setReplication(planPath, replication);
        }
      }

      // Cache the plan in this process
      gWorkMap.put(planPath, w);

      return planPath;
    } catch (Exception e) {
      e.printStackTrace();
      throw new RuntimeException(e);
    }
  }

  private static Path getPlanPath(Configuration conf, String name) {
    Path planPath = getPlanPath(conf);
    if (planPath == null) {
      return null;
    }
    return new Path(planPath, name);
  }

  private static void setPlanPath(Configuration conf, Path hiveScratchDir) throws IOException {
    if (getPlanPath(conf) == null) {
      // this is the unique conf ID, which is kept in JobConf as part of the plan file name
      String jobID = UUID.randomUUID().toString();
      Path planPath = new Path(hiveScratchDir, jobID);
      FileSystem fs = planPath.getFileSystem(conf);
      fs.mkdirs(planPath);
      HiveConf.setVar(conf, HiveConf.ConfVars.PLAN, planPath.toUri().toString());
    }
  }

  public static Path getPlanPath(Configuration conf) {
    String plan = HiveConf.getVar(conf, HiveConf.ConfVars.PLAN);
    if (plan != null && !plan.isEmpty()) {
      return new Path(plan);
    }
    return null;
  }

  /**
   * Serializes expression via Kryo.
   * @param expr Expression.
   * @return Bytes.
   */
  public static byte[] serializeExpressionToKryo(ExprNodeGenericFuncDesc expr) {
    ByteArrayOutputStream baos = new ByteArrayOutputStream();
    Output output = new Output(baos);
    runtimeSerializationKryo.get().writeObject(output, expr);
    output.close();
    return baos.toByteArray();
  }

  /**
   * Deserializes expression from Kryo.
   * @param bytes Bytes containing the expression.
   * @return Expression; null if deserialization succeeded, but the result type is incorrect.
   */
  public static ExprNodeGenericFuncDesc deserializeExpressionFromKryo(byte[] bytes) {
    Input inp = new Input(new ByteArrayInputStream(bytes));
    ExprNodeGenericFuncDesc func = runtimeSerializationKryo.get().
      readObject(inp,ExprNodeGenericFuncDesc.class);
    inp.close();
    return func;
  }

  public static String serializeExpression(ExprNodeGenericFuncDesc expr) {
    try {
      return new String(Base64.encodeBase64(serializeExpressionToKryo(expr)), "UTF-8");
    } catch (UnsupportedEncodingException ex) {
      throw new RuntimeException("UTF-8 support required", ex);
    }
  }

  public static ExprNodeGenericFuncDesc deserializeExpression(String s) {
    byte[] bytes;
    try {
      bytes = Base64.decodeBase64(s.getBytes("UTF-8"));
    } catch (UnsupportedEncodingException ex) {
      throw new RuntimeException("UTF-8 support required", ex);
    }
    return deserializeExpressionFromKryo(bytes);
  }

  public static class CollectionPersistenceDelegate extends DefaultPersistenceDelegate {
    @Override
    protected Expression instantiate(Object oldInstance, Encoder out) {
      return new Expression(oldInstance, oldInstance.getClass(), "new", null);
    }

    @Override
    protected void initialize(Class type, Object oldInstance, Object newInstance, Encoder out) {
      Iterator ite = ((Collection) oldInstance).iterator();
      while (ite.hasNext()) {
        out.writeStatement(new Statement(oldInstance, "add", new Object[] {ite.next()}));
      }
    }
  }

  /**
   * Kryo serializer for timestamp.
   */
  private static class TimestampSerializer extends
  com.esotericsoftware.kryo.Serializer<Timestamp> {

    @Override
    public Timestamp read(Kryo kryo, Input input, Class<Timestamp> clazz) {
      Timestamp ts = new Timestamp(input.readLong());
      ts.setNanos(input.readInt());
      return ts;
    }

    @Override
    public void write(Kryo kryo, Output output, Timestamp ts) {
      output.writeLong(ts.getTime());
      output.writeInt(ts.getNanos());
    }
  }

   /** Custom Kryo serializer for sql date, otherwise Kryo gets confused between
   java.sql.Date and java.util.Date while deserializing
   */
  private static class SqlDateSerializer extends
    com.esotericsoftware.kryo.Serializer<java.sql.Date> {

    @Override
    public java.sql.Date read(Kryo kryo, Input input, Class<java.sql.Date> clazz) {
      return new java.sql.Date(input.readLong());
    }

    @Override
    public void write(Kryo kryo, Output output, java.sql.Date sqlDate) {
      output.writeLong(sqlDate.getTime());
    }
  }

  private static class CommonTokenSerializer extends com.esotericsoftware.kryo.Serializer<CommonToken> {
    @Override
    public CommonToken read(Kryo kryo, Input input, Class<CommonToken> clazz) {
      return new CommonToken(input.readInt(), input.readString());
    }

    @Override
  public void write(Kryo kryo, Output output, CommonToken token) {
      output.writeInt(token.getType());
      output.writeString(token.getText());
    }
  }

  private static class PathSerializer extends com.esotericsoftware.kryo.Serializer<Path> {

    @Override
    public void write(Kryo kryo, Output output, Path path) {
      output.writeString(path.toUri().toString());
    }

    @Override
    public Path read(Kryo kryo, Input input, Class<Path> type) {
      return new Path(URI.create(input.readString()));
    }
  }

  private static void serializePlan(Object plan, OutputStream out, Configuration conf, boolean cloningPlan) {
    PerfLogger perfLogger = PerfLogger.getPerfLogger();
    perfLogger.PerfLogBegin(CLASS_NAME, PerfLogger.SERIALIZE_PLAN);
    String serializationType = conf.get(HiveConf.ConfVars.PLAN_SERIALIZATION.varname, "kryo");
    LOG.info("Serializing " + plan.getClass().getSimpleName() + " via " + serializationType);
    if("javaXML".equalsIgnoreCase(serializationType)) {
      serializeObjectByJavaXML(plan, out);
    } else {
      if(cloningPlan) {
        serializeObjectByKryo(cloningQueryPlanKryo.get(), plan, out);
      } else {
        serializeObjectByKryo(runtimeSerializationKryo.get(), plan, out);
      }
    }
    perfLogger.PerfLogEnd(CLASS_NAME, PerfLogger.SERIALIZE_PLAN);
  }
  /**
   * Serializes the plan.
   * @param plan The plan, such as QueryPlan, MapredWork, etc.
   * @param out The stream to write to.
   * @param conf to pick which serialization format is desired.
   */
  public static void serializePlan(Object plan, OutputStream out, Configuration conf) {
    serializePlan(plan, out, conf, false);
  }

  private static <T> T deserializePlan(InputStream in, Class<T> planClass, Configuration conf, boolean cloningPlan) {
    PerfLogger perfLogger = PerfLogger.getPerfLogger();
    perfLogger.PerfLogBegin(CLASS_NAME, PerfLogger.DESERIALIZE_PLAN);
    T plan;
    String serializationType = conf.get(HiveConf.ConfVars.PLAN_SERIALIZATION.varname, "kryo");
    LOG.info("Deserializing " + planClass.getSimpleName() + " via " + serializationType);
    if("javaXML".equalsIgnoreCase(serializationType)) {
      plan = deserializeObjectByJavaXML(in);
    } else {
      if(cloningPlan) {
        plan = deserializeObjectByKryo(cloningQueryPlanKryo.get(), in, planClass);
      } else {
        plan = deserializeObjectByKryo(runtimeSerializationKryo.get(), in, planClass);
      }
    }
    perfLogger.PerfLogEnd(CLASS_NAME, PerfLogger.DESERIALIZE_PLAN);
    return plan;
  }
  /**
   * Deserializes the plan.
   * @param in The stream to read from.
   * @param planClass class of plan
   * @param conf configuration
   * @return The plan, such as QueryPlan, MapredWork, etc.
   */
  public static <T> T deserializePlan(InputStream in, Class<T> planClass, Configuration conf) {
    return deserializePlan(in, planClass, conf, false);
  }

  /**
   * Clones using the powers of XML. Do not use unless necessary.
   * @param plan The plan.
   * @return The clone.
   */
  public static MapredWork clonePlan(MapredWork plan) {
    // TODO: need proper clone. Meanwhile, let's at least keep this horror in one place
    PerfLogger perfLogger = PerfLogger.getPerfLogger();
    perfLogger.PerfLogBegin(CLASS_NAME, PerfLogger.CLONE_PLAN);
    ByteArrayOutputStream baos = new ByteArrayOutputStream(4096);
    Configuration conf = new HiveConf();
    serializePlan(plan, baos, conf, true);
    MapredWork newPlan = deserializePlan(new ByteArrayInputStream(baos.toByteArray()),
        MapredWork.class, conf, true);
    perfLogger.PerfLogEnd(CLASS_NAME, PerfLogger.CLONE_PLAN);
    return newPlan;
  }

  /**
   * Serialize the object. This helper function mainly makes sure that enums,
   * counters, etc are handled properly.
   */
  private static void serializeObjectByJavaXML(Object plan, OutputStream out) {
    XMLEncoder e = new XMLEncoder(out);
    e.setExceptionListener(new ExceptionListener() {
      public void exceptionThrown(Exception e) {
        LOG.warn(org.apache.hadoop.util.StringUtils.stringifyException(e));
        throw new RuntimeException("Cannot serialize object", e);
      }
    });
    // workaround for java 1.5
    e.setPersistenceDelegate(ExpressionTypes.class, new EnumDelegate());
    e.setPersistenceDelegate(GroupByDesc.Mode.class, new EnumDelegate());
    e.setPersistenceDelegate(java.sql.Date.class, new DatePersistenceDelegate());
    e.setPersistenceDelegate(Timestamp.class, new TimestampPersistenceDelegate());

    e.setPersistenceDelegate(org.datanucleus.store.types.backed.Map.class, new MapDelegate());
    e.setPersistenceDelegate(org.datanucleus.store.types.backed.List.class, new ListDelegate());
<<<<<<< HEAD
    e.setPersistenceDelegate(org.antlr.runtime.CommonToken.class, new CommonTokenDelegate());
=======
    e.setPersistenceDelegate(CommonToken.class, new CommonTokenDelegate());
    e.setPersistenceDelegate(Path.class, new PathDelegate());
>>>>>>> 58936774

    e.writeObject(plan);
    e.close();
  }

  /**
   * @param plan Usually of type MapredWork, MapredLocalWork etc.
   * @param out stream in which serialized plan is written into
   */
  private static void serializeObjectByKryo(Kryo kryo, Object plan, OutputStream out) {
    Output output = new Output(out);
    kryo.writeObject(output, plan);
    output.close();
  }

  /**
   * De-serialize an object. This helper function mainly makes sure that enums,
   * counters, etc are handled properly.
   */
  @SuppressWarnings("unchecked")
  private static <T> T deserializeObjectByJavaXML(InputStream in) {
    XMLDecoder d = null;
    try {
      d = new XMLDecoder(in, null, null);
      return (T) d.readObject();
    } finally {
      if (null != d) {
        d.close();
      }
    }
  }

  private static <T> T deserializeObjectByKryo(Kryo kryo, InputStream in, Class<T> clazz ) {
    Input inp = new Input(in);
    T t = kryo.readObject(inp,clazz);
    inp.close();
    return t;
  }

  // Kryo is not thread-safe,
  // Also new Kryo() is expensive, so we want to do it just once.
  private static ThreadLocal<Kryo> runtimeSerializationKryo = new ThreadLocal<Kryo>() {
    @Override
    protected synchronized Kryo initialValue() {
      Kryo kryo = new Kryo();
      kryo.setClassLoader(Thread.currentThread().getContextClassLoader());
      kryo.register(java.sql.Date.class, new SqlDateSerializer());
      kryo.register(java.sql.Timestamp.class, new TimestampSerializer());
      kryo.register(Path.class, new PathSerializer());
      kryo.setInstantiatorStrategy(new StdInstantiatorStrategy());
      removeField(kryo, Operator.class, "colExprMap");
      removeField(kryo, ColumnInfo.class, "objectInspector");
      removeField(kryo, MapWork.class, "opParseCtxMap");
      removeField(kryo, MapWork.class, "joinTree");
      return kryo;
    };
  };
  @SuppressWarnings("rawtypes")
  protected static void removeField(Kryo kryo, Class type, String fieldName) {
    FieldSerializer fld = new FieldSerializer(kryo, type);
    fld.removeField(fieldName);
    kryo.register(type, fld);
  }
  private static ThreadLocal<Kryo> cloningQueryPlanKryo = new ThreadLocal<Kryo>() {
    @Override
    protected synchronized Kryo initialValue() {
      Kryo kryo = new Kryo();
      kryo.setClassLoader(Thread.currentThread().getContextClassLoader());
      kryo.register(CommonToken.class, new CommonTokenSerializer());
      kryo.register(java.sql.Date.class, new SqlDateSerializer());
      kryo.register(java.sql.Timestamp.class, new TimestampSerializer());
      kryo.register(Path.class, new PathSerializer());
      kryo.setInstantiatorStrategy(new StdInstantiatorStrategy());
      return kryo;
    };
  };

  public static TableDesc defaultTd;
  static {
    // by default we expect ^A separated strings
    // This tableDesc does not provide column names. We should always use
    // PlanUtils.getDefaultTableDesc(String separatorCode, String columns)
    // or getBinarySortableTableDesc(List<FieldSchema> fieldSchemas) when
    // we know the column names.
    defaultTd = PlanUtils.getDefaultTableDesc("" + Utilities.ctrlaCode);
  }

  public static final int carriageReturnCode = 13;
  public static final int newLineCode = 10;
  public static final int tabCode = 9;
  public static final int ctrlaCode = 1;

  public static final String INDENT = "  ";

  // Note: When DDL supports specifying what string to represent null,
  // we should specify "NULL" to represent null in the temp table, and then
  // we can make the following translation deprecated.
  public static String nullStringStorage = "\\N";
  public static String nullStringOutput = "NULL";

  public static Random randGen = new Random();

  /**
   * Gets the task id if we are running as a Hadoop job. Gets a random number otherwise.
   */
  public static String getTaskId(Configuration hconf) {
    String taskid = (hconf == null) ? null : hconf.get("mapred.task.id");
    if ((taskid == null) || taskid.equals("")) {
      return ("" + Math.abs(randGen.nextInt()));
    } else {
      /*
       * extract the task and attempt id from the hadoop taskid. in version 17 the leading component
       * was 'task_'. thereafter the leading component is 'attempt_'. in 17 - hadoop also seems to
       * have used _map_ and _reduce_ to denote map/reduce task types
       */
      String ret = taskid.replaceAll(".*_[mr]_", "").replaceAll(".*_(map|reduce)_", "");
      return (ret);
    }
  }

  public static HashMap makeMap(Object... olist) {
    HashMap ret = new HashMap();
    for (int i = 0; i < olist.length; i += 2) {
      ret.put(olist[i], olist[i + 1]);
    }
    return (ret);
  }

  public static Properties makeProperties(String... olist) {
    Properties ret = new Properties();
    for (int i = 0; i < olist.length; i += 2) {
      ret.setProperty(olist[i], olist[i + 1]);
    }
    return (ret);
  }

  public static ArrayList makeList(Object... olist) {
    ArrayList ret = new ArrayList();
    for (Object element : olist) {
      ret.add(element);
    }
    return (ret);
  }

  /**
   * StreamPrinter.
   *
   */
  public static class StreamPrinter extends Thread {
    InputStream is;
    String type;
    PrintStream os;

    public StreamPrinter(InputStream is, String type, PrintStream os) {
      this.is = is;
      this.type = type;
      this.os = os;
    }

    @Override
    public void run() {
      BufferedReader br = null;
      try {
        InputStreamReader isr = new InputStreamReader(is);
        br = new BufferedReader(isr);
        String line = null;
        if (type != null) {
          while ((line = br.readLine()) != null) {
            os.println(type + ">" + line);
          }
        } else {
          while ((line = br.readLine()) != null) {
            os.println(line);
          }
        }
        br.close();
        br=null;
      } catch (IOException ioe) {
        ioe.printStackTrace();
      }finally{
        IOUtils.closeStream(br);
      }
    }
  }

  public static TableDesc getTableDesc(Table tbl) {
    Properties props = tbl.getMetadata();
    props.put(serdeConstants.SERIALIZATION_LIB, tbl.getDeserializer().getClass().getName());
    return (new TableDesc(tbl.getInputFormatClass(), tbl
        .getOutputFormatClass(), props));
  }

  // column names and column types are all delimited by comma
  public static TableDesc getTableDesc(String cols, String colTypes) {
    return (new TableDesc(SequenceFileInputFormat.class,
        HiveSequenceFileOutputFormat.class, Utilities.makeProperties(
        serdeConstants.SERIALIZATION_FORMAT, "" + Utilities.ctrlaCode,
        serdeConstants.LIST_COLUMNS, cols,
        serdeConstants.LIST_COLUMN_TYPES, colTypes,
        serdeConstants.SERIALIZATION_LIB,LazySimpleSerDe.class.getName())));
  }

  public static PartitionDesc getPartitionDesc(Partition part) throws HiveException {
    return (new PartitionDesc(part));
  }

  public static PartitionDesc getPartitionDescFromTableDesc(TableDesc tblDesc, Partition part)
      throws HiveException {
    return new PartitionDesc(part, tblDesc);
  }

  private static String getOpTreeSkel_helper(Operator<?> op, String indent) {
    if (op == null) {
      return "";
    }

    StringBuilder sb = new StringBuilder();
    sb.append(indent);
    sb.append(op.toString());
    sb.append("\n");
    if (op.getChildOperators() != null) {
      for (Object child : op.getChildOperators()) {
        sb.append(getOpTreeSkel_helper((Operator<?>) child, indent + "  "));
      }
    }

    return sb.toString();
  }

  public static String getOpTreeSkel(Operator<?> op) {
    return getOpTreeSkel_helper(op, "");
  }

  private static boolean isWhitespace(int c) {
    if (c == -1) {
      return false;
    }
    return Character.isWhitespace((char) c);
  }

  public static boolean contentsEqual(InputStream is1, InputStream is2, boolean ignoreWhitespace)
      throws IOException {
    try {
      if ((is1 == is2) || (is1 == null && is2 == null)) {
        return true;
      }

      if (is1 == null || is2 == null) {
        return false;
      }

      while (true) {
        int c1 = is1.read();
        while (ignoreWhitespace && isWhitespace(c1)) {
          c1 = is1.read();
        }
        int c2 = is2.read();
        while (ignoreWhitespace && isWhitespace(c2)) {
          c2 = is2.read();
        }
        if (c1 == -1 && c2 == -1) {
          return true;
        }
        if (c1 != c2) {
          break;
        }
      }
    } catch (FileNotFoundException e) {
      e.printStackTrace();
    }
    return false;
  }

  /**
   * convert "From src insert blah blah" to "From src insert ... blah"
   */
  public static String abbreviate(String str, int max) {
    str = str.trim();

    int len = str.length();
    int suffixlength = 20;

    if (len <= max) {
      return str;
    }

    suffixlength = Math.min(suffixlength, (max - 3) / 2);
    String rev = StringUtils.reverse(str);

    // get the last few words
    String suffix = WordUtils.abbreviate(rev, 0, suffixlength, "");
    suffix = StringUtils.reverse(suffix);

    // first few ..
    String prefix = StringUtils.abbreviate(str, max - suffix.length());

    return prefix + suffix;
  }

  public static final String NSTR = "";

  /**
   * StreamStatus.
   *
   */
  public static enum StreamStatus {
    EOF, TERMINATED
  }

  public static StreamStatus readColumn(DataInput in, OutputStream out) throws IOException {

    boolean foundCrChar = false;
    while (true) {
      int b;
      try {
        b = in.readByte();
      } catch (EOFException e) {
        return StreamStatus.EOF;
      }

      // Default new line characters on windows are "CRLF" so detect if there are any windows
      // native newline characters and handle them.
      if (Shell.WINDOWS) {
        // if the CR is not followed by the LF on windows then add it back to the stream and
        // proceed with next characters in the input stream.
        if (foundCrChar && b != Utilities.newLineCode) {
          out.write(Utilities.carriageReturnCode);
          foundCrChar = false;
        }

        if (b == Utilities.carriageReturnCode) {
          foundCrChar = true;
          continue;
        }
      }

      if (b == Utilities.newLineCode) {
        return StreamStatus.TERMINATED;
      }

      out.write(b);
    }
    // Unreachable
  }

  /**
   * Convert an output stream to a compressed output stream based on codecs and compression options
   * specified in the Job Configuration.
   *
   * @param jc
   *          Job Configuration
   * @param out
   *          Output Stream to be converted into compressed output stream
   * @return compressed output stream
   */
  public static OutputStream createCompressedStream(JobConf jc, OutputStream out)
      throws IOException {
    boolean isCompressed = FileOutputFormat.getCompressOutput(jc);
    return createCompressedStream(jc, out, isCompressed);
  }

  /**
   * Convert an output stream to a compressed output stream based on codecs codecs in the Job
   * Configuration. Caller specifies directly whether file is compressed or not
   *
   * @param jc
   *          Job Configuration
   * @param out
   *          Output Stream to be converted into compressed output stream
   * @param isCompressed
   *          whether the output stream needs to be compressed or not
   * @return compressed output stream
   */
  public static OutputStream createCompressedStream(JobConf jc, OutputStream out,
      boolean isCompressed) throws IOException {
    if (isCompressed) {
      Class<? extends CompressionCodec> codecClass = FileOutputFormat.getOutputCompressorClass(jc,
          DefaultCodec.class);
      CompressionCodec codec = (CompressionCodec) ReflectionUtils.newInstance(codecClass, jc);
      return codec.createOutputStream(out);
    } else {
      return (out);
    }
  }

  /**
   * Based on compression option and configured output codec - get extension for output file. This
   * is only required for text files - not sequencefiles
   *
   * @param jc
   *          Job Configuration
   * @param isCompressed
   *          Whether the output file is compressed or not
   * @return the required file extension (example: .gz)
   * @deprecated Use {@link #getFileExtension(JobConf, boolean, HiveOutputFormat)}
   */
  @Deprecated
  public static String getFileExtension(JobConf jc, boolean isCompressed) {
    return getFileExtension(jc, isCompressed, new HiveIgnoreKeyTextOutputFormat());
  }

  /**
   * Based on compression option, output format, and configured output codec -
   * get extension for output file. Text files require an extension, whereas
   * others, like sequence files, do not.
   * <p>
   * The property <code>hive.output.file.extension</code> is used to determine
   * the extension - if set, it will override other logic for choosing an
   * extension.
   *
   * @param jc
   *          Job Configuration
   * @param isCompressed
   *          Whether the output file is compressed or not
   * @param hiveOutputFormat
   *          The output format, used to detect if the format is text
   * @return the required file extension (example: .gz)
   */
  public static String getFileExtension(JobConf jc, boolean isCompressed,
      HiveOutputFormat<?, ?> hiveOutputFormat) {
    String extension = HiveConf.getVar(jc, HiveConf.ConfVars.OUTPUT_FILE_EXTENSION);
    if (!StringUtils.isEmpty(extension)) {
      return extension;
    }
    if ((hiveOutputFormat instanceof HiveIgnoreKeyTextOutputFormat) && isCompressed) {
      Class<? extends CompressionCodec> codecClass = FileOutputFormat.getOutputCompressorClass(jc,
          DefaultCodec.class);
      CompressionCodec codec = (CompressionCodec) ReflectionUtils.newInstance(codecClass, jc);
      return codec.getDefaultExtension();
    }
    return "";
  }

  /**
   * Create a sequencefile output stream based on job configuration.
   *
   * @param jc
   *          Job configuration
   * @param fs
   *          File System to create file in
   * @param file
   *          Path to be created
   * @param keyClass
   *          Java Class for key
   * @param valClass
   *          Java Class for value
   * @return output stream over the created sequencefile
   */
  public static SequenceFile.Writer createSequenceWriter(JobConf jc, FileSystem fs, Path file,
      Class<?> keyClass, Class<?> valClass) throws IOException {
    boolean isCompressed = FileOutputFormat.getCompressOutput(jc);
    return createSequenceWriter(jc, fs, file, keyClass, valClass, isCompressed);
  }

  /**
   * Create a sequencefile output stream based on job configuration Uses user supplied compression
   * flag (rather than obtaining it from the Job Configuration).
   *
   * @param jc
   *          Job configuration
   * @param fs
   *          File System to create file in
   * @param file
   *          Path to be created
   * @param keyClass
   *          Java Class for key
   * @param valClass
   *          Java Class for value
   * @return output stream over the created sequencefile
   */
  public static SequenceFile.Writer createSequenceWriter(JobConf jc, FileSystem fs, Path file,
      Class<?> keyClass, Class<?> valClass, boolean isCompressed) throws IOException {
    CompressionCodec codec = null;
    CompressionType compressionType = CompressionType.NONE;
    Class codecClass = null;
    if (isCompressed) {
      compressionType = SequenceFileOutputFormat.getOutputCompressionType(jc);
      codecClass = FileOutputFormat.getOutputCompressorClass(jc, DefaultCodec.class);
      codec = (CompressionCodec) ReflectionUtils.newInstance(codecClass, jc);
    }
    return (SequenceFile.createWriter(fs, jc, file, keyClass, valClass, compressionType, codec));

  }

  /**
   * Create a RCFile output stream based on job configuration Uses user supplied compression flag
   * (rather than obtaining it from the Job Configuration).
   *
   * @param jc
   *          Job configuration
   * @param fs
   *          File System to create file in
   * @param file
   *          Path to be created
   * @return output stream over the created rcfile
   */
  public static RCFile.Writer createRCFileWriter(JobConf jc, FileSystem fs, Path file,
      boolean isCompressed) throws IOException {
    CompressionCodec codec = null;
    Class<?> codecClass = null;
    if (isCompressed) {
      codecClass = FileOutputFormat.getOutputCompressorClass(jc, DefaultCodec.class);
      codec = (CompressionCodec) ReflectionUtils.newInstance(codecClass, jc);
    }
    return new RCFile.Writer(fs, jc, file, null, codec);
  }

  /**
   * Shamelessly cloned from GenericOptionsParser.
   */
  public static String realFile(String newFile, Configuration conf) throws IOException {
    Path path = new Path(newFile);
    URI pathURI = path.toUri();
    FileSystem fs;

    if (pathURI.getScheme() == null) {
      fs = FileSystem.getLocal(conf);
    } else {
      fs = path.getFileSystem(conf);
    }

    if (!fs.exists(path)) {
      return null;
    }

    String file = path.makeQualified(fs).toString();
    // For compatibility with hadoop 0.17, change file:/a/b/c to file:///a/b/c
    if (StringUtils.startsWith(file, "file:/") && !StringUtils.startsWith(file, "file:///")) {
      file = "file:///" + file.substring("file:/".length());
    }
    return file;
  }

  public static List<String> mergeUniqElems(List<String> src, List<String> dest) {
    if (dest == null) {
      return src;
    }
    if (src == null) {
      return dest;
    }
    int pos = 0;

    while (pos < dest.size()) {
      if (!src.contains(dest.get(pos))) {
        src.add(dest.get(pos));
      }
      pos++;
    }

    return src;
  }

  private static final String tmpPrefix = "_tmp.";
  private static final String taskTmpPrefix = "_task_tmp.";

  public static Path toTaskTempPath(Path orig) {
    if (orig.getName().indexOf(taskTmpPrefix) == 0) {
      return orig;
    }
    return new Path(orig.getParent(), taskTmpPrefix + orig.getName());
  }

  public static Path toTempPath(Path orig) {
    if (orig.getName().indexOf(tmpPrefix) == 0) {
      return orig;
    }
    return new Path(orig.getParent(), tmpPrefix + orig.getName());
  }

  /**
   * Given a path, convert to a temporary path.
   */
  public static Path toTempPath(String orig) {
    return toTempPath(new Path(orig));
  }

  /**
   * Detect if the supplied file is a temporary path.
   */
  public static boolean isTempPath(FileStatus file) {
    String name = file.getPath().getName();
    // in addition to detecting hive temporary files, we also check hadoop
    // temporary folders that used to show up in older releases
    return (name.startsWith("_task") || name.startsWith(tmpPrefix));
  }

  /**
   * Rename src to dst, or in the case dst already exists, move files in src to dst. If there is an
   * existing file with the same name, the new file's name will be appended with "_1", "_2", etc.
   *
   * @param fs
   *          the FileSystem where src and dst are on.
   * @param src
   *          the src directory
   * @param dst
   *          the target directory
   * @throws IOException
   */
  public static void rename(FileSystem fs, Path src, Path dst) throws IOException, HiveException {
    if (!fs.rename(src, dst)) {
      throw new HiveException("Unable to move: " + src + " to: " + dst);
    }
  }

  /**
   * Rename src to dst, or in the case dst already exists, move files in src to dst. If there is an
   * existing file with the same name, the new file's name will be appended with "_1", "_2", etc.
   *
   * @param fs
   *          the FileSystem where src and dst are on.
   * @param src
   *          the src directory
   * @param dst
   *          the target directory
   * @throws IOException
   */
  public static void renameOrMoveFiles(FileSystem fs, Path src, Path dst) throws IOException,
      HiveException {
    if (!fs.exists(dst)) {
      if (!fs.rename(src, dst)) {
        throw new HiveException("Unable to move: " + src + " to: " + dst);
      }
    } else {
      // move file by file
      FileStatus[] files = fs.listStatus(src);
      for (FileStatus file : files) {

        Path srcFilePath = file.getPath();
        String fileName = srcFilePath.getName();
        Path dstFilePath = new Path(dst, fileName);
        if (file.isDir()) {
          renameOrMoveFiles(fs, srcFilePath, dstFilePath);
        }
        else {
          if (fs.exists(dstFilePath)) {
            int suffix = 0;
            do {
              suffix++;
              dstFilePath = new Path(dst, fileName + "_" + suffix);
            } while (fs.exists(dstFilePath));
          }

          if (!fs.rename(srcFilePath, dstFilePath)) {
            throw new HiveException("Unable to move: " + src + " to: " + dst);
          }
        }
      }
    }
  }

  /**
   * The first group will contain the task id. The second group is the optional extension. The file
   * name looks like: "0_0" or "0_0.gz". There may be a leading prefix (tmp_). Since getTaskId() can
   * return an integer only - this should match a pure integer as well. {1,6} is used to limit
   * matching for attempts #'s 0-999999.
   */
  private static final Pattern FILE_NAME_TO_TASK_ID_REGEX =
      Pattern.compile("^.*?([0-9]+)(_[0-9]{1,6})?(\\..*)?$");

  /**
   * This retruns prefix part + taskID for bucket join for partitioned table
   */
  private static final Pattern FILE_NAME_PREFIXED_TASK_ID_REGEX =
      Pattern.compile("^.*?((\\(.*\\))?[0-9]+)(_[0-9]{1,6})?(\\..*)?$");

  /**
   * This breaks a prefixed bucket number into the prefix and the taskID
   */
  private static final Pattern PREFIXED_TASK_ID_REGEX =
      Pattern.compile("^(.*?\\(.*\\))?([0-9]+)$");

  /**
   * Get the task id from the filename. It is assumed that the filename is derived from the output
   * of getTaskId
   *
   * @param filename
   *          filename to extract taskid from
   */
  public static String getTaskIdFromFilename(String filename) {
    return getIdFromFilename(filename, FILE_NAME_TO_TASK_ID_REGEX);
  }

  /**
   * Get the part-spec + task id from the filename. It is assumed that the filename is derived
   * from the output of getTaskId
   *
   * @param filename
   *          filename to extract taskid from
   */
  public static String getPrefixedTaskIdFromFilename(String filename) {
    return getIdFromFilename(filename, FILE_NAME_PREFIXED_TASK_ID_REGEX);
  }

  private static String getIdFromFilename(String filename, Pattern pattern) {
    String taskId = filename;
    int dirEnd = filename.lastIndexOf(Path.SEPARATOR);
    if (dirEnd != -1) {
      taskId = filename.substring(dirEnd + 1);
    }

    Matcher m = pattern.matcher(taskId);
    if (!m.matches()) {
      LOG.warn("Unable to get task id from file name: " + filename + ". Using last component"
          + taskId + " as task id.");
    } else {
      taskId = m.group(1);
    }
    LOG.debug("TaskId for " + filename + " = " + taskId);
    return taskId;
  }

  public static String getFileNameFromDirName(String dirName) {
    int dirEnd = dirName.lastIndexOf(Path.SEPARATOR);
    if (dirEnd != -1) {
      return dirName.substring(dirEnd + 1);
    }
    return dirName;
  }

  /**
   * Replace the task id from the filename. It is assumed that the filename is derived from the
   * output of getTaskId
   *
   * @param filename
   *          filename to replace taskid "0_0" or "0_0.gz" by 33 to "33_0" or "33_0.gz"
   */
  public static String replaceTaskIdFromFilename(String filename, int bucketNum) {
    return replaceTaskIdFromFilename(filename, String.valueOf(bucketNum));
  }

  public static String replaceTaskIdFromFilename(String filename, String fileId) {
    String taskId = getTaskIdFromFilename(filename);
    String newTaskId = replaceTaskId(taskId, fileId);
    String ret = replaceTaskIdFromFilename(filename, taskId, newTaskId);
    return (ret);
  }

  private static String replaceTaskId(String taskId, int bucketNum) {
    return replaceTaskId(taskId, String.valueOf(bucketNum));
  }

  /**
   * Returns strBucketNum with enough 0's prefixing the task ID portion of the String to make it
   * equal in length to taskId
   *
   * @param taskId - the taskId used as a template for length
   * @param strBucketNum - the bucket number of the output, may or may not be prefixed
   * @return
   */
  private static String replaceTaskId(String taskId, String strBucketNum) {
    Matcher m = PREFIXED_TASK_ID_REGEX.matcher(strBucketNum);
    if (!m.matches()) {
      LOG.warn("Unable to determine bucket number from file ID: " + strBucketNum + ". Using " +
          "file ID as bucket number.");
      return adjustBucketNumLen(strBucketNum, taskId);
    } else {
      String adjustedBucketNum = adjustBucketNumLen(m.group(2), taskId);
      return (m.group(1) == null ? "" : m.group(1)) + adjustedBucketNum;
    }
  }

  /**
   * Adds 0's to the beginning of bucketNum until bucketNum and taskId are the same length.
   *
   * @param bucketNum - the bucket number, should not be prefixed
   * @param taskId - the taskId used as a template for length
   * @return
   */
  private static String adjustBucketNumLen(String bucketNum, String taskId) {
    int bucketNumLen = bucketNum.length();
    int taskIdLen = taskId.length();
    StringBuffer s = new StringBuffer();
    for (int i = 0; i < taskIdLen - bucketNumLen; i++) {
      s.append("0");
    }
    return s.toString() + bucketNum;
  }

  /**
   * Replace the oldTaskId appearing in the filename by the newTaskId. The string oldTaskId could
   * appear multiple times, we should only replace the last one.
   *
   * @param filename
   * @param oldTaskId
   * @param newTaskId
   * @return
   */
  private static String replaceTaskIdFromFilename(String filename, String oldTaskId,
      String newTaskId) {

    String[] spl = filename.split(oldTaskId);

    if ((spl.length == 0) || (spl.length == 1)) {
      return filename.replaceAll(oldTaskId, newTaskId);
    }

    StringBuffer snew = new StringBuffer();
    for (int idx = 0; idx < spl.length - 1; idx++) {
      if (idx > 0) {
        snew.append(oldTaskId);
      }
      snew.append(spl[idx]);
    }
    snew.append(newTaskId);
    snew.append(spl[spl.length - 1]);
    return snew.toString();
  }

  /**
   * returns null if path is not exist
   */
  public static FileStatus[] listStatusIfExists(Path path, FileSystem fs) throws IOException {
    try {
      return fs.listStatus(path);
    } catch (FileNotFoundException e) {
      // FS in hadoop 2.0 throws FNF instead of returning null
      return null;
    }
  }

  public static void mvFileToFinalPath(Path specPath, Configuration hconf,
      boolean success, Log log, DynamicPartitionCtx dpCtx, FileSinkDesc conf,
      Reporter reporter) throws IOException,
      HiveException {

    FileSystem fs = specPath.getFileSystem(hconf);
    Path tmpPath = Utilities.toTempPath(specPath);
    Path taskTmpPath = Utilities.toTaskTempPath(specPath);
    if (success) {
      if (fs.exists(tmpPath)) {
        // remove any tmp file or double-committed output files
        ArrayList<String> emptyBuckets =
            Utilities.removeTempOrDuplicateFiles(fs, tmpPath, dpCtx);
        // create empty buckets if necessary
        if (emptyBuckets.size() > 0) {
          createEmptyBuckets(hconf, emptyBuckets, conf, reporter);
        }

        // move to the file destination
        log.info("Moving tmp dir: " + tmpPath + " to: " + specPath);
        Utilities.renameOrMoveFiles(fs, tmpPath, specPath);
      }
    } else {
      fs.delete(tmpPath, true);
    }
    fs.delete(taskTmpPath, true);
  }

  /**
   * Check the existence of buckets according to bucket specification. Create empty buckets if
   * needed.
   *
   * @param hconf
   * @param paths A list of empty buckets to create
   * @param conf The definition of the FileSink.
   * @param reporter The mapreduce reporter object
   * @throws HiveException
   * @throws IOException
   */
  private static void createEmptyBuckets(Configuration hconf, ArrayList<String> paths,
      FileSinkDesc conf, Reporter reporter)
      throws HiveException, IOException {

    JobConf jc;
    if (hconf instanceof JobConf) {
      jc = new JobConf(hconf);
    } else {
      // test code path
      jc = new JobConf(hconf);
    }
    HiveOutputFormat<?, ?> hiveOutputFormat = null;
    Class<? extends Writable> outputClass = null;
    boolean isCompressed = conf.getCompressed();
    TableDesc tableInfo = conf.getTableInfo();
    try {
      Serializer serializer = (Serializer) tableInfo.getDeserializerClass().newInstance();
      serializer.initialize(null, tableInfo.getProperties());
      outputClass = serializer.getSerializedClass();
      hiveOutputFormat = conf.getTableInfo().getOutputFileFormatClass().newInstance();
    } catch (SerDeException e) {
      throw new HiveException(e);
    } catch (InstantiationException e) {
      throw new HiveException(e);
    } catch (IllegalAccessException e) {
      throw new HiveException(e);
    }

    for (String p : paths) {
      Path path = new Path(p);
      FSRecordWriter writer = HiveFileFormatUtils.getRecordWriter(
          jc, hiveOutputFormat, outputClass, isCompressed,
          tableInfo.getProperties(), path, reporter);
      writer.close(false);
      LOG.info("created empty bucket for enforcing bucketing at " + path);
    }
  }

  /**
   * Remove all temporary files and duplicate (double-committed) files from a given directory.
   */
  public static void removeTempOrDuplicateFiles(FileSystem fs, Path path) throws IOException {
    removeTempOrDuplicateFiles(fs, path, null);
  }

  /**
   * Remove all temporary files and duplicate (double-committed) files from a given directory.
   *
   * @return a list of path names corresponding to should-be-created empty buckets.
   */
  public static ArrayList<String> removeTempOrDuplicateFiles(FileSystem fs, Path path,
      DynamicPartitionCtx dpCtx) throws IOException {
    if (path == null) {
      return null;
    }

    ArrayList<String> result = new ArrayList<String>();
    if (dpCtx != null) {
      FileStatus parts[] = HiveStatsUtils.getFileStatusRecurse(path, dpCtx.getNumDPCols(), fs);
      HashMap<String, FileStatus> taskIDToFile = null;

      for (int i = 0; i < parts.length; ++i) {
        assert parts[i].isDir() : "dynamic partition " + parts[i].getPath()
            + " is not a direcgtory";
        FileStatus[] items = fs.listStatus(parts[i].getPath());

        // remove empty directory since DP insert should not generate empty partitions.
        // empty directories could be generated by crashed Task/ScriptOperator
        if (items.length == 0) {
          if (!fs.delete(parts[i].getPath(), true)) {
            LOG.error("Cannot delete empty directory " + parts[i].getPath());
            throw new IOException("Cannot delete empty directory " + parts[i].getPath());
          }
        }

        taskIDToFile = removeTempOrDuplicateFiles(items, fs);
        // if the table is bucketed and enforce bucketing, we should check and generate all buckets
        if (dpCtx.getNumBuckets() > 0 && taskIDToFile != null) {
          // refresh the file list
          items = fs.listStatus(parts[i].getPath());
          // get the missing buckets and generate empty buckets
          String taskID1 = taskIDToFile.keySet().iterator().next();
          Path bucketPath = taskIDToFile.values().iterator().next().getPath();
          for (int j = 0; j < dpCtx.getNumBuckets(); ++j) {
            String taskID2 = replaceTaskId(taskID1, j);
            if (!taskIDToFile.containsKey(taskID2)) {
              // create empty bucket, file name should be derived from taskID2
              String path2 = replaceTaskIdFromFilename(bucketPath.toUri().getPath().toString(), j);
              result.add(path2);
            }
          }
        }
      }
    } else {
      FileStatus[] items = fs.listStatus(path);
      removeTempOrDuplicateFiles(items, fs);
    }
    return result;
  }

  public static HashMap<String, FileStatus> removeTempOrDuplicateFiles(FileStatus[] items,
      FileSystem fs) throws IOException {

    if (items == null || fs == null) {
      return null;
    }

    HashMap<String, FileStatus> taskIdToFile = new HashMap<String, FileStatus>();

    for (FileStatus one : items) {
      if (isTempPath(one)) {
        if (!fs.delete(one.getPath(), true)) {
          throw new IOException("Unable to delete tmp file: " + one.getPath());
        }
      } else {
        String taskId = getPrefixedTaskIdFromFilename(one.getPath().getName());
        FileStatus otherFile = taskIdToFile.get(taskId);
        if (otherFile == null) {
          taskIdToFile.put(taskId, one);
        } else {
          // Compare the file sizes of all the attempt files for the same task, the largest win
          // any attempt files could contain partial results (due to task failures or
          // speculative runs), but the largest should be the correct one since the result
          // of a successful run should never be smaller than a failed/speculative run.
          FileStatus toDelete = null;
          if (otherFile.getLen() >= one.getLen()) {
            toDelete = one;
          } else {
            toDelete = otherFile;
            taskIdToFile.put(taskId, one);
          }
          long len1 = toDelete.getLen();
          long len2 = taskIdToFile.get(taskId).getLen();
          if (!fs.delete(toDelete.getPath(), true)) {
            throw new IOException("Unable to delete duplicate file: " + toDelete.getPath()
                + ". Existing file: " + taskIdToFile.get(taskId).getPath());
          } else {
            LOG.warn("Duplicate taskid file removed: " + toDelete.getPath() + " with length "
                + len1 + ". Existing file: " + taskIdToFile.get(taskId).getPath() + " with length "
                + len2);
          }
        }
      }
    }
    return taskIdToFile;
  }

  public static String getNameMessage(Exception e) {
    return e.getClass().getName() + "(" + e.getMessage() + ")";
  }

  public static String getResourceFiles(Configuration conf, SessionState.ResourceType t) {
    // fill in local files to be added to the task environment
    SessionState ss = SessionState.get();
    Set<String> files = (ss == null) ? null : ss.list_resource(t, null);
    if (files != null) {
      List<String> realFiles = new ArrayList<String>(files.size());
      for (String one : files) {
        try {
          realFiles.add(realFile(one, conf));
        } catch (IOException e) {
          throw new RuntimeException("Cannot validate file " + one + "due to exception: "
              + e.getMessage(), e);
        }
      }
      return StringUtils.join(realFiles, ",");
    } else {
      return "";
    }
  }

  /**
   * Add new elements to the classpath.
   *
   * @param newPaths
   *          Array of classpath elements
   */
  public static ClassLoader addToClassPath(ClassLoader cloader, String[] newPaths) throws Exception {
    URLClassLoader loader = (URLClassLoader) cloader;
    List<URL> curPath = Arrays.asList(loader.getURLs());
    ArrayList<URL> newPath = new ArrayList<URL>();

    // get a list with the current classpath components
    for (URL onePath : curPath) {
      newPath.add(onePath);
    }
    curPath = newPath;

    for (String onestr : newPaths) {
      // special processing for hadoop-17. file:// needs to be removed
      if (StringUtils.indexOf(onestr, "file://") == 0) {
        onestr = StringUtils.substring(onestr, 7);
      }

      URL oneurl = (new File(onestr)).toURL();
      if (!curPath.contains(oneurl)) {
        curPath.add(oneurl);
      }
    }

    return new URLClassLoader(curPath.toArray(new URL[0]), loader);
  }

  /**
   * remove elements from the classpath.
   *
   * @param pathsToRemove
   *          Array of classpath elements
   */
  public static void removeFromClassPath(String[] pathsToRemove) throws Exception {
    Thread curThread = Thread.currentThread();
    URLClassLoader loader = (URLClassLoader) curThread.getContextClassLoader();
    Set<URL> newPath = new HashSet<URL>(Arrays.asList(loader.getURLs()));

    for (String onestr : pathsToRemove) {
      // special processing for hadoop-17. file:// needs to be removed
      if (StringUtils.indexOf(onestr, "file://") == 0) {
        onestr = StringUtils.substring(onestr, 7);
      }

      URL oneurl = (new File(onestr)).toURL();
      newPath.remove(oneurl);
    }

    loader = new URLClassLoader(newPath.toArray(new URL[0]));
    curThread.setContextClassLoader(loader);
    SessionState.get().getConf().setClassLoader(loader);
  }

  public static String formatBinaryString(byte[] array, int start, int length) {
    StringBuilder sb = new StringBuilder();
    for (int i = start; i < start + length; i++) {
      sb.append("x");
      sb.append(array[i] < 0 ? array[i] + 256 : array[i] + 0);
    }
    return sb.toString();
  }

  public static List<String> getColumnNamesFromSortCols(List<Order> sortCols) {
    List<String> names = new ArrayList<String>();
    for (Order o : sortCols) {
      names.add(o.getCol());
    }
    return names;
  }

  public static List<String> getColumnNamesFromFieldSchema(List<FieldSchema> partCols) {
    List<String> names = new ArrayList<String>();
    for (FieldSchema o : partCols) {
      names.add(o.getName());
    }
    return names;
  }

  public static List<String> getColumnNames(Properties props) {
    List<String> names = new ArrayList<String>();
    String colNames = props.getProperty(serdeConstants.LIST_COLUMNS);
    String[] cols = colNames.trim().split(",");
    if (cols != null) {
      for (String col : cols) {
        if (col != null && !col.trim().equals("")) {
          names.add(col);
        }
      }
    }
    return names;
  }

  public static List<String> getColumnTypes(Properties props) {
    List<String> names = new ArrayList<String>();
    String colNames = props.getProperty(serdeConstants.LIST_COLUMN_TYPES);
    String[] cols = colNames.trim().split(",");
    if (cols != null) {
      for (String col : cols) {
        if (col != null && !col.trim().equals("")) {
          names.add(col);
        }
      }
    }
    return names;
  }

  /**
   * Extract db and table name from dbtable string, where db and table are separated by "."
   * If there is no db name part, set the current sessions default db
   * @param dbtable
   * @return String array with two elements, first is db name, second is table name
   * @throws HiveException
   */
  public static String[] getDbTableName(String dbtable) throws HiveException{
    String[] names =  dbtable.split("\\.");
    switch (names.length) {
    case 2:
      return names;
    case 1:
      return new String [] {SessionState.get().getCurrentDatabase(), dbtable};
    default:
      throw new HiveException(ErrorMsg.INVALID_TABLE_NAME, dbtable);
    }
  }

  public static void validateColumnNames(List<String> colNames, List<String> checkCols)
      throws SemanticException {
    Iterator<String> checkColsIter = checkCols.iterator();
    while (checkColsIter.hasNext()) {
      String toCheck = checkColsIter.next();
      boolean found = false;
      Iterator<String> colNamesIter = colNames.iterator();
      while (colNamesIter.hasNext()) {
        String colName = colNamesIter.next();
        if (toCheck.equalsIgnoreCase(colName)) {
          found = true;
          break;
        }
      }
      if (!found) {
        throw new SemanticException(ErrorMsg.INVALID_COLUMN.getMsg());
      }
    }
  }

  /**
   * Gets the default notification interval to send progress updates to the tracker. Useful for
   * operators that may not output data for a while.
   *
   * @param hconf
   * @return the interval in milliseconds
   */
  public static int getDefaultNotificationInterval(Configuration hconf) {
    int notificationInterval;
    Integer expInterval = Integer.decode(hconf.get("mapred.tasktracker.expiry.interval"));

    if (expInterval != null) {
      notificationInterval = expInterval.intValue() / 2;
    } else {
      // 5 minutes
      notificationInterval = 5 * 60 * 1000;
    }
    return notificationInterval;
  }

  /**
   * Copies the storage handler properties configured for a table descriptor to a runtime job
   * configuration.
   *
   * @param tbl
   *          table descriptor from which to read
   *
   * @param job
   *          configuration which receives configured properties
   */
  public static void copyTableJobPropertiesToConf(TableDesc tbl, JobConf job) {
    Map<String, String> jobProperties = tbl.getJobProperties();
    if (jobProperties == null) {
      return;
    }
    for (Map.Entry<String, String> entry : jobProperties.entrySet()) {
      job.set(entry.getKey(), entry.getValue());
    }
  }

  private static final Object INPUT_SUMMARY_LOCK = new Object();

  /**
   * Calculate the total size of input files.
   *
   * @param ctx
   *          the hadoop job context
   * @param work
   *          map reduce job plan
   * @param filter
   *          filter to apply to the input paths before calculating size
   * @return the summary of all the input paths.
   * @throws IOException
   */
  public static ContentSummary getInputSummary(Context ctx, MapWork work, PathFilter filter)
      throws IOException {
    PerfLogger perfLogger = PerfLogger.getPerfLogger();
    perfLogger.PerfLogBegin(CLASS_NAME, PerfLogger.INPUT_SUMMARY);

    long[] summary = {0, 0, 0};

    List<String> pathNeedProcess = new ArrayList<String>();

    // Since multiple threads could call this method concurrently, locking
    // this method will avoid number of threads out of control.
    synchronized (INPUT_SUMMARY_LOCK) {
      // For each input path, calculate the total size.
      for (String path : work.getPathToAliases().keySet()) {
        Path p = new Path(path);

        if (filter != null && !filter.accept(p)) {
          continue;
        }

        ContentSummary cs = ctx.getCS(path);
        if (cs == null) {
          if (path == null) {
            continue;
          }
          pathNeedProcess.add(path);
        } else {
          summary[0] += cs.getLength();
          summary[1] += cs.getFileCount();
          summary[2] += cs.getDirectoryCount();
        }
      }

      // Process the case when name node call is needed
      final Map<String, ContentSummary> resultMap = new ConcurrentHashMap<String, ContentSummary>();
      ArrayList<Future<?>> results = new ArrayList<Future<?>>();
      final ThreadPoolExecutor executor;
      int maxThreads = ctx.getConf().getInt("mapred.dfsclient.parallelism.max", 0);
      if (pathNeedProcess.size() > 1 && maxThreads > 1) {
        int numExecutors = Math.min(pathNeedProcess.size(), maxThreads);
        LOG.info("Using " + numExecutors + " threads for getContentSummary");
        executor = new ThreadPoolExecutor(numExecutors, numExecutors, 60, TimeUnit.SECONDS,
            new LinkedBlockingQueue<Runnable>());
      } else {
        executor = null;
      }

      HiveInterruptCallback interrup = HiveInterruptUtils.add(new HiveInterruptCallback() {
        @Override
        public void interrupt() {
          if (executor != null) {
            executor.shutdownNow();
          }
        }
      });
      try {
        Configuration conf = ctx.getConf();
        JobConf jobConf = new JobConf(conf);
        for (String path : pathNeedProcess) {
          final Path p = new Path(path);
          final String pathStr = path;
          // All threads share the same Configuration and JobConf based on the
          // assumption that they are thread safe if only read operations are
          // executed. It is not stated in Hadoop's javadoc, the sourcce codes
          // clearly showed that they made efforts for it and we believe it is
          // thread safe. Will revisit this piece of codes if we find the assumption
          // is not correct.
          final Configuration myConf = conf;
          final JobConf myJobConf = jobConf;
          final Map<String, Operator<?>> aliasToWork = work.getAliasToWork();
          final Map<String, ArrayList<String>> pathToAlias = work.getPathToAliases();
          final PartitionDesc partDesc = work.getPathToPartitionInfo().get(
              p.toString());
          Runnable r = new Runnable() {
            public void run() {
              try {
                Class<? extends InputFormat> inputFormatCls = partDesc
                    .getInputFileFormatClass();
                InputFormat inputFormatObj = HiveInputFormat.getInputFormatFromCache(
                    inputFormatCls, myJobConf);
                if (inputFormatObj instanceof ContentSummaryInputFormat) {
                  ContentSummaryInputFormat cs = (ContentSummaryInputFormat) inputFormatObj;
                  resultMap.put(pathStr, cs.getContentSummary(p, myJobConf));
                  return;
                }
                HiveStorageHandler handler = HiveUtils.getStorageHandler(myConf,
                    partDesc.getOverlayedProperties().getProperty(
                    hive_metastoreConstants.META_TABLE_STORAGE));
                if (handler instanceof InputEstimator) {
                  long total = 0;
                  TableDesc tableDesc = partDesc.getTableDesc();
                  InputEstimator estimator = (InputEstimator) handler;
                  for (String alias : HiveFileFormatUtils.doGetAliasesFromPath(pathToAlias, p)) {
                    JobConf jobConf = new JobConf(myJobConf);
                    TableScanOperator scanOp = (TableScanOperator) aliasToWork.get(alias);
                    Utilities.setColumnNameList(jobConf, scanOp, true);
                    Utilities.setColumnTypeList(jobConf, scanOp, true);
                    PlanUtils.configureInputJobPropertiesForStorageHandler(tableDesc);
                    Utilities.copyTableJobPropertiesToConf(tableDesc, jobConf);
                    total += estimator.estimate(myJobConf, scanOp, -1).getTotalLength();
                  }
                  resultMap.put(pathStr, new ContentSummary(total, -1, -1));
                }
                // todo: should nullify summary for non-native tables,
                // not to be selected as a mapjoin target
                FileSystem fs = p.getFileSystem(myConf);
                resultMap.put(pathStr, fs.getContentSummary(p));
              } catch (Exception e) {
                // We safely ignore this exception for summary data.
                // We don't update the cache to protect it from polluting other
                // usages. The worst case is that IOException will always be
                // retried for another getInputSummary(), which is fine as
                // IOException is not considered as a common case.
                LOG.info("Cannot get size of " + pathStr + ". Safely ignored.", e);
              }
            }
          };

          if (executor == null) {
            r.run();
          } else {
            Future<?> result = executor.submit(r);
            results.add(result);
          }
        }

        if (executor != null) {
          for (Future<?> result : results) {
            boolean executorDone = false;
            do {
              try {
                result.get();
                executorDone = true;
              } catch (InterruptedException e) {
                LOG.info("Interrupted when waiting threads: ", e);
                Thread.currentThread().interrupt();
                break;
              } catch (ExecutionException e) {
                throw new IOException(e);
              }
            } while (!executorDone);
          }
          executor.shutdown();
        }
        HiveInterruptUtils.checkInterrupted();
        for (Map.Entry<String, ContentSummary> entry : resultMap.entrySet()) {
          ContentSummary cs = entry.getValue();

          summary[0] += cs.getLength();
          summary[1] += cs.getFileCount();
          summary[2] += cs.getDirectoryCount();

          ctx.addCS(entry.getKey(), cs);
          LOG.info("Cache Content Summary for " + entry.getKey() + " length: " + cs.getLength()
              + " file count: "
              + cs.getFileCount() + " directory count: " + cs.getDirectoryCount());
        }

        perfLogger.PerfLogEnd(CLASS_NAME, PerfLogger.INPUT_SUMMARY);
        return new ContentSummary(summary[0], summary[1], summary[2]);
      } finally {
        HiveInterruptUtils.remove(interrup);
      }
    }
  }

  // return sum of lengths except one alias. returns -1 if any of other alias is unknown
  public static long sumOfExcept(Map<String, Long> aliasToSize,
      Set<String> aliases, String except) {
    long total = 0;
    for (String alias : aliases) {
      if (alias.equals(except)) {
        continue;
      }
      Long size = aliasToSize.get(alias);
      if (size == null) {
        return -1;
      }
      total += size;
    }
    return total;
  }

  public static boolean isEmptyPath(JobConf job, Path dirPath, Context ctx)
      throws Exception {
    ContentSummary cs = ctx.getCS(dirPath);
    if (cs != null) {
      LOG.info("Content Summary " + dirPath + "length: " + cs.getLength() + " num files: "
          + cs.getFileCount() + " num directories: " + cs.getDirectoryCount());
      return (cs.getLength() == 0 && cs.getFileCount() == 0 && cs.getDirectoryCount() <= 1);
    } else {
      LOG.info("Content Summary not cached for " + dirPath);
    }
    return isEmptyPath(job, dirPath);
  }

  public static boolean isEmptyPath(JobConf job, Path dirPath) throws Exception {
    FileSystem inpFs = dirPath.getFileSystem(job);

    if (inpFs.exists(dirPath)) {
      FileStatus[] fStats = inpFs.listStatus(dirPath);
      if (fStats.length > 0) {
        return false;
      }
    }
    return true;
  }

  public static List<TezTask> getTezTasks(List<Task<? extends Serializable>> tasks) {
    List<TezTask> tezTasks = new ArrayList<TezTask>();
    if (tasks != null) {
      getTezTasks(tasks, tezTasks);
    }
    return tezTasks;
  }

  private static void getTezTasks(List<Task<? extends Serializable>> tasks, List<TezTask> tezTasks) {
    for (Task<? extends Serializable> task : tasks) {
      if (task instanceof TezTask && !tezTasks.contains((TezTask) task)) {
        tezTasks.add((TezTask) task);
      }

      if (task.getDependentTasks() != null) {
        getTezTasks(task.getDependentTasks(), tezTasks);
      }
    }
  }

  public static List<ExecDriver> getMRTasks(List<Task<? extends Serializable>> tasks) {
    List<ExecDriver> mrTasks = new ArrayList<ExecDriver>();
    if (tasks != null) {
      getMRTasks(tasks, mrTasks);
    }
    return mrTasks;
  }

  private static void getMRTasks(List<Task<? extends Serializable>> tasks, List<ExecDriver> mrTasks) {
    for (Task<? extends Serializable> task : tasks) {
      if (task instanceof ExecDriver && !mrTasks.contains((ExecDriver) task)) {
        mrTasks.add((ExecDriver) task);
      }

      if (task.getDependentTasks() != null) {
        getMRTasks(task.getDependentTasks(), mrTasks);
      }
    }
  }

  /**
   * Construct a list of full partition spec from Dynamic Partition Context and the directory names
   * corresponding to these dynamic partitions.
   */
  public static List<LinkedHashMap<String, String>> getFullDPSpecs(Configuration conf,
      DynamicPartitionCtx dpCtx) throws HiveException {

    try {
      Path loadPath = dpCtx.getRootPath();
      FileSystem fs = loadPath.getFileSystem(conf);
      int numDPCols = dpCtx.getNumDPCols();
      FileStatus[] status = HiveStatsUtils.getFileStatusRecurse(loadPath, numDPCols, fs);

      if (status.length == 0) {
        LOG.warn("No partition is generated by dynamic partitioning");
        return null;
      }

      // partial partition specification
      Map<String, String> partSpec = dpCtx.getPartSpec();

      // list of full partition specification
      List<LinkedHashMap<String, String>> fullPartSpecs = new ArrayList<LinkedHashMap<String, String>>();

      // for each dynamically created DP directory, construct a full partition spec
      // and load the partition based on that
      for (int i = 0; i < status.length; ++i) {
        // get the dynamically created directory
        Path partPath = status[i].getPath();
        assert fs.getFileStatus(partPath).isDir() : "partitions " + partPath
            + " is not a directory !";

        // generate a full partition specification
        LinkedHashMap<String, String> fullPartSpec = new LinkedHashMap<String, String>(partSpec);
        Warehouse.makeSpecFromName(fullPartSpec, partPath);
        fullPartSpecs.add(fullPartSpec);
      }
      return fullPartSpecs;
    } catch (IOException e) {
      throw new HiveException(e);
    }
  }

  public static StatsPublisher getStatsPublisher(JobConf jc) {
    StatsFactory factory = StatsFactory.newFactory(jc);
    return factory == null ? null : factory.getStatsPublisher();
  }

  /**
   * If statsPrefix's length is greater than maxPrefixLength and maxPrefixLength > 0,
   * then it returns an MD5 hash of statsPrefix followed by path separator, otherwise
   * it returns statsPrefix
   *
   * @param statsPrefix prefix of stats key
   * @param maxPrefixLength max length of stats key
   * @return if the length of prefix is longer than max, return MD5 hashed value of the prefix
   */
  public static String getHashedStatsPrefix(String statsPrefix, int maxPrefixLength) {
    // todo: this might return possibly longer prefix than
    // maxPrefixLength (if set) when maxPrefixLength - postfixLength < 17,
    // which would make stat values invalid (especially for 'counter' type)
    if (maxPrefixLength >= 0 && statsPrefix.length() > maxPrefixLength) {
      try {
        MessageDigest digester = MessageDigest.getInstance("MD5");
        digester.update(statsPrefix.getBytes());
        return new String(digester.digest()) + Path.SEPARATOR;  // 17 byte
      } catch (NoSuchAlgorithmException e) {
        throw new RuntimeException(e);
      }
    }
    return statsPrefix.endsWith(Path.SEPARATOR) ? statsPrefix : statsPrefix + Path.SEPARATOR;
  }

  public static String join(String... elements) {
    StringBuilder builder = new StringBuilder();
    for (String element : elements) {
      if (element == null || element.isEmpty()) {
        continue;
      }
      builder.append(element);
      if (!element.endsWith(Path.SEPARATOR)) {
        builder.append(Path.SEPARATOR);
      }
    }
    return builder.toString();
  }

  public static void setColumnNameList(JobConf jobConf, Operator op) {
    setColumnNameList(jobConf, op, false);
  }

  public static void setColumnNameList(JobConf jobConf, Operator op, boolean excludeVCs) {
    RowSchema rowSchema = op.getSchema();
    if (rowSchema == null) {
      return;
    }
    StringBuilder columnNames = new StringBuilder();
    for (ColumnInfo colInfo : rowSchema.getSignature()) {
      if (excludeVCs && colInfo.getIsVirtualCol()) {
        continue;
      }
      if (columnNames.length() > 0) {
        columnNames.append(",");
      }
      columnNames.append(colInfo.getInternalName());
    }
    String columnNamesString = columnNames.toString();
    jobConf.set(serdeConstants.LIST_COLUMNS, columnNamesString);
  }

  public static void setColumnTypeList(JobConf jobConf, Operator op) {
    setColumnTypeList(jobConf, op, false);
  }

  public static void setColumnTypeList(JobConf jobConf, Operator op, boolean excludeVCs) {
    RowSchema rowSchema = op.getSchema();
    if (rowSchema == null) {
      return;
    }
    StringBuilder columnTypes = new StringBuilder();
    for (ColumnInfo colInfo : rowSchema.getSignature()) {
      if (excludeVCs && colInfo.getIsVirtualCol()) {
        continue;
      }
      if (columnTypes.length() > 0) {
        columnTypes.append(",");
      }
      columnTypes.append(colInfo.getTypeName());
    }
    String columnTypesString = columnTypes.toString();
    jobConf.set(serdeConstants.LIST_COLUMN_TYPES, columnTypesString);
  }

  public static String suffix = ".hashtable";

  public static Path generatePath(Path basePath, String dumpFilePrefix,
      Byte tag, String bigBucketFileName) {
    return new Path(basePath, "MapJoin-" + dumpFilePrefix + tag +
      "-" + bigBucketFileName + suffix);
  }

  public static String generateFileName(Byte tag, String bigBucketFileName) {
    String fileName = new String("MapJoin-" + tag + "-" + bigBucketFileName + suffix);
    return fileName;
  }

  public static Path generateTmpPath(Path basePath, String id) {
    return new Path(basePath, "HashTable-" + id);
  }

  public static Path generateTarPath(Path basePath, String filename) {
    return new Path(basePath, filename + ".tar.gz");
  }

  public static String generateTarFileName(String name) {
    return name + ".tar.gz";
  }

  public static String generatePath(Path baseURI, String filename) {
    String path = new String(baseURI + Path.SEPARATOR + filename);
    return path;
  }

  public static String now() {
    Calendar cal = Calendar.getInstance();
    SimpleDateFormat sdf = new SimpleDateFormat("yyyy-MM-dd hh:mm:ss");
    return sdf.format(cal.getTime());
  }

  public static double showTime(long time) {
    double result = (double) time / (double) 1000;
    return result;
  }

  /**
   * The check here is kind of not clean. It first use a for loop to go through
   * all input formats, and choose the ones that extend ReworkMapredInputFormat
   * to a set. And finally go through the ReworkMapredInputFormat set, and call
   * rework for each one.
   *
   * Technically all these can be avoided if all Hive's input formats can share
   * a same interface. As in today's hive and Hadoop, it is not possible because
   * a lot of Hive's input formats are in Hadoop's code. And most of Hadoop's
   * input formats just extend InputFormat interface.
   *
   * @param task
   * @param reworkMapredWork
   * @param conf
   * @throws SemanticException
   */
  public static void reworkMapRedWork(Task<? extends Serializable> task,
      boolean reworkMapredWork, HiveConf conf) throws SemanticException {
    if (reworkMapredWork && (task instanceof MapRedTask)) {
      try {
        MapredWork mapredWork = ((MapRedTask) task).getWork();
        Set<Class<? extends InputFormat>> reworkInputFormats = new HashSet<Class<? extends InputFormat>>();
        for (PartitionDesc part : mapredWork.getMapWork().getPathToPartitionInfo().values()) {
          Class<? extends InputFormat> inputFormatCls = part
              .getInputFileFormatClass();
          if (ReworkMapredInputFormat.class.isAssignableFrom(inputFormatCls)) {
            reworkInputFormats.add(inputFormatCls);
          }
        }

        if (reworkInputFormats.size() > 0) {
          for (Class<? extends InputFormat> inputFormatCls : reworkInputFormats) {
            ReworkMapredInputFormat inst = (ReworkMapredInputFormat) ReflectionUtils
                .newInstance(inputFormatCls, null);
            inst.rework(conf, mapredWork);
          }
        }
      } catch (IOException e) {
        throw new SemanticException(e);
      }
    }
  }

  public static class SQLCommand<T> {
    public T run(PreparedStatement stmt) throws SQLException {
      return null;
    }
  }

  /**
   * Retry SQL execution with random backoff (same as the one implemented in HDFS-767).
   * This function only retries when the SQL query throws a SQLTransientException (which
   * might be able to succeed with a simple retry). It doesn't retry when the exception
   * is a SQLRecoverableException or SQLNonTransientException. For SQLRecoverableException
   * the caller needs to reconnect to the database and restart the whole transaction.
   *
   * @param cmd the SQL command
   * @param stmt the prepared statement of SQL.
   * @param baseWindow  The base time window (in milliseconds) before the next retry.
   * see {@link #getRandomWaitTime} for details.
   * @param maxRetries the maximum # of retries when getting a SQLTransientException.
   * @throws SQLException throws SQLRecoverableException or SQLNonTransientException the
   * first time it is caught, or SQLTransientException when the maxRetries has reached.
   */
  public static <T> T executeWithRetry(SQLCommand<T> cmd, PreparedStatement stmt,
      int baseWindow, int maxRetries)  throws SQLException {

    Random r = new Random();
    T result = null;

    // retry with # of maxRetries before throwing exception
    for (int failures = 0; ; failures++) {
      try {
        result = cmd.run(stmt);
        return result;
      } catch (SQLTransientException e) {
        LOG.warn("Failure and retry #" + failures +  " with exception " + e.getMessage());
        if (failures >= maxRetries) {
          throw e;
        }
        long waitTime = getRandomWaitTime(baseWindow, failures, r);
        try {
          Thread.sleep(waitTime);
        } catch (InterruptedException iex) {
         }
      } catch (SQLException e) {
        // throw other types of SQLExceptions (SQLNonTransientException / SQLRecoverableException)
        throw e;
      }
    }
  }

  /**
   * Retry connecting to a database with random backoff (same as the one implemented in HDFS-767).
   * This function only retries when the SQL query throws a SQLTransientException (which
   * might be able to succeed with a simple retry). It doesn't retry when the exception
   * is a SQLRecoverableException or SQLNonTransientException. For SQLRecoverableException
   * the caller needs to reconnect to the database and restart the whole transaction.
   *
   * @param connectionString the JDBC connection string.
   * @param waitWindow  The base time window (in milliseconds) before the next retry.
   * see {@link #getRandomWaitTime} for details.
   * @param maxRetries the maximum # of retries when getting a SQLTransientException.
   * @throws SQLException throws SQLRecoverableException or SQLNonTransientException the
   * first time it is caught, or SQLTransientException when the maxRetries has reached.
   */
  public static Connection connectWithRetry(String connectionString,
      int waitWindow, int maxRetries) throws SQLException {

    Random r = new Random();

    // retry with # of maxRetries before throwing exception
    for (int failures = 0; ; failures++) {
      try {
        Connection conn = DriverManager.getConnection(connectionString);
        return conn;
      } catch (SQLTransientException e) {
        if (failures >= maxRetries) {
          LOG.error("Error during JDBC connection. " + e);
          throw e;
        }
        long waitTime = Utilities.getRandomWaitTime(waitWindow, failures, r);
        try {
          Thread.sleep(waitTime);
        } catch (InterruptedException e1) {
        }
      } catch (SQLException e) {
        // just throw other types (SQLNonTransientException / SQLRecoverableException)
        throw e;
      }
    }
  }

  /**
   * Retry preparing a SQL statement with random backoff (same as the one implemented in HDFS-767).
   * This function only retries when the SQL query throws a SQLTransientException (which
   * might be able to succeed with a simple retry). It doesn't retry when the exception
   * is a SQLRecoverableException or SQLNonTransientException. For SQLRecoverableException
   * the caller needs to reconnect to the database and restart the whole transaction.
   *
   * @param conn a JDBC connection.
   * @param stmt the SQL statement to be prepared.
   * @param waitWindow  The base time window (in milliseconds) before the next retry.
   * see {@link #getRandomWaitTime} for details.
   * @param maxRetries the maximum # of retries when getting a SQLTransientException.
   * @throws SQLException throws SQLRecoverableException or SQLNonTransientException the
   * first time it is caught, or SQLTransientException when the maxRetries has reached.
   */
  public static PreparedStatement prepareWithRetry(Connection conn, String stmt,
      int waitWindow, int maxRetries) throws SQLException {

    Random r = new Random();

    // retry with # of maxRetries before throwing exception
    for (int failures = 0; ; failures++) {
      try {
        return conn.prepareStatement(stmt);
      } catch (SQLTransientException e) {
        if (failures >= maxRetries) {
          LOG.error("Error preparing JDBC Statement " + stmt + " :" + e);
          throw e;
        }
        long waitTime = Utilities.getRandomWaitTime(waitWindow, failures, r);
        try {
          Thread.sleep(waitTime);
        } catch (InterruptedException e1) {
        }
      } catch (SQLException e) {
        // just throw other types (SQLNonTransientException / SQLRecoverableException)
        throw e;
      }
    }
  }

  /**
   * Introducing a random factor to the wait time before another retry.
   * The wait time is dependent on # of failures and a random factor.
   * At the first time of getting an exception , the wait time
   * is a random number between 0..baseWindow msec. If the first retry
   * still fails, we will wait baseWindow msec grace period before the 2nd retry.
   * Also at the second retry, the waiting window is expanded to 2*baseWindow msec
   * alleviating the request rate from the server. Similarly the 3rd retry
   * will wait 2*baseWindow msec. grace period before retry and the waiting window is
   * expanded to 3*baseWindow msec and so on.
   * @param baseWindow the base waiting window.
   * @param failures number of failures so far.
   * @param r a random generator.
   * @return number of milliseconds for the next wait time.
   */
  public static long getRandomWaitTime(int baseWindow, int failures, Random r) {
    return (long) (
          baseWindow * failures +     // grace period for the last round of attempt
          baseWindow * (failures + 1) * r.nextDouble()); // expanding time window for each failure
  }

  public static final char sqlEscapeChar = '\\';

  /**
   * Escape the '_', '%', as well as the escape characters inside the string key.
   * @param key the string that will be used for the SQL LIKE operator.
   * @return a string with escaped '_' and '%'.
   */
  public static String escapeSqlLike(String key) {
    StringBuffer sb = new StringBuffer(key.length());
    for (char c: key.toCharArray()) {
      switch(c) {
      case '_':
      case '%':
      case sqlEscapeChar:
        sb.append(sqlEscapeChar);
        // fall through
      default:
        sb.append(c);
        break;
      }
    }
    return sb.toString();
  }

  /**
   * Format number of milliseconds to strings
   *
   * @param msec milliseconds
   * @return a formatted string like "x days y hours z minutes a seconds b msec"
   */
  public static String formatMsecToStr(long msec) {
    long day = -1, hour = -1, minute = -1, second = -1;
    long ms = msec % 1000;
    long timeLeft = msec / 1000;
    if (timeLeft > 0) {
      second = timeLeft % 60;
      timeLeft /= 60;
      if (timeLeft > 0) {
        minute = timeLeft % 60;
        timeLeft /= 60;
        if (timeLeft > 0) {
          hour = timeLeft % 24;
          day = timeLeft / 24;
        }
      }
    }
    StringBuilder sb = new StringBuilder();
    if (day != -1) {
      sb.append(day + " days ");
    }
    if (hour != -1) {
      sb.append(hour + " hours ");
    }
    if (minute != -1) {
      sb.append(minute + " minutes ");
    }
    if (second != -1) {
      sb.append(second + " seconds ");
    }
    sb.append(ms + " msec");

    return sb.toString();
  }

  /**
   * Estimate the number of reducers needed for this job, based on job input,
   * and configuration parameters.
   *
   * The output of this method should only be used if the output of this
   * MapRedTask is not being used to populate a bucketed table and the user
   * has not specified the number of reducers to use.
   *
   * @return the number of reducers.
   */
  public static int estimateNumberOfReducers(HiveConf conf, ContentSummary inputSummary,
                                             MapWork work, boolean finalMapRed) throws IOException {
    long bytesPerReducer = conf.getLongVar(HiveConf.ConfVars.BYTESPERREDUCER);
    int maxReducers = conf.getIntVar(HiveConf.ConfVars.MAXREDUCERS);

    double samplePercentage = getHighestSamplePercentage(work);
    long totalInputFileSize = getTotalInputFileSize(inputSummary, work, samplePercentage);

    // if all inputs are sampled, we should shrink the size of reducers accordingly.
    if (totalInputFileSize != inputSummary.getLength()) {
      LOG.info("BytesPerReducer=" + bytesPerReducer + " maxReducers="
          + maxReducers + " estimated totalInputFileSize=" + totalInputFileSize);
    } else {
      LOG.info("BytesPerReducer=" + bytesPerReducer + " maxReducers="
        + maxReducers + " totalInputFileSize=" + totalInputFileSize);
    }

    // If this map reduce job writes final data to a table and bucketing is being inferred,
    // and the user has configured Hive to do this, make sure the number of reducers is a
    // power of two
    boolean powersOfTwo = conf.getBoolVar(HiveConf.ConfVars.HIVE_INFER_BUCKET_SORT_NUM_BUCKETS_POWER_TWO) &&
        finalMapRed && !work.getBucketedColsByDirectory().isEmpty();

    return estimateReducers(totalInputFileSize, bytesPerReducer, maxReducers, powersOfTwo);
  }

  public static int estimateReducers(long totalInputFileSize, long bytesPerReducer,
      int maxReducers, boolean powersOfTwo) {

    int reducers = (int) ((totalInputFileSize + bytesPerReducer - 1) / bytesPerReducer);
    reducers = Math.max(1, reducers);
    reducers = Math.min(maxReducers, reducers);


    int reducersLog = (int)(Math.log(reducers) / Math.log(2)) + 1;
    int reducersPowerTwo = (int)Math.pow(2, reducersLog);

    if (powersOfTwo) {
      // If the original number of reducers was a power of two, use that
      if (reducersPowerTwo / 2 == reducers) {
        // nothing to do
      } else if (reducersPowerTwo > maxReducers) {
        // If the next power of two greater than the original number of reducers is greater
        // than the max number of reducers, use the preceding power of two, which is strictly
        // less than the original number of reducers and hence the max
        reducers = reducersPowerTwo / 2;
      } else {
        // Otherwise use the smallest power of two greater than the original number of reducers
        reducers = reducersPowerTwo;
      }
    }
    return reducers;
  }

  /**
   * Computes the total input file size. If block sampling was used it will scale this
   * value by the highest sample percentage (as an estimate for input).
   *
   * @param inputSummary
   * @param work
   * @param highestSamplePercentage
   * @return estimated total input size for job
   */
  public static long getTotalInputFileSize (ContentSummary inputSummary, MapWork work,
      double highestSamplePercentage) {
    long totalInputFileSize = inputSummary.getLength();
    if (work.getNameToSplitSample() == null || work.getNameToSplitSample().isEmpty()) {
      // If percentage block sampling wasn't used, we don't need to do any estimation
      return totalInputFileSize;
    }

    if (highestSamplePercentage >= 0) {
      totalInputFileSize = Math.min((long) (totalInputFileSize * highestSamplePercentage / 100D)
          , totalInputFileSize);
    }
    return totalInputFileSize;
  }

  /**
   * Computes the total number of input files. If block sampling was used it will scale this
   * value by the highest sample percentage (as an estimate for # input files).
   *
   * @param inputSummary
   * @param work
   * @param highestSamplePercentage
   * @return
   */
  public static long getTotalInputNumFiles (ContentSummary inputSummary, MapWork work,
      double highestSamplePercentage) {
    long totalInputNumFiles = inputSummary.getFileCount();
    if (work.getNameToSplitSample() == null || work.getNameToSplitSample().isEmpty()) {
      // If percentage block sampling wasn't used, we don't need to do any estimation
      return totalInputNumFiles;
    }

    if (highestSamplePercentage >= 0) {
      totalInputNumFiles = Math.min((long) (totalInputNumFiles * highestSamplePercentage / 100D)
          , totalInputNumFiles);
    }
    return totalInputNumFiles;
  }

  /**
   * Returns the highest sample percentage of any alias in the given MapWork
   */
  public static double getHighestSamplePercentage (MapWork work) {
    double highestSamplePercentage = 0;
    for (String alias : work.getAliasToWork().keySet()) {
      if (work.getNameToSplitSample().containsKey(alias)) {
        Double rate = work.getNameToSplitSample().get(alias).getPercent();
        if (rate != null && rate > highestSamplePercentage) {
          highestSamplePercentage = rate;
        }
      } else {
        highestSamplePercentage = -1;
        break;
      }
    }

    return highestSamplePercentage;
  }

  /**
   * On Tez we're not creating dummy files when getting/setting input paths.
   * We let Tez handle the situation. We're also setting the paths in the AM
   * so we don't want to depend on scratch dir and context.
   */
  public static List<Path> getInputPathsTez(JobConf job, MapWork work) throws Exception {
    List<Path> paths = getInputPaths(job, work, null, null);
    return paths;
  }

  /**
   * Computes a list of all input paths needed to compute the given MapWork. All aliases
   * are considered and a merged list of input paths is returned. If any input path points
   * to an empty table or partition a dummy file in the scratch dir is instead created and
   * added to the list. This is needed to avoid special casing the operator pipeline for
   * these cases.
   *
   * @param job JobConf used to run the job
   * @param work MapWork encapsulating the info about the task
   * @param hiveScratchDir The tmp dir used to create dummy files if needed
   * @param ctx Context object
   * @return List of paths to process for the given MapWork
   * @throws Exception
   */
  public static List<Path> getInputPaths(JobConf job, MapWork work, Path hiveScratchDir, Context ctx)
      throws Exception {
    int sequenceNumber = 0;

    Set<Path> pathsProcessed = new HashSet<Path>();
    List<Path> pathsToAdd = new LinkedList<Path>();
    // AliasToWork contains all the aliases
    for (String alias : work.getAliasToWork().keySet()) {
      LOG.info("Processing alias " + alias);

      // The alias may not have any path
      Path path = null;
      for (String file : new LinkedList<String>(work.getPathToAliases().keySet())) {
        List<String> aliases = work.getPathToAliases().get(file);
        if (aliases.contains(alias)) {
          path = new Path(file);

          // Multiple aliases can point to the same path - it should be
          // processed only once
          if (pathsProcessed.contains(path)) {
            continue;
          }

          pathsProcessed.add(path);

          LOG.info("Adding input file " + path);
          if (!HiveConf.getVar(job, ConfVars.HIVE_EXECUTION_ENGINE).equals("tez") 
              && isEmptyPath(job, path, ctx)) {
            path = createDummyFileForEmptyPartition(path, job, work,
                 hiveScratchDir, alias, sequenceNumber++);

          }
          pathsToAdd.add(path);
        }
      }

      // If the query references non-existent partitions
      // We need to add a empty file, it is not acceptable to change the
      // operator tree
      // Consider the query:
      // select * from (select count(1) from T union all select count(1) from
      // T2) x;
      // If T is empty and T2 contains 100 rows, the user expects: 0, 100 (2
      // rows)
      if (path == null 
          && !HiveConf.getVar(job, ConfVars.HIVE_EXECUTION_ENGINE).equals("tez")) {
        path = createDummyFileForEmptyTable(job, work, hiveScratchDir,
            alias, sequenceNumber++);
        pathsToAdd.add(path);
      }
    }
    return pathsToAdd;
  }

  @SuppressWarnings({"rawtypes", "unchecked"})
  private static Path createEmptyFile(Path hiveScratchDir,
      Class<? extends HiveOutputFormat> outFileFormat, JobConf job,
      int sequenceNumber, Properties props, boolean dummyRow)
          throws IOException, InstantiationException, IllegalAccessException {

    // create a dummy empty file in a new directory
    String newDir = hiveScratchDir + File.separator + sequenceNumber;
    Path newPath = new Path(newDir);
    FileSystem fs = newPath.getFileSystem(job);
    fs.mkdirs(newPath);
    //Qualify the path against the file system. The user configured path might contain default port which is skipped
    //in the file status. This makes sure that all paths which goes into PathToPartitionInfo are always listed status
    //file path.
    newPath = fs.makeQualified(newPath);
    String newFile = newDir + File.separator + "emptyFile";
    Path newFilePath = new Path(newFile);

    FSRecordWriter recWriter = outFileFormat.newInstance().getHiveRecordWriter(job, newFilePath,
        Text.class, false, props, null);
    if (dummyRow) {
      // empty files are omitted at CombineHiveInputFormat.
      // for meta-data only query, it effectively makes partition columns disappear..
      // this could be fixed by other methods, but this seemed to be the most easy (HIVEV-2955)
      recWriter.write(new Text("empty"));  // written via HiveIgnoreKeyTextOutputFormat
    }
    recWriter.close(false);

    return newPath;
  }

  @SuppressWarnings("rawtypes")
  private static Path createDummyFileForEmptyPartition(Path path, JobConf job, MapWork work,
      Path hiveScratchDir, String alias, int sequenceNumber)
          throws IOException, InstantiationException, IllegalAccessException {

    String strPath = path.toString();

    // The input file does not exist, replace it by a empty file
    PartitionDesc partDesc = work.getPathToPartitionInfo().get(strPath);
    boolean nonNative = partDesc.getTableDesc().isNonNative();
    boolean oneRow = partDesc.getInputFileFormatClass() == OneNullRowInputFormat.class;
    Properties props = partDesc.getProperties();
    Class<? extends HiveOutputFormat> outFileFormat = partDesc.getOutputFileFormatClass();

    if (nonNative) {
      // if this isn't a hive table we can't create an empty file for it.
      return path;
    }

    Path newPath = createEmptyFile(hiveScratchDir, outFileFormat, job,
        sequenceNumber, props, oneRow);


    LOG.info("Changed input file to " + newPath);

    // update the work
    String strNewPath = newPath.toString();

    LinkedHashMap<String, ArrayList<String>> pathToAliases = work.getPathToAliases();
    pathToAliases.put(strNewPath, pathToAliases.get(strPath));
    pathToAliases.remove(strPath);

    work.setPathToAliases(pathToAliases);

    LinkedHashMap<String, PartitionDesc> pathToPartitionInfo = work.getPathToPartitionInfo();
    pathToPartitionInfo.put(strNewPath, pathToPartitionInfo.get(strPath));
    pathToPartitionInfo.remove(strPath);
    work.setPathToPartitionInfo(pathToPartitionInfo);

    return newPath;
  }

  @SuppressWarnings("rawtypes")
  private static Path createDummyFileForEmptyTable(JobConf job, MapWork work,
      Path hiveScratchDir, String alias, int sequenceNumber)
          throws IOException, InstantiationException, IllegalAccessException {

    TableDesc tableDesc = work.getAliasToPartnInfo().get(alias).getTableDesc();
    Properties props = tableDesc.getProperties();
    boolean nonNative = tableDesc.isNonNative();
    Class<? extends HiveOutputFormat> outFileFormat = tableDesc.getOutputFileFormatClass();

    if (nonNative) {
      // if this isn't a hive table we can't create an empty file for it.
      return null;
    }

    Path newPath = createEmptyFile(hiveScratchDir, outFileFormat, job,
        sequenceNumber, props, false);


    LOG.info("Changed input file to " + newPath.toString());

    // update the work

    LinkedHashMap<String, ArrayList<String>> pathToAliases = work.getPathToAliases();
    ArrayList<String> newList = new ArrayList<String>();
    newList.add(alias);
    pathToAliases.put(newPath.toUri().toString(), newList);

    work.setPathToAliases(pathToAliases);

    LinkedHashMap<String, PartitionDesc> pathToPartitionInfo = work.getPathToPartitionInfo();
    PartitionDesc pDesc = work.getAliasToPartnInfo().get(alias).clone();
    pathToPartitionInfo.put(newPath.toUri().toString(), pDesc);
    work.setPathToPartitionInfo(pathToPartitionInfo);

    return newPath;
  }

  /**
   * setInputPaths add all the paths in the provided list to the Job conf object
   * as input paths for the job.
   *
   * @param job
   * @param pathsToAdd
   */
  public static void setInputPaths(JobConf job, List<Path> pathsToAdd) {

    Path[] addedPaths = FileInputFormat.getInputPaths(job);
    if (addedPaths == null) {
      addedPaths = new Path[0];
    }

    Path[] combined = new Path[addedPaths.length + pathsToAdd.size()];
    System.arraycopy(addedPaths, 0, combined, 0, addedPaths.length);

    int i = 0;
    for(Path p: pathsToAdd) {
      combined[addedPaths.length + (i++)] = p;
    }
    FileInputFormat.setInputPaths(job, combined);
  }

  /**
   * Set hive input format, and input format file if necessary.
   */
  public static void setInputAttributes(Configuration conf, MapWork mWork) {
    if (mWork.getInputformat() != null) {
      HiveConf.setVar(conf, HiveConf.ConfVars.HIVEINPUTFORMAT, mWork.getInputformat());
    }
    if (mWork.getIndexIntermediateFile() != null) {
      conf.set("hive.index.compact.file", mWork.getIndexIntermediateFile());
      conf.set("hive.index.blockfilter.file", mWork.getIndexIntermediateFile());
    }

    // Intentionally overwrites anything the user may have put here
    conf.setBoolean("hive.input.format.sorted", mWork.isInputFormatSorted());
  }

  /**
   * Hive uses tmp directories to capture the output of each FileSinkOperator.
   * This method creates all necessary tmp directories for FileSinks in the Mapwork.
   *
   * @param conf Used to get the right FileSystem
   * @param mWork Used to find FileSinkOperators
   * @throws IOException
   */
  public static void createTmpDirs(Configuration conf, MapWork mWork)
      throws IOException {

    Map<String, ArrayList<String>> pa = mWork.getPathToAliases();
    if (pa != null) {
      List<Operator<? extends OperatorDesc>> ops =
        new ArrayList<Operator<? extends OperatorDesc>>();
      for (List<String> ls : pa.values()) {
        for (String a : ls) {
          ops.add(mWork.getAliasToWork().get(a));
        }
      }
      createTmpDirs(conf, ops);
    }
  }

  /**
   * Hive uses tmp directories to capture the output of each FileSinkOperator.
   * This method creates all necessary tmp directories for FileSinks in the ReduceWork.
   *
   * @param conf Used to get the right FileSystem
   * @param rWork Used to find FileSinkOperators
   * @throws IOException
   */
  @SuppressWarnings("unchecked")
  public static void createTmpDirs(Configuration conf, ReduceWork rWork)
      throws IOException {
    if (rWork == null) {
      return;
    }
    List<Operator<? extends OperatorDesc>> ops
      = new LinkedList<Operator<? extends OperatorDesc>>();
    ops.add(rWork.getReducer());
    createTmpDirs(conf, ops);
  }

  private static void createTmpDirs(Configuration conf,
      List<Operator<? extends OperatorDesc>> ops) throws IOException {

    while (!ops.isEmpty()) {
      Operator<? extends OperatorDesc> op = ops.remove(0);

      if (op instanceof FileSinkOperator) {
        FileSinkDesc fdesc = ((FileSinkOperator) op).getConf();
        Path tempDir = fdesc.getDirName();

        if (tempDir != null) {
          Path tempPath = Utilities.toTempPath(tempDir);
          FileSystem fs = tempPath.getFileSystem(conf);
          fs.mkdirs(tempPath);
        }
      }

      if (op.getChildOperators() != null) {
        ops.addAll(op.getChildOperators());
      }
    }
  }

  /**
   * Returns true if a plan is both configured for vectorized execution
   * and vectorization is allowed. The plan may be configured for vectorization
   * but vectorization dissalowed eg. for FetchOperator execution. 
   */
  public static boolean isVectorMode(Configuration conf) {
    if (HiveConf.getBoolVar(conf, HiveConf.ConfVars.HIVE_VECTORIZATION_ENABLED) &&
        Utilities.getPlanPath(conf) != null && Utilities
        .getMapRedWork(conf).getMapWork().getVectorMode()) {
      return true;
    }
    return false;
  }
  
    public static void clearWorkMap() {
    gWorkMap.clear();
  }
  
  /**
   * Create a temp dir in specified baseDir
   * This can go away once hive moves to support only JDK 7
   *  and can use Files.createTempDirectory
   *  Guava Files.createTempDir() does not take a base dir
   * @param baseDir - directory under which new temp dir will be created
   * @return File object for new temp dir
   */
  public static File createTempDir(String baseDir){
    //try creating the temp dir MAX_ATTEMPTS times
    final int MAX_ATTEMPS = 30;
    for(int i = 0; i < MAX_ATTEMPS; i++){
      //pick a random file name
      String tempDirName = "tmp_" + ((int)(100000 * Math.random()));

      //return if dir could successfully be created with that file name
      File tempDir = new File(baseDir, tempDirName);
      if(tempDir.mkdir()){
        return tempDir;
      }
    }
    throw new IllegalStateException("Failed to create a temp dir under "
    + baseDir + " Giving up after " + MAX_ATTEMPS + " attemps");

  }

  /**
   * Skip header lines in the table file when reading the record.
   *
   * @param currRecReader
   *          Record reader.
   *
   * @param headerCount
   *          Header line number of the table files.
   *
   * @param key
   *          Key of current reading record.
   *
   * @param value
   *          Value of current reading record.
   *
   * @return Return true if there are 0 or more records left in the file
   *         after skipping all headers, otherwise return false.
   */
  public static boolean skipHeader(RecordReader<WritableComparable, Writable> currRecReader,
      int headerCount, WritableComparable key, Writable value) throws IOException {
    while (headerCount > 0) {
      if (!currRecReader.next(key, value))
        return false;
      headerCount--;
    }
    return true;
  }

  /**
   * Get header line count for a table.
   *
   * @param table
   *          Table description for target table.
   *
   */
  public static int getHeaderCount(TableDesc table) throws IOException {
    int headerCount;
    try {
      headerCount = Integer.parseInt(table.getProperties().getProperty(serdeConstants.HEADER_COUNT, "0"));
    } catch (NumberFormatException nfe) {
      throw new IOException(nfe);
    }
    return headerCount;
  }

  /**
   * Get footer line count for a table.
   *
   * @param table
   *          Table description for target table.
   *
   * @param job
   *          Job configuration for current job.
   */
  public static int getFooterCount(TableDesc table, JobConf job) throws IOException {
    int footerCount;
    try {
      footerCount = Integer.parseInt(table.getProperties().getProperty(serdeConstants.FOOTER_COUNT, "0"));
      if (footerCount > HiveConf.getIntVar(job, HiveConf.ConfVars.HIVE_FILE_MAX_FOOTER)) {
        throw new IOException("footer number exceeds the limit defined in hive.file.max.footer");
      }
    } catch (NumberFormatException nfe) {

      // Footer line number must be set as an integer.
      throw new IOException(nfe);
    }
    return footerCount;
  }
}<|MERGE_RESOLUTION|>--- conflicted
+++ resolved
@@ -84,10 +84,7 @@
 import java.util.regex.Pattern;
 
 import org.antlr.runtime.CommonToken;
-<<<<<<< HEAD
-=======
 import org.apache.commons.codec.binary.Base64;
->>>>>>> 58936774
 import org.apache.commons.lang.StringUtils;
 import org.apache.commons.lang.WordUtils;
 import org.apache.commons.logging.Log;
@@ -309,12 +306,7 @@
     try {
       path = getPlanPath(conf, name);
       assert path != null;
-<<<<<<< HEAD
-      gWork = gWorkMap.get(path);
-      if (gWork == null) {
-=======
       if (!gWorkMap.containsKey(path)) {
->>>>>>> 58936774
         Path localPath;
         if (ShimLoader.getHadoopShims().isLocalMode(conf)) {
           localPath = path;
@@ -562,9 +554,6 @@
     }
   }
 
-<<<<<<< HEAD
-  public static void setMapRedWork(Configuration conf, MapredWork w, String hiveScratchDir) {
-=======
   public static class PathDelegate extends PersistenceDelegate {
     @Override
     protected Expression instantiate(Object oldInstance, Encoder out) {
@@ -575,7 +564,6 @@
   }
 
   public static void setMapRedWork(Configuration conf, MapredWork w, Path hiveScratchDir) {
->>>>>>> 58936774
     setMapWork(conf, w.getMapWork(), hiveScratchDir, true);
     if (w.getReduceWork() != null) {
       setReduceWork(conf, w.getReduceWork(), hiveScratchDir, true);
@@ -882,12 +870,8 @@
 
     e.setPersistenceDelegate(org.datanucleus.store.types.backed.Map.class, new MapDelegate());
     e.setPersistenceDelegate(org.datanucleus.store.types.backed.List.class, new ListDelegate());
-<<<<<<< HEAD
-    e.setPersistenceDelegate(org.antlr.runtime.CommonToken.class, new CommonTokenDelegate());
-=======
     e.setPersistenceDelegate(CommonToken.class, new CommonTokenDelegate());
     e.setPersistenceDelegate(Path.class, new PathDelegate());
->>>>>>> 58936774
 
     e.writeObject(plan);
     e.close();
@@ -2235,7 +2219,7 @@
                 // usages. The worst case is that IOException will always be
                 // retried for another getInputSummary(), which is fine as
                 // IOException is not considered as a common case.
-                LOG.info("Cannot get size of " + pathStr + ". Safely ignored.", e);
+                LOG.info("Cannot get size of " + pathStr + ". Safely ignored.");
               }
             }
           };
