--- conflicted
+++ resolved
@@ -728,22 +728,9 @@
         cmap.put(c.getInternalName(), columnCount++);
       }
     }
-<<<<<<< HEAD
-    PrunedPartitionList partList = pctx.getParseContext().getOpToPartList().get(op).get(0);
-    if (partList != null) {
-      Table tab = partList.getSourceTable();
-      if (tab.getPartitionKeys() != null) {
-        for (FieldSchema fs : tab.getPartitionKeys()) {
-          cmap.put(fs.getName(), columnCount++);
-        }
-      }
-    }
-    return new VectorizationContext(cmap, columnCount);
-=======
 
     VectorizationContext vc =  new VectorizationContext(cmap, columnCount);
     return vc;
->>>>>>> c8a718b1
   }
 
   Operator<? extends OperatorDesc> vectorizeOperator(Operator<? extends OperatorDesc> op,
