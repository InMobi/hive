--- conflicted
+++ resolved
@@ -616,6 +616,7 @@
 
   @SuppressWarnings("unchecked")
   public static void main(String[] args) throws IOException, HiveException {
+
     String planFileName = null;
     String jobConfFileName = null;
     boolean noLog = false;
@@ -830,13 +831,9 @@
       rj = null;
     }
   }
-<<<<<<< HEAD
 
   @Override
   public String getExternalHandle() {
     return this.jobID;
   }
 }
-=======
-}
->>>>>>> 58936774
