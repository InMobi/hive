/**
 * Licensed to the Apache Software Foundation (ASF) under one
 * or more contributor license agreements.  See the NOTICE file
 * distributed with this work for additional information
 * regarding copyright ownership.  The ASF licenses this file
 * to you under the Apache License, Version 2.0 (the
 * "License"); you may not use this file except in compliance
 * with the License.  You may obtain a copy of the License at
 *
 *     http://www.apache.org/licenses/LICENSE-2.0
 *
 * Unless required by applicable law or agreed to in writing, software
 * distributed under the License is distributed on an "AS IS" BASIS,
 * WITHOUT WARRANTIES OR CONDITIONS OF ANY KIND, either express or implied.
 * See the License for the specific language governing permissions and
 * limitations under the License.
 */
package org.apache.hadoop.hive.ql.optimizer.listbucketingpruner;

import java.util.ArrayList;
import java.util.List;

import org.apache.commons.logging.Log;
import org.apache.commons.logging.LogFactory;
import org.apache.hadoop.hive.ql.exec.FilterOperator;
import org.apache.hadoop.hive.ql.exec.TableScanOperator;
import org.apache.hadoop.hive.ql.exec.UDFArgumentException;
import org.apache.hadoop.hive.ql.lib.NodeProcessor;
import org.apache.hadoop.hive.ql.lib.NodeProcessorCtx;
import org.apache.hadoop.hive.ql.metadata.HiveException;
import org.apache.hadoop.hive.ql.metadata.Table;
import org.apache.hadoop.hive.ql.optimizer.PrunerOperatorFactory;
import org.apache.hadoop.hive.ql.optimizer.pcr.PcrOpProcFactory;
import org.apache.hadoop.hive.ql.optimizer.ppr.PartitionPruner;
import org.apache.hadoop.hive.ql.parse.ParseContext;
import org.apache.hadoop.hive.ql.parse.PrunedPartitionList;
import org.apache.hadoop.hive.ql.parse.SemanticException;

/**
 * Walk through top operators in tree to find all partitions.
 *
 * It should be done already in by {@link PcrOpProcFactory}
 *
 */
public class LBPartitionProcFactory extends PrunerOperatorFactory {
  static final Log LOG = LogFactory.getLog(ListBucketingPruner.class.getName());

  /**
   * Retrieve partitions for the filter. This is called only when
   * the filter follows a table scan operator.
   */
  public static class LBPRPartitionFilterPruner extends FilterPruner {

    @Override
    protected void generatePredicate(NodeProcessorCtx procCtx, FilterOperator fop,
        TableScanOperator top) throws SemanticException, UDFArgumentException {
      LBOpPartitionWalkerCtx owc = (LBOpPartitionWalkerCtx) procCtx;

      //Run partition pruner to get partitions
      ParseContext parseCtx = owc.getParseContext();
<<<<<<< HEAD
      List<PrunedPartitionList> prunedPartList = parseCtx.getOpToPartList().get(top);
      if (prunedPartList == null) {
        // We never pruned the partition. Try to prune it.
        ExprNodeDesc ppr_pred = parseCtx.getOpToPartPruner().get(top);
        if (ppr_pred != null) {
          try {
            prunedPartList = new ArrayList<PrunedPartitionList>();
            for (Table tab : parseCtx.getTopToTables().get(top)) {
            prunedPartList.add(PartitionPruner.prune(tab,
                ppr_pred, parseCtx.getConf(),
                (String) parseCtx.getTopOps().keySet()
                .toArray()[0], parseCtx.getPrunedPartitions()));
            }
            if (prunedPartList != null) {
              owc.getParseContext().getOpToPartList().put(top, prunedPartList);
            }
          } catch (HiveException e) {
            // Has to use full name to make sure it does not conflict with
            // org.apache.commons.lang.StringUtils
            throw new SemanticException(e.getMessage(), e);
          }
        }
=======
      PrunedPartitionList prunedPartList;
      try {
        String alias = (String) parseCtx.getTopOps().keySet().toArray()[0];
        prunedPartList = PartitionPruner.prune(top, parseCtx, alias);
      } catch (HiveException e) {
        // Has to use full name to make sure it does not conflict with
        // org.apache.commons.lang.StringUtils
        throw new SemanticException(e.getMessage(), e);
>>>>>>> 87b3c102
      }

      if (prunedPartList != null) {
        owc.setPartitions(prunedPartList);
      }

    }

  }

  public static NodeProcessor getFilterProc() {
    return new LBPRPartitionFilterPruner();
  }

  private LBPartitionProcFactory() {
    // prevent instantiation
  }

}<|MERGE_RESOLUTION|>--- conflicted
+++ resolved
@@ -17,7 +17,6 @@
  */
 package org.apache.hadoop.hive.ql.optimizer.listbucketingpruner;
 
-import java.util.ArrayList;
 import java.util.List;
 
 import org.apache.commons.logging.Log;
@@ -28,7 +27,6 @@
 import org.apache.hadoop.hive.ql.lib.NodeProcessor;
 import org.apache.hadoop.hive.ql.lib.NodeProcessorCtx;
 import org.apache.hadoop.hive.ql.metadata.HiveException;
-import org.apache.hadoop.hive.ql.metadata.Table;
 import org.apache.hadoop.hive.ql.optimizer.PrunerOperatorFactory;
 import org.apache.hadoop.hive.ql.optimizer.pcr.PcrOpProcFactory;
 import org.apache.hadoop.hive.ql.optimizer.ppr.PartitionPruner;
@@ -58,31 +56,7 @@
 
       //Run partition pruner to get partitions
       ParseContext parseCtx = owc.getParseContext();
-<<<<<<< HEAD
-      List<PrunedPartitionList> prunedPartList = parseCtx.getOpToPartList().get(top);
-      if (prunedPartList == null) {
-        // We never pruned the partition. Try to prune it.
-        ExprNodeDesc ppr_pred = parseCtx.getOpToPartPruner().get(top);
-        if (ppr_pred != null) {
-          try {
-            prunedPartList = new ArrayList<PrunedPartitionList>();
-            for (Table tab : parseCtx.getTopToTables().get(top)) {
-            prunedPartList.add(PartitionPruner.prune(tab,
-                ppr_pred, parseCtx.getConf(),
-                (String) parseCtx.getTopOps().keySet()
-                .toArray()[0], parseCtx.getPrunedPartitions()));
-            }
-            if (prunedPartList != null) {
-              owc.getParseContext().getOpToPartList().put(top, prunedPartList);
-            }
-          } catch (HiveException e) {
-            // Has to use full name to make sure it does not conflict with
-            // org.apache.commons.lang.StringUtils
-            throw new SemanticException(e.getMessage(), e);
-          }
-        }
-=======
-      PrunedPartitionList prunedPartList;
+      List<PrunedPartitionList> prunedPartList;
       try {
         String alias = (String) parseCtx.getTopOps().keySet().toArray()[0];
         prunedPartList = PartitionPruner.prune(top, parseCtx, alias);
@@ -90,7 +64,6 @@
         // Has to use full name to make sure it does not conflict with
         // org.apache.commons.lang.StringUtils
         throw new SemanticException(e.getMessage(), e);
->>>>>>> 87b3c102
       }
 
       if (prunedPartList != null) {
