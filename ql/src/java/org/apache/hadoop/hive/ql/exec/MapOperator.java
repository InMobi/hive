/**
 * Licensed to the Apache Software Foundation (ASF) under one
 * or more contributor license agreements.  See the NOTICE file
 * distributed with this work for additional information
 * regarding copyright ownership.  The ASF licenses this file
 * to you under the Apache License, Version 2.0 (the
 * "License"); you may not use this file except in compliance
 * with the License.  You may obtain a copy of the License at
 *
 *     http://www.apache.org/licenses/LICENSE-2.0
 *
 * Unless required by applicable law or agreed to in writing, software
 * distributed under the License is distributed on an "AS IS" BASIS,
 * WITHOUT WARRANTIES OR CONDITIONS OF ANY KIND, either express or implied.
 * See the License for the specific language governing permissions and
 * limitations under the License.
 */

package org.apache.hadoop.hive.ql.exec;

import java.io.Serializable;
import java.util.ArrayList;
import java.util.Arrays;
import java.util.HashMap;
import java.util.HashSet;
import java.util.List;
import java.util.Map;
import java.util.Map.Entry;
import java.util.Properties;
import java.util.Set;

import org.apache.hadoop.conf.Configuration;
import org.apache.hadoop.fs.Path;
import org.apache.hadoop.hive.conf.HiveConf;
import org.apache.hadoop.hive.ql.exec.mr.ExecMapperContext;
import org.apache.hadoop.hive.metastore.api.hive_metastoreConstants;
import org.apache.hadoop.hive.ql.metadata.HiveException;
import org.apache.hadoop.hive.ql.metadata.VirtualColumn;
import org.apache.hadoop.hive.ql.plan.MapWork;
import org.apache.hadoop.hive.ql.plan.OperatorDesc;
import org.apache.hadoop.hive.ql.plan.PartitionDesc;
import org.apache.hadoop.hive.ql.plan.TableDesc;
import org.apache.hadoop.hive.ql.plan.TableScanDesc;
import org.apache.hadoop.hive.ql.plan.api.OperatorType;
import org.apache.hadoop.hive.serde2.Deserializer;
import org.apache.hadoop.hive.serde2.SerDeException;
import org.apache.hadoop.hive.serde2.SerDeStats;
import org.apache.hadoop.hive.serde2.SerDeUtils;
import org.apache.hadoop.hive.serde2.objectinspector.ObjectInspector;
import org.apache.hadoop.hive.serde2.objectinspector.ObjectInspectorConverters;
import org.apache.hadoop.hive.serde2.objectinspector.ObjectInspectorConverters.Converter;
import org.apache.hadoop.hive.serde2.objectinspector.ObjectInspectorFactory;
import org.apache.hadoop.hive.serde2.objectinspector.StructObjectInspector;
import org.apache.hadoop.hive.serde2.objectinspector.primitive.PrimitiveObjectInspectorFactory;
import org.apache.hadoop.io.LongWritable;
import org.apache.hadoop.io.Text;
import org.apache.hadoop.io.Writable;
import org.apache.hadoop.util.StringUtils;

/**
 * Map operator. This triggers overall map side processing. This is a little
 * different from regular operators in that it starts off by processing a
 * Writable data structure from a Table (instead of a Hive Object).
 **/
public class MapOperator extends Operator<MapWork> implements Serializable, Cloneable {

  private static final long serialVersionUID = 1L;

  /**
   * Counter.
   *
   */
  public static enum Counter {
    DESERIALIZE_ERRORS
  }

  private final transient LongWritable deserialize_error_count = new LongWritable();

  private final Map<MapInputPath, MapOpCtx> opCtxMap = new HashMap<MapInputPath, MapOpCtx>();
  private final Map<Operator<? extends OperatorDesc>, MapOpCtx> childrenOpToOpCtxMap =
    new HashMap<Operator<? extends OperatorDesc>, MapOpCtx>();

  private transient MapOpCtx current;
  private transient List<Operator<? extends OperatorDesc>> extraChildrenToClose = null;

  private static class MapInputPath {
    String path;
    String alias;
    Operator<?> op;
    PartitionDesc partDesc;

    /**
     * @param path
     * @param alias
     * @param op
     */
    public MapInputPath(String path, String alias, Operator<?> op, PartitionDesc partDesc) {
      this.path = path;
      this.alias = alias;
      this.op = op;
      this.partDesc = partDesc;
    }

    @Override
    public boolean equals(Object o) {
      if (o instanceof MapInputPath) {
        MapInputPath mObj = (MapInputPath) o;
        return path.equals(mObj.path) && alias.equals(mObj.alias)
            && op.equals(mObj.op);
      }

      return false;
    }

    @Override
    public int hashCode() {
      int ret = (path == null) ? 0 : path.hashCode();
      ret += (alias == null) ? 0 : alias.hashCode();
      ret += (op == null) ? 0 : op.hashCode();
      return ret;
    }
  }

  private static class MapOpCtx {

    StructObjectInspector tblRawRowObjectInspector;  // columns
    StructObjectInspector partObjectInspector;    // partition columns
    StructObjectInspector vcsObjectInspector;     // virtual columns
    StructObjectInspector rowObjectInspector;

    Converter partTblObjectInspectorConverter;

    Object[] rowWithPart;
    Object[] rowWithPartAndVC;
    Deserializer deserializer;

    String tableName;
    String partName;
    List<VirtualColumn> vcs;
    Writable[] vcValues;

    private boolean isPartitioned() {
      return partObjectInspector != null;
    }

    private boolean hasVC() {
      return vcsObjectInspector != null;
    }

    private Object readRow(Writable value) throws SerDeException {
      return partTblObjectInspectorConverter.convert(deserializer.deserialize(value));
    }
  }

  /**
   * Initializes this map op as the root of the tree. It sets JobConf &
   * MapRedWork and starts initialization of the operator tree rooted at this
   * op.
   *
   * @param hconf
   * @param mrwork
   * @throws HiveException
   */
  public void initializeAsRoot(Configuration hconf, MapWork mapWork)
      throws HiveException {
    setConf(mapWork);
    setChildren(hconf);
    initialize(hconf, null);
  }

<<<<<<< HEAD
  private MapOpCtx initObjectInspector(MapWork conf,
      Configuration hconf, String onefile, Map<TableDesc, StructObjectInspector> convertedOI)
          throws HiveException,
      ClassNotFoundException, InstantiationException, IllegalAccessException,
      SerDeException {
    PartitionDesc pd = conf.getPathToPartitionInfo().get(onefile);
    LinkedHashMap<String, String> partSpec = pd.getPartSpec();
=======
  private MapOpCtx initObjectInspector(Configuration hconf, MapInputPath ctx,
      Map<TableDesc, StructObjectInspector> convertedOI) throws Exception {

    PartitionDesc pd = ctx.partDesc;
    TableDesc td = pd.getTableDesc();

    MapOpCtx opCtx = new MapOpCtx();
>>>>>>> 2b2bd989
    // Use table properties in case of unpartitioned tables,
    // and the union of table properties and partition properties, with partition
    // taking precedence
    Properties partProps = isPartitioned(pd) ?
        pd.getOverlayedProperties() : pd.getTableDesc().getProperties();

    Map<String, String> partSpec = pd.getPartSpec();

    opCtx.tableName = String.valueOf(partProps.getProperty("name"));
    opCtx.partName = String.valueOf(partSpec);

    Class serdeclass = pd.getDeserializerClass();
    if (serdeclass == null) {
      String className = checkSerdeClassName(pd.getSerdeClassName(), opCtx.tableName);
      serdeclass = hconf.getClassByName(className);
    }

    opCtx.deserializer = (Deserializer) serdeclass.newInstance();
    opCtx.deserializer.initialize(hconf, partProps);

    StructObjectInspector partRawRowObjectInspector =
        (StructObjectInspector) opCtx.deserializer.getObjectInspector();

    opCtx.tblRawRowObjectInspector = convertedOI.get(td);

    opCtx.partTblObjectInspectorConverter = ObjectInspectorConverters.getConverter(
        partRawRowObjectInspector, opCtx.tblRawRowObjectInspector);

    // Next check if this table has partitions and if so
    // get the list of partition names as well as allocate
    // the serdes for the partition columns
    String pcols = partProps.getProperty(hive_metastoreConstants.META_TABLE_PARTITION_COLUMNS);
    // Log LOG = LogFactory.getLog(MapOperator.class.getName());
    if (pcols != null && pcols.length() > 0) {
      String[] partKeys = pcols.trim().split("/");
      List<String> partNames = new ArrayList<String>(partKeys.length);
      Object[] partValues = new Object[partKeys.length];
      List<ObjectInspector> partObjectInspectors = new ArrayList<ObjectInspector>(partKeys.length);
      for (int i = 0; i < partKeys.length; i++) {
        String key = partKeys[i];
        partNames.add(key);
        // Partitions do not exist for this table
        if (partSpec == null) {
          // for partitionless table, initialize partValue to null
          partValues[i] = null;
        } else {
          partValues[i] = new Text(partSpec.get(key));
        }
        partObjectInspectors.add(PrimitiveObjectInspectorFactory.writableStringObjectInspector);
      }
      opCtx.rowWithPart = new Object[] {null, partValues};
      opCtx.partObjectInspector = ObjectInspectorFactory
          .getStandardStructObjectInspector(partNames, partObjectInspectors);
    }

    // The op may not be a TableScan for mapjoins
    // Consider the query: select /*+MAPJOIN(a)*/ count(*) FROM T1 a JOIN T2 b ON a.key = b.key;
    // In that case, it will be a Select, but the rowOI need not be ammended
    if (ctx.op instanceof TableScanOperator) {
      TableScanOperator tsOp = (TableScanOperator) ctx.op;
      TableScanDesc tsDesc = tsOp.getConf();
      if (tsDesc != null && tsDesc.hasVirtualCols()) {
        opCtx.vcs = tsDesc.getVirtualCols();
        opCtx.vcValues = new Writable[opCtx.vcs.size()];
        opCtx.vcsObjectInspector = VirtualColumn.getVCSObjectInspector(opCtx.vcs);
        if (opCtx.isPartitioned()) {
          opCtx.rowWithPartAndVC = Arrays.copyOfRange(opCtx.rowWithPart, 0, 3);
        } else {
          opCtx.rowWithPartAndVC = new Object[2];
        }
      }
    }
    if (!opCtx.hasVC() && !opCtx.isPartitioned()) {
      opCtx.rowObjectInspector = opCtx.tblRawRowObjectInspector;
      return opCtx;
    }
    List<StructObjectInspector> inspectors = new ArrayList<StructObjectInspector>();
    inspectors.add(opCtx.tblRawRowObjectInspector);
    if (opCtx.isPartitioned()) {
      inspectors.add(opCtx.partObjectInspector);
    }
    if (opCtx.hasVC()) {
      inspectors.add(opCtx.vcsObjectInspector);
    }
    opCtx.rowObjectInspector = ObjectInspectorFactory.getUnionStructObjectInspector(inspectors);
    return opCtx;
  }

  // Return the mapping for table descriptor to the expected table OI
  /**
   * Traverse all the partitions for a table, and get the OI for the table.
   * Note that a conversion is required if any of the partition OI is different
   * from the table OI. For eg. if the query references table T (partitions P1, P2),
   * and P1's schema is same as T, whereas P2's scheme is different from T, conversion
   * might be needed for both P1 and P2, since SettableOI might be needed for T
   */
  private Map<TableDesc, StructObjectInspector> getConvertedOI(Configuration hconf)
      throws HiveException {
    Map<TableDesc, StructObjectInspector> tableDescOI =
        new HashMap<TableDesc, StructObjectInspector>();
    Set<TableDesc> identityConverterTableDesc = new HashSet<TableDesc>();
    try {
      for (String onefile : conf.getPathToAliases().keySet()) {
        PartitionDesc pd = conf.getPathToPartitionInfo().get(onefile);
        TableDesc tableDesc = pd.getTableDesc();
        Properties tblProps = tableDesc.getProperties();
        // If the partition does not exist, use table properties
        Properties partProps = isPartitioned(pd) ? pd.getOverlayedProperties() : tblProps;

        Class sdclass = pd.getDeserializerClass();
        if (sdclass == null) {
          String className = checkSerdeClassName(pd.getSerdeClassName(),
              pd.getProperties().getProperty("name"));
          sdclass = hconf.getClassByName(className);
        }

        Deserializer partDeserializer = (Deserializer) sdclass.newInstance();
        partDeserializer.initialize(hconf, partProps);
        StructObjectInspector partRawRowObjectInspector = (StructObjectInspector) partDeserializer
            .getObjectInspector();

        StructObjectInspector tblRawRowObjectInspector = tableDescOI.get(tableDesc);
        if ((tblRawRowObjectInspector == null) ||
            (identityConverterTableDesc.contains(tableDesc))) {
          sdclass = tableDesc.getDeserializerClass();
          if (sdclass == null) {
            String className = checkSerdeClassName(tableDesc.getSerdeClassName(),
                tableDesc.getProperties().getProperty("name"));
            sdclass = hconf.getClassByName(className);
          }
          Deserializer tblDeserializer = (Deserializer) sdclass.newInstance();
          tblDeserializer.initialize(hconf, tblProps);
          tblRawRowObjectInspector =
              (StructObjectInspector) ObjectInspectorConverters.getConvertedOI(
                  partRawRowObjectInspector,
                  tblDeserializer.getObjectInspector());

          if (identityConverterTableDesc.contains(tableDesc)) {
            if (!partRawRowObjectInspector.equals(tblRawRowObjectInspector)) {
              identityConverterTableDesc.remove(tableDesc);
            }
          }
          else if (partRawRowObjectInspector.equals(tblRawRowObjectInspector)) {
            identityConverterTableDesc.add(tableDesc);
          }

          tableDescOI.put(tableDesc, tblRawRowObjectInspector);
        }
      }
    } catch (Exception e) {
      throw new HiveException(e);
    }
    return tableDescOI;
  }

  private boolean isPartitioned(PartitionDesc pd) {
    return pd.getPartSpec() != null && !pd.getPartSpec().isEmpty();
  }

  private String checkSerdeClassName(String className, String tableName) throws HiveException {
    if (className == null || className.isEmpty()) {
      throw new HiveException(
          "SerDe class or the SerDe class name is not set for table: " + tableName);
    }
    return className;
  }

  public void setChildren(Configuration hconf) throws HiveException {

    Path fpath = new Path(HiveConf.getVar(hconf,
        HiveConf.ConfVars.HADOOPMAPFILENAME));

<<<<<<< HEAD
    boolean schemeless = fpath.toUri().getScheme() == null;

    ArrayList<Operator<? extends OperatorDesc>> children =
      new ArrayList<Operator<? extends OperatorDesc>>();
    opCtxMap = new HashMap<MapInputPath, MapOpCtx>();
    operatorToPaths = new HashMap<Operator<? extends OperatorDesc>, ArrayList<String>>();
=======
    List<Operator<? extends OperatorDesc>> children =
        new ArrayList<Operator<? extends OperatorDesc>>();
>>>>>>> 2b2bd989

    Map<TableDesc, StructObjectInspector> convertedOI = getConvertedOI(hconf);

    try {
      for (Map.Entry<String, ArrayList<String>> entry : conf.getPathToAliases().entrySet()) {
        String onefile = entry.getKey();
        List<String> aliases = entry.getValue();

        Path onepath = new Path(onefile);
<<<<<<< HEAD
        if (schemeless) {
          onepath = new Path(onepath.toUri().getPath());
        }
        List<String> aliases = conf.getPathToAliases().get(onefile);
=======
        PartitionDesc partDesc = conf.getPathToPartitionInfo().get(onefile);
>>>>>>> 2b2bd989

        for (String onealias : aliases) {
          Operator<? extends OperatorDesc> op = conf.getAliasToWork().get(onealias);
          LOG.info("Adding alias " + onealias + " to work list for file "
            + onefile);
          MapInputPath inp = new MapInputPath(onefile, onealias, op, partDesc);
          if (opCtxMap.containsKey(inp)) {
            continue;
          }
          MapOpCtx opCtx = initObjectInspector(hconf, inp, convertedOI);
          opCtxMap.put(inp, opCtx);

          op.setParentOperators(new ArrayList<Operator<? extends OperatorDesc>>());
          op.getParentOperators().add(this);
          // check for the operators who will process rows coming to this Map
          // Operator
          if (!onepath.toUri().relativize(fpath.toUri()).equals(fpath.toUri())) {
            children.add(op);
            childrenOpToOpCtxMap.put(op, opCtx);
            LOG.info("dump " + op.getName() + " "
                + opCtxMap.get(inp).rowObjectInspector.getTypeName());
          }
          current = opCtx;  // just need for TestOperators.testMapOperator
        }
      }

      if (children.size() == 0) {
        // didn't find match for input file path in configuration!
        // serious problem ..
        LOG.error("Configuration does not have any alias for path: "
            + fpath.toUri());
        throw new HiveException("Configuration and input path are inconsistent");
      }

      // we found all the operators that we are supposed to process.
      setChildOperators(children);
    } catch (Exception e) {
      throw new HiveException(e);
    }
  }

  @Override
  public void initializeOp(Configuration hconf) throws HiveException {
    // set that parent initialization is done and call initialize on children
    state = State.INIT;
    statsMap.put(Counter.DESERIALIZE_ERRORS, deserialize_error_count);

    List<Operator<? extends OperatorDesc>> children = getChildOperators();

    for (Entry<Operator<? extends OperatorDesc>, MapOpCtx> entry : childrenOpToOpCtxMap
        .entrySet()) {
      Operator<? extends OperatorDesc> child = entry.getKey();
      MapOpCtx mapOpCtx = entry.getValue();
      // Add alias, table name, and partitions to hadoop conf so that their
      // children will inherit these
      HiveConf.setVar(hconf, HiveConf.ConfVars.HIVETABLENAME, mapOpCtx.tableName);
      HiveConf.setVar(hconf, HiveConf.ConfVars.HIVEPARTITIONNAME, mapOpCtx.partName);
      child.initialize(hconf, new ObjectInspector[] {mapOpCtx.rowObjectInspector});
    }

    for (Entry<MapInputPath, MapOpCtx> entry : opCtxMap.entrySet()) {
      MapInputPath input = entry.getKey();
      MapOpCtx mapOpCtx = entry.getValue();
      // Add alias, table name, and partitions to hadoop conf so that their
      // children will inherit these
      HiveConf.setVar(hconf, HiveConf.ConfVars.HIVETABLENAME, mapOpCtx.tableName);
      HiveConf.setVar(hconf, HiveConf.ConfVars.HIVEPARTITIONNAME, mapOpCtx.partName);

      Operator<? extends OperatorDesc> op = input.op;
      if (children.indexOf(op) == -1) {
        // op is not in the children list, so need to remember it and close it afterwards
        if (extraChildrenToClose == null) {
          extraChildrenToClose = new ArrayList<Operator<? extends OperatorDesc>>();
        }
        extraChildrenToClose.add(op);
        op.initialize(hconf, new ObjectInspector[] {entry.getValue().rowObjectInspector});
      }
    }
  }

  /**
   * close extra child operators that are initialized but are not executed.
   */
  @Override
  public void closeOp(boolean abort) throws HiveException {
    if (extraChildrenToClose != null) {
      for (Operator<? extends OperatorDesc> op : extraChildrenToClose) {
        op.close(abort);
      }
    }
  }

  // Find context for current input file
  @Override
  public void cleanUpInputFileChangedOp() throws HiveException {
    Path fpath = normalizePath(getExecContext().getCurrentInputFile());

    for (String onefile : conf.getPathToAliases().keySet()) {
      Path onepath = normalizePath(onefile);
      // check for the operators who will process rows coming to this Map
      // Operator
      if (onepath.toUri().relativize(fpath.toUri()).equals(fpath.toUri())) {
        // not from this
        continue;
      }
      PartitionDesc partDesc = conf.getPathToPartitionInfo().get(onefile);
      for (String onealias : conf.getPathToAliases().get(onefile)) {
        Operator<? extends OperatorDesc> op = conf.getAliasToWork().get(onealias);
        MapInputPath inp = new MapInputPath(onefile, onealias, op, partDesc);
        MapOpCtx context = opCtxMap.get(inp);
        if (context != null) {
          current = context;
          LOG.info("Processing alias " + onealias + " for file " + onefile);
          return;
        }
      }
    }
    throw new IllegalStateException("Invalid path " + fpath);
  }

  private Path normalizePath(String onefile) {
    return new Path(new Path(onefile).toUri().getPath());
  }

  public void process(Writable value) throws HiveException {
    // A mapper can span multiple files/partitions.
    // The serializers need to be reset if the input file changed
    ExecMapperContext context = getExecContext();
    if (context != null && context.inputFileChanged()) {
      // The child operators cleanup if input file has changed
      cleanUpInputFileChanged();
    }

    Object row;
    try {
      row = current.readRow(value);
      if (current.hasVC()) {
        current.rowWithPartAndVC[0] = row;
        if (context != null) {
          populateVirtualColumnValues(context, current.vcs, current.vcValues, current.deserializer);
        }
        int vcPos = current.isPartitioned() ? 2 : 1;
        current.rowWithPartAndVC[vcPos] = current.vcValues;
        row = current.rowWithPartAndVC;
      } else if (current.isPartitioned()) {
        current.rowWithPart[0] = row;
        row = current.rowWithPart;
      }
    } catch (Exception e) {
      // Serialize the row and output.
      String rawRowString;
      try {
        rawRowString = value.toString();
      } catch (Exception e2) {
        rawRowString = "[Error getting row data with exception " +
            StringUtils.stringifyException(e2) + " ]";
      }

      // TODO: policy on deserialization errors
      deserialize_error_count.set(deserialize_error_count.get() + 1);
      throw new HiveException("Hive Runtime Error while processing writable " + rawRowString, e);
    }

    // The row has been converted to comply with table schema, irrespective of partition schema.
    // So, use tblOI (and not partOI) for forwarding
    try {
      forward(row, current.rowObjectInspector);
    } catch (Exception e) {
      // Serialize the row and output the error message.
      String rowString;
      try {
        rowString = SerDeUtils.getJSONString(row, current.rowObjectInspector);
      } catch (Exception e2) {
        rowString = "[Error getting row data with exception " +
            StringUtils.stringifyException(e2) + " ]";
      }
      throw new HiveException("Hive Runtime Error while processing row " + rowString, e);
    }
  }

  public static Writable[] populateVirtualColumnValues(ExecMapperContext ctx,
      List<VirtualColumn> vcs, Writable[] vcValues, Deserializer deserializer) {
    if (vcs == null) {
      return vcValues;
    }
    if (vcValues == null) {
      vcValues = new Writable[vcs.size()];
    }
    for (int i = 0; i < vcs.size(); i++) {
      VirtualColumn vc = vcs.get(i);
      if (vc.equals(VirtualColumn.FILENAME)) {
        if (ctx.inputFileChanged()) {
          vcValues[i] = new Text(ctx.getCurrentInputFile());
        }
      } else if (vc.equals(VirtualColumn.BLOCKOFFSET)) {
        long current = ctx.getIoCxt().getCurrentBlockStart();
        LongWritable old = (LongWritable) vcValues[i];
        if (old == null) {
          old = new LongWritable(current);
          vcValues[i] = old;
          continue;
        }
        if (current != old.get()) {
          old.set(current);
        }
      } else if (vc.equals(VirtualColumn.ROWOFFSET)) {
        long current = ctx.getIoCxt().getCurrentRow();
        LongWritable old = (LongWritable) vcValues[i];
        if (old == null) {
          old = new LongWritable(current);
          vcValues[i] = old;
          continue;
        }
        if (current != old.get()) {
          old.set(current);
        }
      } else if (vc.equals(VirtualColumn.RAWDATASIZE)) {
        long current = 0L;
        SerDeStats stats = deserializer.getSerDeStats();
        if(stats != null) {
          current = stats.getRawDataSize();
        }
        LongWritable old = (LongWritable) vcValues[i];
        if (old == null) {
          old = new LongWritable(current);
          vcValues[i] = old;
          continue;
        }
        if (current != old.get()) {
          old.set(current);
        }
      }
    }
    return vcValues;
  }

  @Override
  public void processOp(Object row, int tag) throws HiveException {
    throw new HiveException("Hive 2 Internal error: should not be called!");
  }

  @Override
  public String getName() {
    return getOperatorName();
  }

  static public String getOperatorName() {
    return "MAP";
  }

  @Override
  public OperatorType getType() {
    return null;
  }

  public static void main(String[] args) {
    Path path = new Path("hdfs://qa14:9000/user/hive/warehouse/data_type");
    Path path2 = new Path("/user/hive/warehouse/data_type/000000_0");
    System.err.println("[MapOperator/main] " + path.toUri().relativize(path2.toUri()));
  }
}<|MERGE_RESOLUTION|>--- conflicted
+++ resolved
@@ -32,8 +32,8 @@
 import org.apache.hadoop.conf.Configuration;
 import org.apache.hadoop.fs.Path;
 import org.apache.hadoop.hive.conf.HiveConf;
+import org.apache.hadoop.hive.metastore.api.hive_metastoreConstants;
 import org.apache.hadoop.hive.ql.exec.mr.ExecMapperContext;
-import org.apache.hadoop.hive.metastore.api.hive_metastoreConstants;
 import org.apache.hadoop.hive.ql.metadata.HiveException;
 import org.apache.hadoop.hive.ql.metadata.VirtualColumn;
 import org.apache.hadoop.hive.ql.plan.MapWork;
@@ -168,15 +168,6 @@
     initialize(hconf, null);
   }
 
-<<<<<<< HEAD
-  private MapOpCtx initObjectInspector(MapWork conf,
-      Configuration hconf, String onefile, Map<TableDesc, StructObjectInspector> convertedOI)
-          throws HiveException,
-      ClassNotFoundException, InstantiationException, IllegalAccessException,
-      SerDeException {
-    PartitionDesc pd = conf.getPathToPartitionInfo().get(onefile);
-    LinkedHashMap<String, String> partSpec = pd.getPartSpec();
-=======
   private MapOpCtx initObjectInspector(Configuration hconf, MapInputPath ctx,
       Map<TableDesc, StructObjectInspector> convertedOI) throws Exception {
 
@@ -184,7 +175,6 @@
     TableDesc td = pd.getTableDesc();
 
     MapOpCtx opCtx = new MapOpCtx();
->>>>>>> 2b2bd989
     // Use table properties in case of unpartitioned tables,
     // and the union of table properties and partition properties, with partition
     // taking precedence
@@ -357,17 +347,10 @@
     Path fpath = new Path(HiveConf.getVar(hconf,
         HiveConf.ConfVars.HADOOPMAPFILENAME));
 
-<<<<<<< HEAD
     boolean schemeless = fpath.toUri().getScheme() == null;
 
-    ArrayList<Operator<? extends OperatorDesc>> children =
-      new ArrayList<Operator<? extends OperatorDesc>>();
-    opCtxMap = new HashMap<MapInputPath, MapOpCtx>();
-    operatorToPaths = new HashMap<Operator<? extends OperatorDesc>, ArrayList<String>>();
-=======
     List<Operator<? extends OperatorDesc>> children =
         new ArrayList<Operator<? extends OperatorDesc>>();
->>>>>>> 2b2bd989
 
     Map<TableDesc, StructObjectInspector> convertedOI = getConvertedOI(hconf);
 
@@ -377,14 +360,10 @@
         List<String> aliases = entry.getValue();
 
         Path onepath = new Path(onefile);
-<<<<<<< HEAD
         if (schemeless) {
           onepath = new Path(onepath.toUri().getPath());
         }
-        List<String> aliases = conf.getPathToAliases().get(onefile);
-=======
         PartitionDesc partDesc = conf.getPathToPartitionInfo().get(onefile);
->>>>>>> 2b2bd989
 
         for (String onealias : aliases) {
           Operator<? extends OperatorDesc> op = conf.getAliasToWork().get(onealias);
