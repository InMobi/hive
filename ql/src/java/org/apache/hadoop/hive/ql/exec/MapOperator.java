/**
 * Licensed to the Apache Software Foundation (ASF) under one
 * or more contributor license agreements.  See the NOTICE file
 * distributed with this work for additional information
 * regarding copyright ownership.  The ASF licenses this file
 * to you under the Apache License, Version 2.0 (the
 * "License"); you may not use this file except in compliance
 * with the License.  You may obtain a copy of the License at
 *
 *     http://www.apache.org/licenses/LICENSE-2.0
 *
 * Unless required by applicable law or agreed to in writing, software
 * distributed under the License is distributed on an "AS IS" BASIS,
 * WITHOUT WARRANTIES OR CONDITIONS OF ANY KIND, either express or implied.
 * See the License for the specific language governing permissions and
 * limitations under the License.
 */

package org.apache.hadoop.hive.ql.exec;

import java.io.Serializable;
import java.util.ArrayList;
import java.util.Arrays;
import java.util.HashMap;
import java.util.HashSet;
import java.util.List;
import java.util.Map;
import java.util.Map.Entry;
import java.util.Properties;
import java.util.Set;

import org.apache.hadoop.conf.Configuration;
import org.apache.hadoop.fs.Path;
import org.apache.hadoop.hive.conf.HiveConf;
import org.apache.hadoop.hive.metastore.api.hive_metastoreConstants;
<<<<<<< HEAD
=======
import org.apache.hadoop.hive.ql.io.IOContext;
>>>>>>> 58936774
import org.apache.hadoop.hive.ql.exec.mr.ExecMapperContext;
import org.apache.hadoop.hive.ql.metadata.HiveException;
import org.apache.hadoop.hive.ql.metadata.VirtualColumn;
import org.apache.hadoop.hive.ql.plan.MapWork;
import org.apache.hadoop.hive.ql.plan.OperatorDesc;
import org.apache.hadoop.hive.ql.plan.PartitionDesc;
import org.apache.hadoop.hive.ql.plan.TableDesc;
import org.apache.hadoop.hive.ql.plan.TableScanDesc;
import org.apache.hadoop.hive.ql.plan.api.OperatorType;
import org.apache.hadoop.hive.serde2.Deserializer;
import org.apache.hadoop.hive.serde2.SerDeException;
import org.apache.hadoop.hive.serde2.SerDeStats;
import org.apache.hadoop.hive.serde2.SerDeUtils;
import org.apache.hadoop.hive.serde2.objectinspector.ObjectInspector;
import org.apache.hadoop.hive.serde2.objectinspector.ObjectInspectorConverters;
import org.apache.hadoop.hive.serde2.objectinspector.ObjectInspectorConverters.Converter;
import org.apache.hadoop.hive.serde2.objectinspector.ObjectInspectorFactory;
import org.apache.hadoop.hive.serde2.objectinspector.StructObjectInspector;
import org.apache.hadoop.hive.serde2.objectinspector.primitive.PrimitiveObjectInspectorFactory;
import org.apache.hadoop.io.LongWritable;
import org.apache.hadoop.io.Text;
import org.apache.hadoop.io.Writable;
import org.apache.hadoop.util.StringUtils;

/**
 * Map operator. This triggers overall map side processing. This is a little
 * different from regular operators in that it starts off by processing a
 * Writable data structure from a Table (instead of a Hive Object).
 **/
public class MapOperator extends Operator<MapWork> implements Serializable, Cloneable {

  private static final long serialVersionUID = 1L;

  /**
   * Counter.
   *
   */
  public static enum Counter {
    DESERIALIZE_ERRORS
  }

  private final transient LongWritable deserialize_error_count = new LongWritable();

  private final Map<MapInputPath, MapOpCtx> opCtxMap = new HashMap<MapInputPath, MapOpCtx>();
  private final Map<Operator<? extends OperatorDesc>, MapOpCtx> childrenOpToOpCtxMap =
    new HashMap<Operator<? extends OperatorDesc>, MapOpCtx>();

  protected transient MapOpCtx current;
  private transient List<Operator<? extends OperatorDesc>> extraChildrenToClose = null;
  private final Map<String, Path> normalizedPaths = new HashMap<String, Path>();

  private static class MapInputPath {
    String path;
    String alias;
    Operator<?> op;
    PartitionDesc partDesc;

    /**
     * @param path
     * @param alias
     * @param op
     */
    public MapInputPath(String path, String alias, Operator<?> op, PartitionDesc partDesc) {
      this.path = path;
      this.alias = alias;
      this.op = op;
      this.partDesc = partDesc;
    }

    @Override
    public boolean equals(Object o) {
      if (o instanceof MapInputPath) {
        MapInputPath mObj = (MapInputPath) o;
        return path.equals(mObj.path) && alias.equals(mObj.alias)
            && op.equals(mObj.op);
      }

      return false;
    }

    @Override
    public int hashCode() {
      int ret = (path == null) ? 0 : path.hashCode();
      ret += (alias == null) ? 0 : alias.hashCode();
      ret += (op == null) ? 0 : op.hashCode();
      return ret;
    }
  }

  protected static class MapOpCtx {

    StructObjectInspector tblRawRowObjectInspector;  // columns
    StructObjectInspector partObjectInspector;    // partition columns
    StructObjectInspector vcsObjectInspector;     // virtual columns
    StructObjectInspector rowObjectInspector;

    Converter partTblObjectInspectorConverter;

    Object[] rowWithPart;
    Object[] rowWithPartAndVC;
    Deserializer deserializer;

    String tableName;
    String partName;
    List<VirtualColumn> vcs;
    Writable[] vcValues;

    private boolean isPartitioned() {
      return partObjectInspector != null;
    }

    private boolean hasVC() {
      return vcsObjectInspector != null;
    }

    private Object readRow(Writable value) throws SerDeException {
      return partTblObjectInspectorConverter.convert(deserializer.deserialize(value));
    }

    public StructObjectInspector getRowObjectInspector() {
      return rowObjectInspector;
    }
  }

  /**
   * Initializes this map op as the root of the tree. It sets JobConf &
   * MapRedWork and starts initialization of the operator tree rooted at this
   * op.
   *
   * @param hconf
   * @param mrwork
   * @throws HiveException
   */
  public void initializeAsRoot(Configuration hconf, MapWork mapWork)
      throws HiveException {
    setConf(mapWork);
    setChildren(hconf);
    initialize(hconf, null);
  }

  private MapOpCtx initObjectInspector(Configuration hconf, MapInputPath ctx,
      Map<TableDesc, StructObjectInspector> convertedOI) throws Exception {

    PartitionDesc pd = ctx.partDesc;
    TableDesc td = pd.getTableDesc();

    MapOpCtx opCtx = new MapOpCtx();
    // Use table properties in case of unpartitioned tables,
    // and the union of table properties and partition properties, with partition
    // taking precedence
    Properties partProps = isPartitioned(pd) ?
        pd.getOverlayedProperties() : pd.getTableDesc().getProperties();

    Map<String, String> partSpec = pd.getPartSpec();

    opCtx.tableName = String.valueOf(partProps.getProperty("name"));
    opCtx.partName = String.valueOf(partSpec);

    Class serdeclass = hconf.getClassByName(pd.getSerdeClassName());
    opCtx.deserializer = (Deserializer) serdeclass.newInstance();
    opCtx.deserializer.initialize(hconf, partProps);

    StructObjectInspector partRawRowObjectInspector =
        (StructObjectInspector) opCtx.deserializer.getObjectInspector();

    opCtx.tblRawRowObjectInspector = convertedOI.get(td);

    opCtx.partTblObjectInspectorConverter = ObjectInspectorConverters.getConverter(
        partRawRowObjectInspector, opCtx.tblRawRowObjectInspector);

    // Next check if this table has partitions and if so
    // get the list of partition names as well as allocate
    // the serdes for the partition columns
    String pcols = partProps.getProperty(hive_metastoreConstants.META_TABLE_PARTITION_COLUMNS);
    // Log LOG = LogFactory.getLog(MapOperator.class.getName());
    if (pcols != null && pcols.length() > 0) {
      String[] partKeys = pcols.trim().split("/");
      List<String> partNames = new ArrayList<String>(partKeys.length);
      Object[] partValues = new Object[partKeys.length];
      List<ObjectInspector> partObjectInspectors = new ArrayList<ObjectInspector>(partKeys.length);
      for (int i = 0; i < partKeys.length; i++) {
        String key = partKeys[i];
        partNames.add(key);
        // Partitions do not exist for this table
        if (partSpec == null) {
          // for partitionless table, initialize partValue to null
          partValues[i] = null;
        } else {
          partValues[i] = new Text(partSpec.get(key));
        }
        partObjectInspectors.add(PrimitiveObjectInspectorFactory.writableStringObjectInspector);
      }
      opCtx.rowWithPart = new Object[] {null, partValues};
      opCtx.partObjectInspector = ObjectInspectorFactory
          .getStandardStructObjectInspector(partNames, partObjectInspectors);
    }

    // The op may not be a TableScan for mapjoins
    // Consider the query: select /*+MAPJOIN(a)*/ count(*) FROM T1 a JOIN T2 b ON a.key = b.key;
    // In that case, it will be a Select, but the rowOI need not be ammended
    if (ctx.op instanceof TableScanOperator) {
      TableScanOperator tsOp = (TableScanOperator) ctx.op;
      TableScanDesc tsDesc = tsOp.getConf();
      if (tsDesc != null && tsDesc.hasVirtualCols()) {
        opCtx.vcs = tsDesc.getVirtualCols();
        opCtx.vcValues = new Writable[opCtx.vcs.size()];
        opCtx.vcsObjectInspector = VirtualColumn.getVCSObjectInspector(opCtx.vcs);
        if (opCtx.isPartitioned()) {
          opCtx.rowWithPartAndVC = Arrays.copyOfRange(opCtx.rowWithPart, 0, 3);
        } else {
          opCtx.rowWithPartAndVC = new Object[2];
        }
      }
    }
    if (!opCtx.hasVC() && !opCtx.isPartitioned()) {
      opCtx.rowObjectInspector = opCtx.tblRawRowObjectInspector;
      return opCtx;
    }
    List<StructObjectInspector> inspectors = new ArrayList<StructObjectInspector>();
    inspectors.add(opCtx.tblRawRowObjectInspector);
    if (opCtx.isPartitioned()) {
      inspectors.add(opCtx.partObjectInspector);
    }
    if (opCtx.hasVC()) {
      inspectors.add(opCtx.vcsObjectInspector);
    }
    opCtx.rowObjectInspector = ObjectInspectorFactory.getUnionStructObjectInspector(inspectors);
    return opCtx;
  }

  // Return the mapping for table descriptor to the expected table OI
  /**
   * Traverse all the partitions for a table, and get the OI for the table.
   * Note that a conversion is required if any of the partition OI is different
   * from the table OI. For eg. if the query references table T (partitions P1, P2),
   * and P1's schema is same as T, whereas P2's scheme is different from T, conversion
   * might be needed for both P1 and P2, since SettableOI might be needed for T
   */
  private Map<TableDesc, StructObjectInspector> getConvertedOI(Configuration hconf)
      throws HiveException {
    Map<TableDesc, StructObjectInspector> tableDescOI =
        new HashMap<TableDesc, StructObjectInspector>();
    Set<TableDesc> identityConverterTableDesc = new HashSet<TableDesc>();
    try {
      Map<ObjectInspector, Boolean> oiSettableProperties = new HashMap<ObjectInspector, Boolean>();

      for (String onefile : conf.getPathToAliases().keySet()) {
        PartitionDesc pd = conf.getPathToPartitionInfo().get(onefile);
        TableDesc tableDesc = pd.getTableDesc();
        Properties tblProps = tableDesc.getProperties();
        // If the partition does not exist, use table properties
        Properties partProps = isPartitioned(pd) ? pd.getOverlayedProperties() : tblProps;
        Class sdclass = hconf.getClassByName(pd.getSerdeClassName());
        Deserializer partDeserializer = (Deserializer) sdclass.newInstance();
        partDeserializer.initialize(hconf, partProps);
        StructObjectInspector partRawRowObjectInspector = (StructObjectInspector) partDeserializer
            .getObjectInspector();

        StructObjectInspector tblRawRowObjectInspector = tableDescOI.get(tableDesc);
        if ((tblRawRowObjectInspector == null) ||
            (identityConverterTableDesc.contains(tableDesc))) {
            sdclass = hconf.getClassByName(tableDesc.getSerdeClassName());
            Deserializer tblDeserializer = (Deserializer) sdclass.newInstance();
          tblDeserializer.initialize(hconf, tblProps);
          tblRawRowObjectInspector =
              (StructObjectInspector) ObjectInspectorConverters.getConvertedOI(
                  partRawRowObjectInspector,
<<<<<<< HEAD
                  tblDeserializer.getObjectInspector(), true);
=======
                  tblDeserializer.getObjectInspector(), oiSettableProperties);
>>>>>>> 58936774

          if (identityConverterTableDesc.contains(tableDesc)) {
            if (!partRawRowObjectInspector.equals(tblRawRowObjectInspector)) {
              identityConverterTableDesc.remove(tableDesc);
            }
          }
          else if (partRawRowObjectInspector.equals(tblRawRowObjectInspector)) {
            identityConverterTableDesc.add(tableDesc);
          }

          tableDescOI.put(tableDesc, tblRawRowObjectInspector);
        }
      }
    } catch (Exception e) {
      throw new HiveException(e);
    }
    return tableDescOI;
  }

  private boolean isPartitioned(PartitionDesc pd) {
    return pd.getPartSpec() != null && !pd.getPartSpec().isEmpty();
  }

  public void setChildren(Configuration hconf) throws HiveException {

    Path fpath = IOContext.get().getInputPath();

    boolean schemeless = fpath.toUri().getScheme() == null;

    boolean schemeless = fpath.toUri().getScheme() == null;

    List<Operator<? extends OperatorDesc>> children =
        new ArrayList<Operator<? extends OperatorDesc>>();

    Map<TableDesc, StructObjectInspector> convertedOI = getConvertedOI(hconf);

    try {
      for (Map.Entry<String, ArrayList<String>> entry : conf.getPathToAliases().entrySet()) {
        String onefile = entry.getKey();
        List<String> aliases = entry.getValue();

        Path onepath = new Path(onefile);
        if (schemeless) {
          onepath = new Path(onepath.toUri().getPath());
        }
<<<<<<< HEAD
=======

>>>>>>> 58936774
        PartitionDesc partDesc = conf.getPathToPartitionInfo().get(onefile);

        for (String onealias : aliases) {
          Operator<? extends OperatorDesc> op = conf.getAliasToWork().get(onealias);
          if (LOG.isDebugEnabled()) {
            LOG.debug("Adding alias " + onealias + " to work list for file "
               + onefile);
          }
          MapInputPath inp = new MapInputPath(onefile, onealias, op, partDesc);
          if (opCtxMap.containsKey(inp)) {
            continue;
          }
          MapOpCtx opCtx = initObjectInspector(hconf, inp, convertedOI);
          opCtxMap.put(inp, opCtx);

          op.setParentOperators(new ArrayList<Operator<? extends OperatorDesc>>());
          op.getParentOperators().add(this);
          // check for the operators who will process rows coming to this Map
          // Operator
          if (!onepath.toUri().relativize(fpath.toUri()).equals(fpath.toUri())) {
            children.add(op);
            childrenOpToOpCtxMap.put(op, opCtx);
            LOG.info("dump " + op.getName() + " "
                + opCtxMap.get(inp).rowObjectInspector.getTypeName());
          }
          current = opCtx;  // just need for TestOperators.testMapOperator
        }
      }

      if (children.size() == 0) {
        // didn't find match for input file path in configuration!
        // serious problem ..
        LOG.error("Configuration does not have any alias for path: "
            + fpath.toUri());
        throw new HiveException("Configuration and input path are inconsistent");
      }

      // we found all the operators that we are supposed to process.
      setChildOperators(children);
    } catch (Exception e) {
      throw new HiveException(e);
    }
  }

  @Override
  public void initializeOp(Configuration hconf) throws HiveException {
    // set that parent initialization is done and call initialize on children
    state = State.INIT;
    statsMap.put(Counter.DESERIALIZE_ERRORS, deserialize_error_count);

    List<Operator<? extends OperatorDesc>> children = getChildOperators();

    for (Entry<Operator<? extends OperatorDesc>, MapOpCtx> entry : childrenOpToOpCtxMap
        .entrySet()) {
      Operator<? extends OperatorDesc> child = entry.getKey();
      MapOpCtx mapOpCtx = entry.getValue();
      // Add alias, table name, and partitions to hadoop conf so that their
      // children will inherit these
      HiveConf.setVar(hconf, HiveConf.ConfVars.HIVETABLENAME, mapOpCtx.tableName);
      HiveConf.setVar(hconf, HiveConf.ConfVars.HIVEPARTITIONNAME, mapOpCtx.partName);
      child.initialize(hconf, new ObjectInspector[] {mapOpCtx.rowObjectInspector});
    }

    for (Entry<MapInputPath, MapOpCtx> entry : opCtxMap.entrySet()) {
      MapInputPath input = entry.getKey();
      MapOpCtx mapOpCtx = entry.getValue();
      // Add alias, table name, and partitions to hadoop conf so that their
      // children will inherit these
      HiveConf.setVar(hconf, HiveConf.ConfVars.HIVETABLENAME, mapOpCtx.tableName);
      HiveConf.setVar(hconf, HiveConf.ConfVars.HIVEPARTITIONNAME, mapOpCtx.partName);

      Operator<? extends OperatorDesc> op = input.op;
      if (children.indexOf(op) == -1) {
        // op is not in the children list, so need to remember it and close it afterwards
        if (extraChildrenToClose == null) {
          extraChildrenToClose = new ArrayList<Operator<? extends OperatorDesc>>();
        }
        extraChildrenToClose.add(op);
        op.initialize(hconf, new ObjectInspector[] {entry.getValue().rowObjectInspector});
      }
    }
  }

  /**
   * close extra child operators that are initialized but are not executed.
   */
  @Override
  public void closeOp(boolean abort) throws HiveException {
    if (extraChildrenToClose != null) {
      for (Operator<? extends OperatorDesc> op : extraChildrenToClose) {
        op.close(abort);
      }
    }
  }

  // Find context for current input file
  @Override
  public void cleanUpInputFileChangedOp() throws HiveException {
    Path fpath = getExecContext().getCurrentInputPath();

    for (String onefile : conf.getPathToAliases().keySet()) {
      Path onepath = normalizePath(onefile);
      // check for the operators who will process rows coming to this Map
      // Operator
      if (onepath.toUri().relativize(fpath.toUri()).equals(fpath.toUri())) {
        // not from this
        continue;
      }
      PartitionDesc partDesc = conf.getPathToPartitionInfo().get(onefile);
      for (String onealias : conf.getPathToAliases().get(onefile)) {
        Operator<? extends OperatorDesc> op = conf.getAliasToWork().get(onealias);
        MapInputPath inp = new MapInputPath(onefile, onealias, op, partDesc);
        MapOpCtx context = opCtxMap.get(inp);
        if (context != null) {
          current = context;
          LOG.info("Processing alias " + onealias + " for file " + onefile);
          return;
        }
      }
    }
    throw new IllegalStateException("Invalid path " + fpath);
  }

  private Path normalizePath(String onefile) {
    //creating Path is expensive, so cache the corresponding
    //Path object in normalizedPaths
    Path path = normalizedPaths.get(onefile);
    if(path == null){
      path = new Path(onefile);
      normalizedPaths.put(onefile, path);
    }
    return path;
  }

  public void process(Writable value) throws HiveException {
    // A mapper can span multiple files/partitions.
    // The serializers need to be reset if the input file changed
    ExecMapperContext context = getExecContext();
    if (context != null && context.inputFileChanged()) {
      // The child operators cleanup if input file has changed
      cleanUpInputFileChanged();
    }
    Object row;
    try {
      row = current.readRow(value);
      if (current.hasVC()) {
        current.rowWithPartAndVC[0] = row;
        if (context != null) {
          populateVirtualColumnValues(context, current.vcs, current.vcValues, current.deserializer);
        }
        int vcPos = current.isPartitioned() ? 2 : 1;
        current.rowWithPartAndVC[vcPos] = current.vcValues;
        row = current.rowWithPartAndVC;
      } else if (current.isPartitioned()) {
        current.rowWithPart[0] = row;
        row = current.rowWithPart;
      }
    } catch (Exception e) {
      // Serialize the row and output.
      String rawRowString;
      try {
        rawRowString = value.toString();
      } catch (Exception e2) {
        rawRowString = "[Error getting row data with exception " +
            StringUtils.stringifyException(e2) + " ]";
      }

      // TODO: policy on deserialization errors
      deserialize_error_count.set(deserialize_error_count.get() + 1);
      throw new HiveException("Hive Runtime Error while processing writable " + rawRowString, e);
    }

    // The row has been converted to comply with table schema, irrespective of partition schema.
    // So, use tblOI (and not partOI) for forwarding
    try {
      forward(row, current.rowObjectInspector);
    } catch (Exception e) {
      // Serialize the row and output the error message.
      String rowString;
      try {
        rowString = SerDeUtils.getJSONString(row, current.rowObjectInspector);
      } catch (Exception e2) {
        rowString = "[Error getting row data with exception " +
            StringUtils.stringifyException(e2) + " ]";
      }
      throw new HiveException("Hive Runtime Error while processing row " + rowString, e);
    }
  }

  public static Writable[] populateVirtualColumnValues(ExecMapperContext ctx,
      List<VirtualColumn> vcs, Writable[] vcValues, Deserializer deserializer) {
    if (vcs == null) {
      return vcValues;
    }
    if (vcValues == null) {
      vcValues = new Writable[vcs.size()];
    }
    for (int i = 0; i < vcs.size(); i++) {
      VirtualColumn vc = vcs.get(i);
      if (vc.equals(VirtualColumn.FILENAME)) {
        if (ctx.inputFileChanged()) {
          vcValues[i] = new Text(ctx.getCurrentInputPath().toString());
        }
      } else if (vc.equals(VirtualColumn.BLOCKOFFSET)) {
        long current = ctx.getIoCxt().getCurrentBlockStart();
        LongWritable old = (LongWritable) vcValues[i];
        if (old == null) {
          old = new LongWritable(current);
          vcValues[i] = old;
          continue;
        }
        if (current != old.get()) {
          old.set(current);
        }
      } else if (vc.equals(VirtualColumn.ROWOFFSET)) {
        long current = ctx.getIoCxt().getCurrentRow();
        LongWritable old = (LongWritable) vcValues[i];
        if (old == null) {
          old = new LongWritable(current);
          vcValues[i] = old;
          continue;
        }
        if (current != old.get()) {
          old.set(current);
        }
      } else if (vc.equals(VirtualColumn.RAWDATASIZE)) {
        long current = 0L;
        SerDeStats stats = deserializer.getSerDeStats();
        if(stats != null) {
          current = stats.getRawDataSize();
        }
        LongWritable old = (LongWritable) vcValues[i];
        if (old == null) {
          old = new LongWritable(current);
          vcValues[i] = old;
          continue;
        }
        if (current != old.get()) {
          old.set(current);
        }
      }
    }
    return vcValues;
  }

  @Override
  public void processOp(Object row, int tag) throws HiveException {
    throw new HiveException("Hive 2 Internal error: should not be called!");
  }

  @Override
  public String getName() {
    return getOperatorName();
  }

  static public String getOperatorName() {
    return "MAP";
  }

  @Override
  public OperatorType getType() {
    return null;
  }

  public static void main(String[] args) {
    Path path = new Path("hdfs://qa14:9000/user/hive/warehouse/data_type");
    Path path2 = new Path("/user/hive/warehouse/data_type/000000_0");
    System.err.println("[MapOperator/main] " + path.toUri().relativize(path2.toUri()));
  }
}<|MERGE_RESOLUTION|>--- conflicted
+++ resolved
@@ -33,10 +33,7 @@
 import org.apache.hadoop.fs.Path;
 import org.apache.hadoop.hive.conf.HiveConf;
 import org.apache.hadoop.hive.metastore.api.hive_metastoreConstants;
-<<<<<<< HEAD
-=======
 import org.apache.hadoop.hive.ql.io.IOContext;
->>>>>>> 58936774
 import org.apache.hadoop.hive.ql.exec.mr.ExecMapperContext;
 import org.apache.hadoop.hive.ql.metadata.HiveException;
 import org.apache.hadoop.hive.ql.metadata.VirtualColumn;
@@ -304,11 +301,7 @@
           tblRawRowObjectInspector =
               (StructObjectInspector) ObjectInspectorConverters.getConvertedOI(
                   partRawRowObjectInspector,
-<<<<<<< HEAD
-                  tblDeserializer.getObjectInspector(), true);
-=======
                   tblDeserializer.getObjectInspector(), oiSettableProperties);
->>>>>>> 58936774
 
           if (identityConverterTableDesc.contains(tableDesc)) {
             if (!partRawRowObjectInspector.equals(tblRawRowObjectInspector)) {
@@ -338,8 +331,6 @@
 
     boolean schemeless = fpath.toUri().getScheme() == null;
 
-    boolean schemeless = fpath.toUri().getScheme() == null;
-
     List<Operator<? extends OperatorDesc>> children =
         new ArrayList<Operator<? extends OperatorDesc>>();
 
@@ -354,10 +345,7 @@
         if (schemeless) {
           onepath = new Path(onepath.toUri().getPath());
         }
-<<<<<<< HEAD
-=======
-
->>>>>>> 58936774
+
         PartitionDesc partDesc = conf.getPathToPartitionInfo().get(onefile);
 
         for (String onealias : aliases) {
@@ -622,9 +610,4 @@
     return null;
   }
 
-  public static void main(String[] args) {
-    Path path = new Path("hdfs://qa14:9000/user/hive/warehouse/data_type");
-    Path path2 = new Path("/user/hive/warehouse/data_type/000000_0");
-    System.err.println("[MapOperator/main] " + path.toUri().relativize(path2.toUri()));
-  }
 }