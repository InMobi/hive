/**
 * Licensed to the Apache Software Foundation (ASF) under one
 * or more contributor license agreements.  See the NOTICE file
 * distributed with this work for additional information
 * regarding copyright ownership.  The ASF licenses this file
 * to you under the Apache License, Version 2.0 (the
 * "License"); you may not use this file except in compliance
 * with the License.  You may obtain a copy of the License at
 *
 *     http://www.apache.org/licenses/LICENSE-2.0
 *
 * Unless required by applicable law or agreed to in writing, software
 * distributed under the License is distributed on an "AS IS" BASIS,
 * WITHOUT WARRANTIES OR CONDITIONS OF ANY KIND, either express or implied.
 * See the License for the specific language governing permissions and
 * limitations under the License.
 */

package org.apache.hadoop.hive.ql.parse;

import java.util.ArrayList;
import java.util.Iterator;
import java.util.LinkedList;
import java.util.List;

import org.apache.hadoop.hive.common.type.HiveDecimal;
import org.apache.hadoop.hive.metastore.api.FieldSchema;
import org.apache.hadoop.hive.ql.ErrorMsg;
import org.apache.hadoop.hive.ql.plan.ExprNodeDesc;
<<<<<<< HEAD
import org.apache.hadoop.hive.serde2.SerDeException;
import org.apache.hadoop.hive.serde2.typeinfo.BaseTypeParams;
import org.apache.hadoop.hive.serde2.typeinfo.PrimitiveTypeInfo;
import org.apache.hadoop.hive.serde2.typeinfo.TypeInfoUtils;
import org.apache.hadoop.hive.serde2.typeinfo.VarcharTypeParams;
=======
import org.apache.hadoop.hive.serde2.objectinspector.PrimitiveObjectInspector.PrimitiveCategory;
import org.apache.hadoop.hive.serde2.typeinfo.BaseCharTypeInfo;
import org.apache.hadoop.hive.serde2.typeinfo.CharTypeInfo;
import org.apache.hadoop.hive.serde2.typeinfo.DecimalTypeInfo;
import org.apache.hadoop.hive.serde2.typeinfo.PrimitiveTypeInfo;
import org.apache.hadoop.hive.serde2.typeinfo.TypeInfoFactory;
import org.apache.hadoop.hive.serde2.typeinfo.TypeInfoUtils;
import org.apache.hadoop.hive.serde2.typeinfo.VarcharTypeInfo;
>>>>>>> 58936774


/**
 * Library of utility functions used in the parse code.
 *
 */
public final class ParseUtils {

  /**
   * Tests whether the parse tree node is a join token.
   *
   * @param node
   *          The parse tree node
   * @return boolean
   */
  public static boolean isJoinToken(ASTNode node) {
    switch (node.getToken().getType()) {
    case HiveParser.TOK_JOIN:
    case HiveParser.TOK_LEFTOUTERJOIN:
    case HiveParser.TOK_RIGHTOUTERJOIN:
    case HiveParser.TOK_FULLOUTERJOIN:
      return true;
    default:
      return false;
    }
  }

  /**
   * Performs a descent of the leftmost branch of a tree, stopping when either a
   * node with a non-null token is found or the leaf level is encountered.
   *
   * @param tree
   *          candidate node from which to start searching
   *
   * @return node at which descent stopped
   */
  public static ASTNode findRootNonNullToken(ASTNode tree) {
    while ((tree.getToken() == null) && (tree.getChildCount() > 0)) {
      tree = (ASTNode) tree.getChild(0);
    }
    return tree;
  }

  private ParseUtils() {
    // prevent instantiation
  }

  public static List<String> validateColumnNameUniqueness(
      List<FieldSchema> fieldSchemas) throws SemanticException {

    // no duplicate column names
    // currently, it is a simple n*n algorithm - this can be optimized later if
    // need be
    // but it should not be a major bottleneck as the number of columns are
    // anyway not so big
    Iterator<FieldSchema> iterCols = fieldSchemas.iterator();
    List<String> colNames = new ArrayList<String>();
    while (iterCols.hasNext()) {
      String colName = iterCols.next().getName();
      Iterator<String> iter = colNames.iterator();
      while (iter.hasNext()) {
        String oldColName = iter.next();
        if (colName.equalsIgnoreCase(oldColName)) {
          throw new SemanticException(ErrorMsg.DUPLICATE_COLUMN_NAMES
              .getMsg(oldColName));
        }
      }
      colNames.add(colName);
    }
    return colNames;
  }

  /**
   * @param column  column expression to convert
   * @param tableFieldTypeInfo TypeInfo to convert to
   * @return Expression converting column to the type specified by tableFieldTypeInfo
   */
  static ExprNodeDesc createConversionCast(ExprNodeDesc column, PrimitiveTypeInfo tableFieldTypeInfo)
      throws SemanticException {
<<<<<<< HEAD
    ExprNodeDesc ret;

    // Get base type, since type string may be parameterized
    String baseType = TypeInfoUtils.getBaseName(tableFieldTypeInfo.getTypeName());
    BaseTypeParams typeParams = null;
    // If TypeInfo is parameterized, provide the params to the UDF factory method.
    typeParams = tableFieldTypeInfo.getTypeParams();
    if (typeParams != null) {
      switch (tableFieldTypeInfo.getPrimitiveCategory()) {
        case VARCHAR:
          // Nothing to do here - the parameter will be passed to the UDF factory method below
          break;
        default:
          throw new SemanticException("Type cast for " + tableFieldTypeInfo.getPrimitiveCategory() +
              " does not take type parameters");
      }
    }
=======
    // Get base type, since type string may be parameterized
    String baseType = TypeInfoUtils.getBaseName(tableFieldTypeInfo.getTypeName());
>>>>>>> 58936774

    // If the type cast UDF is for a parameterized type, then it should implement
    // the SettableUDF interface so that we can pass in the params.
    // Not sure if this is the cleanest solution, but there does need to be a way
    // to provide the type params to the type cast.
<<<<<<< HEAD
    ret = TypeCheckProcFactory.DefaultExprProcessor
        .getFuncExprNodeDescWithUdfData(baseType, typeParams, column);

    return ret;
  }

  public static VarcharTypeParams getVarcharParams(String typeName, ASTNode node)
      throws SemanticException {
    if (node.getChildCount() != 1) {
      throw new SemanticException("Bad params for type " + typeName);
    }

    try {
      VarcharTypeParams typeParams = new VarcharTypeParams();
      String lengthStr = node.getChild(0).getText();
      Integer length = Integer.valueOf(lengthStr);
      typeParams.setLength(length.intValue());
      typeParams.validateParams();
      return typeParams;
    } catch (SerDeException err) {
      throw new SemanticException(err);
    }
  }
=======
    return TypeCheckProcFactory.DefaultExprProcessor.getFuncExprNodeDescWithUdfData(baseType,
        tableFieldTypeInfo, column);
  }

  public static VarcharTypeInfo getVarcharTypeInfo(ASTNode node)
      throws SemanticException {
    if (node.getChildCount() != 1) {
      throw new SemanticException("Bad params for type varchar");
    }

    String lengthStr = node.getChild(0).getText();
    return TypeInfoFactory.getVarcharTypeInfo(Integer.valueOf(lengthStr));
  }

  public static CharTypeInfo getCharTypeInfo(ASTNode node)
      throws SemanticException {
    if (node.getChildCount() != 1) {
      throw new SemanticException("Bad params for type char");
    }

    String lengthStr = node.getChild(0).getText();
    return TypeInfoFactory.getCharTypeInfo(Integer.valueOf(lengthStr));
  }

  static int getIndex(String[] list, String elem) {
    for(int i=0; i < list.length; i++) {
      if (list[i].toLowerCase().equals(elem)) {
        return i;
      }
    }
    return -1;
  }

  /*
   * if the given filterCondn refers to only 1 table alias in the QBJoinTree,
   * we return that alias's position. Otherwise we return -1
   */
  static int checkJoinFilterRefersOneAlias(String[] tabAliases, ASTNode filterCondn) {

    switch(filterCondn.getType()) {
    case HiveParser.TOK_TABLE_OR_COL:
      String tableOrCol = SemanticAnalyzer.unescapeIdentifier(filterCondn.getChild(0).getText()
          .toLowerCase());
      return getIndex(tabAliases, tableOrCol);
    case HiveParser.Identifier:
    case HiveParser.Number:
    case HiveParser.StringLiteral:
    case HiveParser.BigintLiteral:
    case HiveParser.SmallintLiteral:
    case HiveParser.TinyintLiteral:
    case HiveParser.DecimalLiteral:
    case HiveParser.TOK_STRINGLITERALSEQUENCE:
    case HiveParser.TOK_CHARSETLITERAL:
    case HiveParser.TOK_DATELITERAL:
    case HiveParser.KW_TRUE:
    case HiveParser.KW_FALSE:
    case HiveParser.TOK_NULL:
      return -1;
    default:
      int idx = -1;
      int i = filterCondn.getType() == HiveParser.TOK_FUNCTION ? 1 : 0;
      for (; i < filterCondn.getChildCount(); i++) {
        int cIdx = checkJoinFilterRefersOneAlias(tabAliases, (ASTNode) filterCondn.getChild(i));
        if ( cIdx != idx ) {
          if ( idx != -1 && cIdx != -1 ) {
            return -1;
          }
          idx = idx == -1 ? cIdx : idx;
        }
      }
      return idx;
    }
  }

  public static DecimalTypeInfo getDecimalTypeTypeInfo(ASTNode node)
      throws SemanticException {
    if (node.getChildCount() > 2) {
        throw new SemanticException("Bad params for type decimal");
      }

      int precision = HiveDecimal.USER_DEFAULT_PRECISION;
      int scale = HiveDecimal.USER_DEFAULT_SCALE;

      if (node.getChildCount() >= 1) {
        String precStr = node.getChild(0).getText();
        precision = Integer.valueOf(precStr);
      }

      if (node.getChildCount() == 2) {
        String scaleStr = node.getChild(1).getText();
        scale = Integer.valueOf(scaleStr);
      }

      return TypeInfoFactory.getDecimalTypeInfo(precision, scale);
  }

>>>>>>> 58936774
}<|MERGE_RESOLUTION|>--- conflicted
+++ resolved
@@ -20,20 +20,12 @@
 
 import java.util.ArrayList;
 import java.util.Iterator;
-import java.util.LinkedList;
 import java.util.List;
 
 import org.apache.hadoop.hive.common.type.HiveDecimal;
 import org.apache.hadoop.hive.metastore.api.FieldSchema;
 import org.apache.hadoop.hive.ql.ErrorMsg;
 import org.apache.hadoop.hive.ql.plan.ExprNodeDesc;
-<<<<<<< HEAD
-import org.apache.hadoop.hive.serde2.SerDeException;
-import org.apache.hadoop.hive.serde2.typeinfo.BaseTypeParams;
-import org.apache.hadoop.hive.serde2.typeinfo.PrimitiveTypeInfo;
-import org.apache.hadoop.hive.serde2.typeinfo.TypeInfoUtils;
-import org.apache.hadoop.hive.serde2.typeinfo.VarcharTypeParams;
-=======
 import org.apache.hadoop.hive.serde2.objectinspector.PrimitiveObjectInspector.PrimitiveCategory;
 import org.apache.hadoop.hive.serde2.typeinfo.BaseCharTypeInfo;
 import org.apache.hadoop.hive.serde2.typeinfo.CharTypeInfo;
@@ -42,7 +34,6 @@
 import org.apache.hadoop.hive.serde2.typeinfo.TypeInfoFactory;
 import org.apache.hadoop.hive.serde2.typeinfo.TypeInfoUtils;
 import org.apache.hadoop.hive.serde2.typeinfo.VarcharTypeInfo;
->>>>>>> 58936774
 
 
 /**
@@ -122,58 +113,13 @@
    */
   static ExprNodeDesc createConversionCast(ExprNodeDesc column, PrimitiveTypeInfo tableFieldTypeInfo)
       throws SemanticException {
-<<<<<<< HEAD
-    ExprNodeDesc ret;
-
     // Get base type, since type string may be parameterized
     String baseType = TypeInfoUtils.getBaseName(tableFieldTypeInfo.getTypeName());
-    BaseTypeParams typeParams = null;
-    // If TypeInfo is parameterized, provide the params to the UDF factory method.
-    typeParams = tableFieldTypeInfo.getTypeParams();
-    if (typeParams != null) {
-      switch (tableFieldTypeInfo.getPrimitiveCategory()) {
-        case VARCHAR:
-          // Nothing to do here - the parameter will be passed to the UDF factory method below
-          break;
-        default:
-          throw new SemanticException("Type cast for " + tableFieldTypeInfo.getPrimitiveCategory() +
-              " does not take type parameters");
-      }
-    }
-=======
-    // Get base type, since type string may be parameterized
-    String baseType = TypeInfoUtils.getBaseName(tableFieldTypeInfo.getTypeName());
->>>>>>> 58936774
 
     // If the type cast UDF is for a parameterized type, then it should implement
     // the SettableUDF interface so that we can pass in the params.
     // Not sure if this is the cleanest solution, but there does need to be a way
     // to provide the type params to the type cast.
-<<<<<<< HEAD
-    ret = TypeCheckProcFactory.DefaultExprProcessor
-        .getFuncExprNodeDescWithUdfData(baseType, typeParams, column);
-
-    return ret;
-  }
-
-  public static VarcharTypeParams getVarcharParams(String typeName, ASTNode node)
-      throws SemanticException {
-    if (node.getChildCount() != 1) {
-      throw new SemanticException("Bad params for type " + typeName);
-    }
-
-    try {
-      VarcharTypeParams typeParams = new VarcharTypeParams();
-      String lengthStr = node.getChild(0).getText();
-      Integer length = Integer.valueOf(lengthStr);
-      typeParams.setLength(length.intValue());
-      typeParams.validateParams();
-      return typeParams;
-    } catch (SerDeException err) {
-      throw new SemanticException(err);
-    }
-  }
-=======
     return TypeCheckProcFactory.DefaultExprProcessor.getFuncExprNodeDescWithUdfData(baseType,
         tableFieldTypeInfo, column);
   }
@@ -270,5 +216,4 @@
       return TypeInfoFactory.getDecimalTypeInfo(precision, scale);
   }
 
->>>>>>> 58936774
 }