--- conflicted
+++ resolved
@@ -317,11 +317,7 @@
         } else {
           tgtPath = new Path(wh.getTablePath(
               db.getDatabaseCurrent(), tblDesc.getTableName()),
-<<<<<<< HEAD
-              Warehouse.makePartPath(addPartitionDesc.getPartSpec()));
-=======
               Warehouse.makePartPath(partSpec.getPartSpec()));
->>>>>>> 58936774
         }
       } else {
         tgtPath = new Path(tblDesc.getLocation(),
