--- conflicted
+++ resolved
@@ -121,31 +121,14 @@
         return null;
       }
 
-<<<<<<< HEAD
       for (PrunedPartitionList ppl : prunedPartList) {
-        for (Partition p : ppl.getConfirmedPartns()) {
+        for (Partition p : ppl.getPartitions()) {
           if (!p.getTable().isPartitioned()) {
             return null;
           }
         }
-        for (Partition p : ppl.getUnknownPartns()) {
-          if (!p.getTable().isPartitioned()) {
-            return null;
-          }
-=======
-      for (Partition p : prunedPartList.getPartitions()) {
-        if (!p.getTable().isPartitioned()) {
-          return null;
->>>>>>> 43c83007
-        }
-
-<<<<<<< HEAD
-        partitions.addAll(ppl.getConfirmedPartns());
-        partitions.addAll(ppl.getUnknownPartns());
+        partitions.addAll(ppl.getPartitions());
       }
-=======
-      partitions.addAll(prunedPartList.getPartitions());
->>>>>>> 43c83007
 
       PcrExprProcFactory.NodeInfoWrapper wrapper = PcrExprProcFactory.walkExprTree(
           alias, partitions, top.getConf().getVirtualCols(), predicate);
