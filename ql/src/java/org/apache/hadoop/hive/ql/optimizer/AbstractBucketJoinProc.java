/**
 * Licensed to the Apache Software Foundation (ASF) under one
 * or more contributor license agreements.See the NOTICE file
 * distributed with this work for additional information
 * regarding copyright ownership.The ASF licenses this file
 * to you under the Apache License, Version 2.0 (the
 * "License"); you may not use this file except in compliance
 * with the License.You may obtain a copy of the License at
 *
 * http://www.apache.org/licenses/LICENSE-2.0
 *
 * Unless required by applicable law or agreed to in writing, software
 * distributed under the License is distributed on an "AS IS" BASIS,
 * WITHOUT WARRANTIES OR CONDITIONS OF ANY KIND, either express or implied.
 * See the License for the specific language governing permissions and
 * limitations under the License.
 */
package org.apache.hadoop.hive.ql.optimizer;

import java.io.IOException;
import java.net.URI;
import java.util.ArrayList;
import java.util.Arrays;
import java.util.Collections;
import java.util.HashMap;
import java.util.Iterator;
import java.util.LinkedHashMap;
import java.util.List;
import java.util.Map;
import java.util.Map.Entry;
import java.util.Stack;

import org.apache.commons.logging.Log;
import org.apache.commons.logging.LogFactory;
import org.apache.hadoop.fs.FileStatus;
import org.apache.hadoop.fs.FileSystem;
import org.apache.hadoop.fs.Path;
import org.apache.hadoop.hive.ql.ErrorMsg;
import org.apache.hadoop.hive.ql.exec.MapJoinOperator;
import org.apache.hadoop.hive.ql.exec.Operator;
import org.apache.hadoop.hive.ql.exec.TableScanOperator;
import org.apache.hadoop.hive.ql.lib.Node;
import org.apache.hadoop.hive.ql.lib.NodeProcessor;
import org.apache.hadoop.hive.ql.lib.NodeProcessorCtx;
import org.apache.hadoop.hive.ql.metadata.HiveException;
import org.apache.hadoop.hive.ql.metadata.Partition;
import org.apache.hadoop.hive.ql.metadata.Table;
import org.apache.hadoop.hive.ql.parse.ParseContext;
import org.apache.hadoop.hive.ql.parse.PrunedPartitionList;
import org.apache.hadoop.hive.ql.parse.QB;
import org.apache.hadoop.hive.ql.parse.QBJoinTree;
import org.apache.hadoop.hive.ql.parse.SemanticException;
import org.apache.hadoop.hive.ql.parse.TableAccessAnalyzer;
import org.apache.hadoop.hive.ql.plan.ExprNodeColumnDesc;
import org.apache.hadoop.hive.ql.plan.ExprNodeDesc;
import org.apache.hadoop.hive.ql.plan.MapJoinDesc;
import org.apache.hadoop.hive.ql.plan.OperatorDesc;

/**
 * this transformation does bucket map join optimization.
 */
abstract public class AbstractBucketJoinProc implements NodeProcessor {
  private static final Log LOG =
      LogFactory.getLog(AbstractBucketJoinProc.class.getName());

  protected ParseContext pGraphContext;

  public AbstractBucketJoinProc(ParseContext pGraphContext) {
    this.pGraphContext = pGraphContext;
  }

  public AbstractBucketJoinProc() {
  }

  @Override
  abstract public Object process(Node nd, Stack<Node> stack, NodeProcessorCtx procCtx,
      Object... nodeOutputs) throws SemanticException;

  private static List<String> getBucketFilePathsOfPartition(
      URI location, ParseContext pGraphContext) throws SemanticException {
    List<String> fileNames = new ArrayList<String>();
    try {
      FileSystem fs = FileSystem.get(location, pGraphContext.getConf());
      FileStatus[] files = fs.listStatus(new Path(location.toString()));
      if (files != null) {
        for (FileStatus file : files) {
          fileNames.add(file.getPath().toString());
        }
      }
    } catch (IOException e) {
      throw new SemanticException(e);
    }
    return fileNames;
  }

  // This function checks whether all bucketing columns are also in join keys and are in same order
  private boolean checkBucketColumns(List<String> bucketColumns,
      List<String> joinKeys,
      Integer[] joinKeyOrders) {
    if (joinKeys == null || bucketColumns == null || bucketColumns.isEmpty()) {
      return false;
    }
    for (int i = 0; i < joinKeys.size(); i++) {
      int index = bucketColumns.indexOf(joinKeys.get(i));
      if (joinKeyOrders[i] != null && joinKeyOrders[i] != index) {
        return false;
      }
      joinKeyOrders[i] = index;
    }

    // Check if the join columns contains all bucket columns.
    // If a table is bucketized on column B, but the join key is A and B,
    // it is easy to see joining on different buckets yield empty results.
    return joinKeys.containsAll(bucketColumns);
  }

  private boolean checkNumberOfBucketsAgainstBigTable(
      Map<String, List<Integer>> tblAliasToNumberOfBucketsInEachPartition,
      int numberOfBucketsInPartitionOfBigTable) {
    for (List<Integer> bucketNums : tblAliasToNumberOfBucketsInEachPartition.values()) {
      for (int nxt : bucketNums) {
        boolean ok = (nxt >= numberOfBucketsInPartitionOfBigTable) ? nxt
            % numberOfBucketsInPartitionOfBigTable == 0
            : numberOfBucketsInPartitionOfBigTable % nxt == 0;
        if (!ok) {
          return false;
        }
      }
    }
    return true;
  }

  protected boolean canConvertMapJoinToBucketMapJoin(
      MapJoinOperator mapJoinOp,
      ParseContext pGraphContext,
      BucketJoinProcCtx context) throws SemanticException {

    QBJoinTree joinCtx = this.pGraphContext.getMapJoinContext().get(mapJoinOp);
    if (joinCtx == null) {
      return false;
    }

    List<String> joinAliases = new ArrayList<String>();
    String[] srcs = joinCtx.getBaseSrc();
    String[] left = joinCtx.getLeftAliases();
    List<String> mapAlias = joinCtx.getMapAliases();
    String baseBigAlias = null;

    for (String s : left) {
      if (s != null) {
        String subQueryAlias = QB.getAppendedAliasFromId(joinCtx.getId(), s);
        if (!joinAliases.contains(subQueryAlias)) {
          joinAliases.add(subQueryAlias);
          if (!mapAlias.contains(s)) {
            baseBigAlias = subQueryAlias;
          }
        }
      }
    }

    for (String s : srcs) {
      if (s != null) {
        String subQueryAlias = QB.getAppendedAliasFromId(joinCtx.getId(), s);
        if (!joinAliases.contains(subQueryAlias)) {
          joinAliases.add(subQueryAlias);
          if (!mapAlias.contains(s)) {
            baseBigAlias = subQueryAlias;
          }
        }
      }
    }

    Map<Byte, List<ExprNodeDesc>> keysMap = mapJoinOp.getConf().getKeys();

    return checkConvertBucketMapJoin(
        pGraphContext,
        context,
        joinCtx,
        keysMap,
        baseBigAlias,
        joinAliases);
  }

  /*
   * Can this mapjoin be converted to a bucketed mapjoin ?
   * The following checks are performed:
   * a. The join columns contains all the bucket columns.
   * b. The join keys are not transformed in the sub-query.
   * c. All partitions contain the expected number of files (number of buckets).
   * d. The number of buckets in the big table can be divided by no of buckets in small tables.
   */
  protected boolean checkConvertBucketMapJoin(
      ParseContext pGraphContext,
      BucketJoinProcCtx context,
      QBJoinTree joinCtx,
      Map<Byte, List<ExprNodeDesc>> keysMap,
      String baseBigAlias,
      List<String> joinAliases) throws SemanticException {

    LinkedHashMap<String, List<Integer>> tblAliasToNumberOfBucketsInEachPartition =
        new LinkedHashMap<String, List<Integer>>();
    LinkedHashMap<String, List<List<String>>> tblAliasToBucketedFilePathsInEachPartition =
        new LinkedHashMap<String, List<List<String>>>();

    HashMap<String, Operator<? extends OperatorDesc>> topOps = pGraphContext.getTopOps();

    // (partition to bucket file names) and (partition to bucket number) for
    // the big table;
    LinkedHashMap<Partition, List<String>> bigTblPartsToBucketFileNames =
        new LinkedHashMap<Partition, List<String>>();
    LinkedHashMap<Partition, Integer> bigTblPartsToBucketNumber =
        new LinkedHashMap<Partition, Integer>();

    Integer[] joinKeyOrder = null; // accessing order of join cols to bucket cols, should be same
    boolean bigTablePartitioned = true;
    for (int index = 0; index < joinAliases.size(); index++) {
      String alias = joinAliases.get(index);
      Operator<? extends OperatorDesc> topOp = joinCtx.getAliasToOpInfo().get(alias);
      // The alias may not be present in case of a sub-query
      if (topOp == null) {
        return false;
      }
      List<String> keys = toColumns(keysMap.get((byte) index));
      if (keys == null || keys.isEmpty()) {
        return false;
      }
      int oldKeySize = keys.size();
      TableScanOperator tso = TableAccessAnalyzer.genRootTableScan(topOp, keys);
      if (tso == null) {
        // We cannot get to root TableScan operator, likely because there is a join or group-by
        // between topOp and root TableScan operator. We don't handle that case, and simply return
        return false;
      }

      // For nested sub-queries, the alias mapping is not maintained in QB currently.
      if (topOps.containsValue(tso)) {
        for (Map.Entry<String, Operator<? extends OperatorDesc>> topOpEntry : topOps.entrySet()) {
          if (topOpEntry.getValue() == tso) {
            String newAlias = topOpEntry.getKey();
            joinAliases.set(index, newAlias);
            if (baseBigAlias.equals(alias)) {
              baseBigAlias = newAlias;
            }
            alias = newAlias;
            break;
          }
        }
      }
      else {
        // Ideally, this should never happen, and this should be an assert.
        return false;
      }

      // The join keys cannot be transformed in the sub-query currently.
      // TableAccessAnalyzer.genRootTableScan will only return the base table scan
      // if the join keys are constants or a column. Even a simple cast of the join keys
      // will result in a null table scan operator. In case of constant join keys, they would
      // be removed, and the size before and after the genRootTableScan will be different.
      if (keys.size() != oldKeySize) {
        return false;
      }

      if (joinKeyOrder == null) {
        joinKeyOrder = new Integer[keys.size()];
      }

      List<Table> tables = pGraphContext.getTopToTables().get(tso);
      if (tables.size() > 1 || tables.get(0).isPartitioned()) {
        List<PrunedPartitionList> prunedParts;
        try {
<<<<<<< HEAD
          prunedParts = pGraphContext.getOpToPartList().get(tso);
          if (prunedParts == null) {
            prunedParts = new ArrayList<PrunedPartitionList>();
            for (Table tbl : tables) {
              prunedParts.add(PartitionPruner.prune(tbl,
                  pGraphContext.getOpToPartPruner().get(tso),
                  pGraphContext.getConf(), alias,
                  pGraphContext.getPrunedPartitions()));
            }
            pGraphContext.getOpToPartList().put(tso, prunedParts);
          }
=======
          prunedParts = pGraphContext.getPrunedPartitions(alias, tso);
>>>>>>> 87b3c102
        } catch (HiveException e) {
          // Has to use full name to make sure it does not conflict with
          // org.apache.commons.lang.StringUtils
          LOG.error(org.apache.hadoop.util.StringUtils.stringifyException(e));
          throw new SemanticException(e.getMessage(), e);
        }
        List<Partition> partitions = new ArrayList<Partition>();
        for (PrunedPartitionList ppl : prunedParts) {
          partitions.addAll(ppl.getNotDeniedPartns());
        }
        // construct a mapping of (Partition->bucket file names) and (Partition -> bucket number)
        if (partitions.isEmpty()) {
          if (!alias.equals(baseBigAlias)) {
            tblAliasToNumberOfBucketsInEachPartition.put(alias, Arrays.<Integer> asList());
            tblAliasToBucketedFilePathsInEachPartition.put(alias, new ArrayList<List<String>>());
          }
        } else {
          List<Integer> buckets = new ArrayList<Integer>();
          List<List<String>> files = new ArrayList<List<String>>();
          for (Partition p : partitions) {
            if (!checkBucketColumns(p.getBucketCols(), keys, joinKeyOrder)) {
              return false;
            }
            List<String> fileNames =
                getBucketFilePathsOfPartition(p.getDataLocation(), pGraphContext);
            // The number of files for the table should be same as number of buckets.
            int bucketCount = p.getBucketCount();

            if (fileNames.size() != 0 && fileNames.size() != bucketCount) {
              String msg = "The number of buckets for table " +
                  p.getTable().getTableName() + " partition " + p.getName() + " is " +
                  p.getBucketCount() + ", whereas the number of files is " + fileNames.size();
              throw new SemanticException(
                  ErrorMsg.BUCKETED_TABLE_METADATA_INCORRECT.getMsg(msg));
            }

            if (alias.equals(baseBigAlias)) {
              bigTblPartsToBucketFileNames.put(p, fileNames);
              bigTblPartsToBucketNumber.put(p, bucketCount);
            } else {
              files.add(fileNames);
              buckets.add(bucketCount);
            }
          }
          if (!alias.equals(baseBigAlias)) {
            tblAliasToNumberOfBucketsInEachPartition.put(alias, buckets);
            tblAliasToBucketedFilePathsInEachPartition.put(alias, files);
          }
        }
      } else {
        Table tbl = tables.get(0);
        if (!checkBucketColumns(tbl.getBucketCols(), keys, joinKeyOrder)) {
          return false;
        }
        List<String> fileNames =
            getBucketFilePathsOfPartition(tbl.getDataLocation(), pGraphContext);
        Integer num = new Integer(tbl.getNumBuckets());

        // The number of files for the table should be same as number of buckets.
        if (fileNames.size() != 0 && fileNames.size() != num) {
          String msg = "The number of buckets for table " +
              tbl.getTableName() + " is " + tbl.getNumBuckets() +
              ", whereas the number of files is " + fileNames.size();
          throw new SemanticException(
              ErrorMsg.BUCKETED_TABLE_METADATA_INCORRECT.getMsg(msg));
        }

        if (alias.equals(baseBigAlias)) {
          bigTblPartsToBucketFileNames.put(null, fileNames);
          bigTblPartsToBucketNumber.put(null, tbl.getNumBuckets());
          bigTablePartitioned = false;
        } else {
          tblAliasToNumberOfBucketsInEachPartition.put(alias, Arrays.asList(num));
          tblAliasToBucketedFilePathsInEachPartition.put(alias, Arrays.asList(fileNames));
        }
      }
    }

    // All tables or partitions are bucketed, and their bucket number is
    // stored in 'bucketNumbers', we need to check if the number of buckets in
    // the big table can be divided by no of buckets in small tables.
    for (Integer numBucketsInPartitionOfBigTable : bigTblPartsToBucketNumber.values()) {
      if (!checkNumberOfBucketsAgainstBigTable(
          tblAliasToNumberOfBucketsInEachPartition, numBucketsInPartitionOfBigTable)) {
        return false;
      }
    }

    context.setTblAliasToNumberOfBucketsInEachPartition(tblAliasToNumberOfBucketsInEachPartition);
    context.setTblAliasToBucketedFilePathsInEachPartition(
        tblAliasToBucketedFilePathsInEachPartition);
    context.setBigTblPartsToBucketFileNames(bigTblPartsToBucketFileNames);
    context.setBigTblPartsToBucketNumber(bigTblPartsToBucketNumber);
    context.setJoinAliases(joinAliases);
    context.setBaseBigAlias(baseBigAlias);
    context.setBigTablePartitioned(bigTablePartitioned);

    return true;
  }

  /*
   * Convert mapjoin to a bucketed mapjoin.
   * The operator tree is not changed, but the mapjoin descriptor in the big table is
   * enhanced to keep the big table bucket -> small table buckets mapping.
   */
  protected void convertMapJoinToBucketMapJoin(
      MapJoinOperator mapJoinOp,
      BucketJoinProcCtx context) throws SemanticException {
    MapJoinDesc desc = mapJoinOp.getConf();

    Map<String, Map<String, List<String>>> aliasBucketFileNameMapping =
        new LinkedHashMap<String, Map<String, List<String>>>();

    Map<String, List<Integer>> tblAliasToNumberOfBucketsInEachPartition =
        context.getTblAliasToNumberOfBucketsInEachPartition();

    Map<String, List<List<String>>> tblAliasToBucketedFilePathsInEachPartition =
        context.getTblAliasToBucketedFilePathsInEachPartition();

    Map<Partition, List<String>> bigTblPartsToBucketFileNames =
        context.getBigTblPartsToBucketFileNames();

    Map<Partition, Integer> bigTblPartsToBucketNumber =
        context.getBigTblPartsToBucketNumber();

    List<String> joinAliases = context.getJoinAliases();
    String baseBigAlias = context.getBaseBigAlias();

    // sort bucket names for the big table
    for (List<String> partBucketNames : bigTblPartsToBucketFileNames.values()) {
      Collections.sort(partBucketNames);
    }

    // go through all small tables and get the mapping from bucket file name
    // in the big table to bucket file names in small tables.
    for (int j = 0; j < joinAliases.size(); j++) {
      String alias = joinAliases.get(j);
      if (alias.equals(baseBigAlias)) {
        continue;
      }
      for (List<String> names : tblAliasToBucketedFilePathsInEachPartition.get(alias)) {
        Collections.sort(names);
      }
      List<Integer> smallTblBucketNums = tblAliasToNumberOfBucketsInEachPartition.get(alias);
      List<List<String>> smallTblFilesList = tblAliasToBucketedFilePathsInEachPartition.get(alias);

      Map<String, List<String>> mappingBigTableBucketFileNameToSmallTableBucketFileNames =
          new LinkedHashMap<String, List<String>>();
      aliasBucketFileNameMapping.put(alias,
          mappingBigTableBucketFileNameToSmallTableBucketFileNames);

      // for each bucket file in big table, get the corresponding bucket file
      // name in the small table.
      // more than 1 partition in the big table, do the mapping for each partition
      Iterator<Entry<Partition, List<String>>> bigTblPartToBucketNames =
          bigTblPartsToBucketFileNames.entrySet().iterator();
      Iterator<Entry<Partition, Integer>> bigTblPartToBucketNum = bigTblPartsToBucketNumber
          .entrySet().iterator();
      while (bigTblPartToBucketNames.hasNext()) {
        assert bigTblPartToBucketNum.hasNext();
        int bigTblBucketNum = bigTblPartToBucketNum.next().getValue();
        List<String> bigTblBucketNameList = bigTblPartToBucketNames.next().getValue();
        fillMappingBigTableBucketFileNameToSmallTableBucketFileNames(smallTblBucketNums,
            smallTblFilesList,
            mappingBigTableBucketFileNameToSmallTableBucketFileNames, bigTblBucketNum,
            bigTblBucketNameList,
            desc.getBigTableBucketNumMapping());
      }
    }
    desc.setAliasBucketFileNameMapping(aliasBucketFileNameMapping);
    desc.setBigTableAlias(baseBigAlias);
    boolean bigTablePartitioned = context.isBigTablePartitioned();
    if (bigTablePartitioned) {
      desc.setBigTablePartSpecToFileMapping(convert(bigTblPartsToBucketFileNames));
    }

    // successfully convert to bucket map join
    desc.setBucketMapJoin(true);
  }

  // convert partition to partition spec string
  private static Map<String, List<String>> convert(Map<Partition, List<String>> mapping) {
    Map<String, List<String>> converted = new HashMap<String, List<String>>();
    for (Map.Entry<Partition, List<String>> entry : mapping.entrySet()) {
      converted.put(entry.getKey().getName(), entry.getValue());
    }
    return converted;
  }

  public List<String> toColumns(List<ExprNodeDesc> keys) {
    List<String> columns = new ArrayList<String>();
    for (ExprNodeDesc key : keys) {
      if (!(key instanceof ExprNodeColumnDesc)) {
        return null;
      }
      columns.add(((ExprNodeColumnDesc) key).getColumn());
    }
    return columns;
  }

  // called for each partition of big table and populates mapping for each file in the partition
  private static void fillMappingBigTableBucketFileNameToSmallTableBucketFileNames(
      List<Integer> smallTblBucketNums,
      List<List<String>> smallTblFilesList,
      Map<String, List<String>> bigTableBucketFileNameToSmallTableBucketFileNames,
      int bigTblBucketNum, List<String> bigTblBucketNameList,
      Map<String, Integer> bucketFileNameMapping) {

    for (int bindex = 0; bindex < bigTblBucketNameList.size(); bindex++) {
      ArrayList<String> resultFileNames = new ArrayList<String>();
      for (int sindex = 0; sindex < smallTblBucketNums.size(); sindex++) {
        int smallTblBucketNum = smallTblBucketNums.get(sindex);
        List<String> smallTblFileNames = smallTblFilesList.get(sindex);
        if (bigTblBucketNum >= smallTblBucketNum) {
          // if the big table has more buckets than the current small table,
          // use "MOD" to get small table bucket names. For example, if the big
          // table has 4 buckets and the small table has 2 buckets, then the
          // mapping should be 0->0, 1->1, 2->0, 3->1.
          int toAddSmallIndex = bindex % smallTblBucketNum;
          resultFileNames.add(smallTblFileNames.get(toAddSmallIndex));
        } else {
          int jump = smallTblBucketNum / bigTblBucketNum;
          for (int i = bindex; i < smallTblFileNames.size(); i = i + jump) {
            resultFileNames.add(smallTblFileNames.get(i));
          }
        }
      }
      String inputBigTBLBucket = bigTblBucketNameList.get(bindex);
      bigTableBucketFileNameToSmallTableBucketFileNames.put(inputBigTBLBucket, resultFileNames);
      bucketFileNameMapping.put(inputBigTBLBucket, bindex);
    }
  }
}<|MERGE_RESOLUTION|>--- conflicted
+++ resolved
@@ -45,6 +45,7 @@
 import org.apache.hadoop.hive.ql.metadata.HiveException;
 import org.apache.hadoop.hive.ql.metadata.Partition;
 import org.apache.hadoop.hive.ql.metadata.Table;
+import org.apache.hadoop.hive.ql.optimizer.ppr.PartitionPruner;
 import org.apache.hadoop.hive.ql.parse.ParseContext;
 import org.apache.hadoop.hive.ql.parse.PrunedPartitionList;
 import org.apache.hadoop.hive.ql.parse.QB;
@@ -268,21 +269,7 @@
       if (tables.size() > 1 || tables.get(0).isPartitioned()) {
         List<PrunedPartitionList> prunedParts;
         try {
-<<<<<<< HEAD
-          prunedParts = pGraphContext.getOpToPartList().get(tso);
-          if (prunedParts == null) {
-            prunedParts = new ArrayList<PrunedPartitionList>();
-            for (Table tbl : tables) {
-              prunedParts.add(PartitionPruner.prune(tbl,
-                  pGraphContext.getOpToPartPruner().get(tso),
-                  pGraphContext.getConf(), alias,
-                  pGraphContext.getPrunedPartitions()));
-            }
-            pGraphContext.getOpToPartList().put(tso, prunedParts);
-          }
-=======
           prunedParts = pGraphContext.getPrunedPartitions(alias, tso);
->>>>>>> 87b3c102
         } catch (HiveException e) {
           // Has to use full name to make sure it does not conflict with
           // org.apache.commons.lang.StringUtils
