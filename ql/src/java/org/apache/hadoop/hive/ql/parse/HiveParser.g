/**
   Licensed to the Apache Software Foundation (ASF) under one or more 
   contributor license agreements.  See the NOTICE file distributed with 
   this work for additional information regarding copyright ownership.
   The ASF licenses this file to You under the Apache License, Version 2.0
   (the "License"); you may not use this file except in compliance with 
   the License.  You may obtain a copy of the License at

       http://www.apache.org/licenses/LICENSE-2.0

   Unless required by applicable law or agreed to in writing, software
   distributed under the License is distributed on an "AS IS" BASIS,
   WITHOUT WARRANTIES OR CONDITIONS OF ANY KIND, either express or implied.
   See the License for the specific language governing permissions and
   limitations under the License.
*/
parser grammar HiveParser;

options
{
tokenVocab=HiveLexer;
output=AST;
ASTLabelType=CommonTree;
backtrack=false;
k=3;
}
import SelectClauseParser, FromClauseParser, IdentifiersParser;

tokens {
TOK_INSERT;
TOK_QUERY;
TOK_SELECT;
TOK_SELECTDI;
TOK_SELEXPR;
TOK_FROM;
TOK_TAB;
TOK_PARTSPEC;
TOK_PARTVAL;
TOK_DIR;
TOK_LOCAL_DIR;
TOK_TABREF;
TOK_SUBQUERY;
TOK_INSERT_INTO;
TOK_DESTINATION;
TOK_ALLCOLREF;
TOK_TABLE_OR_COL;
TOK_FUNCTION;
TOK_FUNCTIONDI;
TOK_FUNCTIONSTAR;
TOK_WHERE;
TOK_OP_EQ;
TOK_OP_NE;
TOK_OP_LE;
TOK_OP_LT;
TOK_OP_GE;
TOK_OP_GT;
TOK_OP_DIV;
TOK_OP_ADD;
TOK_OP_SUB;
TOK_OP_MUL;
TOK_OP_MOD;
TOK_OP_BITAND;
TOK_OP_BITNOT;
TOK_OP_BITOR;
TOK_OP_BITXOR;
TOK_OP_AND;
TOK_OP_OR;
TOK_OP_NOT;
TOK_OP_LIKE;
TOK_TRUE;
TOK_FALSE;
TOK_TRANSFORM;
TOK_SERDE;
TOK_SERDENAME;
TOK_SERDEPROPS;
TOK_EXPLIST;
TOK_ALIASLIST;
TOK_GROUPBY;
TOK_ROLLUP_GROUPBY;
TOK_CUBE_GROUPBY;
TOK_GROUPING_SETS;
TOK_GROUPING_SETS_EXPRESSION;
TOK_HAVING;
TOK_ORDERBY;
TOK_CLUSTERBY;
TOK_DISTRIBUTEBY;
TOK_SORTBY;
TOK_UNION;
TOK_JOIN;
TOK_LEFTOUTERJOIN;
TOK_RIGHTOUTERJOIN;
TOK_FULLOUTERJOIN;
TOK_UNIQUEJOIN;
TOK_CROSSJOIN;
TOK_LOAD;
TOK_EXPORT;
TOK_IMPORT;
TOK_NULL;
TOK_ISNULL;
TOK_ISNOTNULL;
TOK_TINYINT;
TOK_SMALLINT;
TOK_INT;
TOK_BIGINT;
TOK_BOOLEAN;
TOK_FLOAT;
TOK_DOUBLE;
TOK_DATE;
TOK_DATELITERAL;
TOK_DATETIME;
TOK_TIMESTAMP;
TOK_STRING;
TOK_CHAR;
TOK_VARCHAR;
TOK_BINARY;
TOK_DECIMAL;
TOK_LIST;
TOK_STRUCT;
TOK_MAP;
TOK_UNIONTYPE;
TOK_COLTYPELIST;
TOK_CREATEDATABASE;
TOK_CREATETABLE;
TOK_TRUNCATETABLE;
TOK_CREATEINDEX;
TOK_CREATEINDEX_INDEXTBLNAME;
TOK_DEFERRED_REBUILDINDEX;
TOK_DROPINDEX;
TOK_DROPTABLE_PROPERTIES;
TOK_LIKETABLE;
TOK_DESCTABLE;
TOK_DESCFUNCTION;
TOK_ALTERTABLE_PARTITION;
TOK_ALTERTABLE_RENAME;
TOK_ALTERTABLE_ADDCOLS;
TOK_ALTERTABLE_RENAMECOL;
TOK_ALTERTABLE_RENAMEPART;
TOK_ALTERTABLE_REPLACECOLS;
TOK_ALTERTABLE_ADDPARTS;
TOK_ALTERTABLE_DROPPARTS;
TOK_ALTERTABLE_PARTCOLTYPE;
TOK_ALTERTABLE_PROTECTMODE;
TOK_ALTERTABLE_MERGEFILES;
TOK_ALTERTABLE_TOUCH;
TOK_ALTERTABLE_ARCHIVE;
TOK_ALTERTABLE_UNARCHIVE;
TOK_ALTERTABLE_SERDEPROPERTIES;
TOK_ALTERTABLE_SERIALIZER;
TOK_TABLE_PARTITION;
TOK_ALTERTABLE_FILEFORMAT;
TOK_ALTERTABLE_LOCATION;
TOK_ALTERTABLE_PROPERTIES;
TOK_ALTERTABLE_CHANGECOL_AFTER_POSITION;
TOK_ALTERINDEX_REBUILD;
TOK_ALTERINDEX_PROPERTIES;
TOK_MSCK;
TOK_SHOWDATABASES;
TOK_SHOWTABLES;
TOK_SHOWCOLUMNS;
TOK_SHOWFUNCTIONS;
TOK_SHOWPARTITIONS;
TOK_SHOW_CREATETABLE;
TOK_SHOW_TABLESTATUS;
TOK_SHOW_TBLPROPERTIES;
TOK_SHOWLOCKS;
TOK_LOCKTABLE;
TOK_UNLOCKTABLE;
TOK_LOCKDB;
TOK_UNLOCKDB;
TOK_SWITCHDATABASE;
TOK_DROPDATABASE;
TOK_DROPTABLE;
TOK_DATABASECOMMENT;
TOK_TABCOLLIST;
TOK_TABCOL;
TOK_TABLECOMMENT;
TOK_TABLEPARTCOLS;
TOK_TABLEBUCKETS;
TOK_TABLEROWFORMAT;
TOK_TABLEROWFORMATFIELD;
TOK_TABLEROWFORMATCOLLITEMS;
TOK_TABLEROWFORMATMAPKEYS;
TOK_TABLEROWFORMATLINES;
TOK_TABLEROWFORMATNULL;
TOK_TBLORCFILE;
TOK_TBLPARQUETFILE;
TOK_TBLSEQUENCEFILE;
TOK_TBLTEXTFILE;
TOK_TBLRCFILE;
TOK_TABLEFILEFORMAT;
TOK_FILEFORMAT_GENERIC;
TOK_OFFLINE;
TOK_ENABLE;
TOK_DISABLE;
TOK_READONLY;
TOK_NO_DROP;
TOK_STORAGEHANDLER;
TOK_ALTERTABLE_CLUSTER_SORT;
TOK_NOT_CLUSTERED;
TOK_NOT_SORTED;
TOK_TABCOLNAME;
TOK_TABLELOCATION;
TOK_PARTITIONLOCATION;
TOK_TABLEBUCKETSAMPLE;
TOK_TABLESPLITSAMPLE;
TOK_PERCENT;
TOK_LENGTH;
TOK_ROWCOUNT;
TOK_TMP_FILE;
TOK_TABSORTCOLNAMEASC;
TOK_TABSORTCOLNAMEDESC;
TOK_STRINGLITERALSEQUENCE;
TOK_CHARSETLITERAL;
TOK_CREATEFUNCTION;
TOK_DROPFUNCTION;
TOK_CREATEMACRO;
TOK_DROPMACRO;
TOK_TEMPORARY;
TOK_CREATEVIEW;
TOK_DROPVIEW;
TOK_ALTERVIEW_AS;
TOK_ALTERVIEW_PROPERTIES;
TOK_DROPVIEW_PROPERTIES;
TOK_ALTERVIEW_ADDPARTS;
TOK_ALTERVIEW_DROPPARTS;
TOK_ALTERVIEW_RENAME;
TOK_VIEWPARTCOLS;
TOK_EXPLAIN;
TOK_TABLESERIALIZER;
TOK_TABLEPROPERTIES;
TOK_TABLEPROPLIST;
TOK_INDEXPROPERTIES;
TOK_INDEXPROPLIST;
TOK_TABTYPE;
TOK_LIMIT;
TOK_TABLEPROPERTY;
TOK_IFEXISTS;
TOK_IFNOTEXISTS;
TOK_ORREPLACE;
TOK_HINTLIST;
TOK_HINT;
TOK_MAPJOIN;
TOK_STREAMTABLE;
TOK_HOLD_DDLTIME;
TOK_HINTARGLIST;
TOK_USERSCRIPTCOLNAMES;
TOK_USERSCRIPTCOLSCHEMA;
TOK_RECORDREADER;
TOK_RECORDWRITER;
TOK_LEFTSEMIJOIN;
TOK_LATERAL_VIEW;
TOK_LATERAL_VIEW_OUTER;
TOK_TABALIAS;
TOK_ANALYZE;
TOK_CREATEROLE;
TOK_DROPROLE;
TOK_GRANT;
TOK_REVOKE;
TOK_SHOW_GRANT;
TOK_PRIVILEGE_LIST;
TOK_PRIVILEGE;
TOK_PRINCIPAL_NAME;
TOK_USER;
TOK_GROUP;
TOK_ROLE;
TOK_RESOURCE_ALL;
TOK_GRANT_WITH_OPTION;
TOK_GRANT_WITH_ADMIN_OPTION;
TOK_PRIV_ALL;
TOK_PRIV_ALTER_METADATA;
TOK_PRIV_ALTER_DATA;
TOK_PRIV_DELETE;
TOK_PRIV_DROP;
TOK_PRIV_INDEX;
TOK_PRIV_INSERT;
TOK_PRIV_LOCK;
TOK_PRIV_SELECT;
TOK_PRIV_SHOW_DATABASE;
TOK_PRIV_CREATE;
TOK_PRIV_OBJECT;
TOK_PRIV_OBJECT_COL;
TOK_GRANT_ROLE;
TOK_REVOKE_ROLE;
TOK_SHOW_ROLE_GRANT;
TOK_SHOW_ROLES;
TOK_SHOW_SET_ROLE;
TOK_SHOWINDEXES;
TOK_SHOWDBLOCKS;
TOK_INDEXCOMMENT;
TOK_DESCDATABASE;
TOK_DATABASEPROPERTIES;
TOK_DATABASELOCATION;
TOK_DBPROPLIST;
TOK_ALTERDATABASE_PROPERTIES;
TOK_ALTERDATABASE_OWNER;
TOK_TABNAME;
TOK_TABNAME_LIST;
TOK_TABSRC;
TOK_RESTRICT;
TOK_CASCADE;
TOK_TABLESKEWED;
TOK_TABCOLVALUE;
TOK_TABCOLVALUE_PAIR;
TOK_TABCOLVALUES;
TOK_ALTERTABLE_SKEWED;
TOK_ALTERTBLPART_SKEWED_LOCATION;
TOK_SKEWED_LOCATIONS;
TOK_SKEWED_LOCATION_LIST;
TOK_SKEWED_LOCATION_MAP;
TOK_STOREDASDIRS;
TOK_PARTITIONINGSPEC;
TOK_PTBLFUNCTION;
TOK_WINDOWDEF;
TOK_WINDOWSPEC;
TOK_WINDOWVALUES;
TOK_WINDOWRANGE;
TOK_IGNOREPROTECTION;
TOK_EXCHANGEPARTITION;
TOK_SUBQUERY_EXPR;
TOK_SUBQUERY_OP;
TOK_SUBQUERY_OP_NOTIN;
TOK_SUBQUERY_OP_NOTEXISTS;
TOK_DB_TYPE;
TOK_TABLE_TYPE;
TOK_CTE;
TOK_ARCHIVE;
TOK_FILE;
TOK_JAR;
TOK_RESOURCE_URI;
TOK_RESOURCE_LIST;
}


// Package headers
@header {
package org.apache.hadoop.hive.ql.parse;

import java.util.Collection;
import java.util.HashMap;
}


@members {
  ArrayList<ParseError> errors = new ArrayList<ParseError>();
  Stack msgs = new Stack<String>();

  private static HashMap<String, String> xlateMap;
  static {
    xlateMap = new HashMap<String, String>();

    // Keywords
    xlateMap.put("KW_TRUE", "TRUE");
    xlateMap.put("KW_FALSE", "FALSE");
    xlateMap.put("KW_ALL", "ALL");
    xlateMap.put("KW_AND", "AND");
    xlateMap.put("KW_OR", "OR");
    xlateMap.put("KW_NOT", "NOT");
    xlateMap.put("KW_LIKE", "LIKE");

    xlateMap.put("KW_ASC", "ASC");
    xlateMap.put("KW_DESC", "DESC");
    xlateMap.put("KW_ORDER", "ORDER");
    xlateMap.put("KW_BY", "BY");
    xlateMap.put("KW_GROUP", "GROUP");
    xlateMap.put("KW_WHERE", "WHERE");
    xlateMap.put("KW_FROM", "FROM");
    xlateMap.put("KW_AS", "AS");
    xlateMap.put("KW_SELECT", "SELECT");
    xlateMap.put("KW_DISTINCT", "DISTINCT");
    xlateMap.put("KW_INSERT", "INSERT");
    xlateMap.put("KW_OVERWRITE", "OVERWRITE");
    xlateMap.put("KW_OUTER", "OUTER");
    xlateMap.put("KW_JOIN", "JOIN");
    xlateMap.put("KW_LEFT", "LEFT");
    xlateMap.put("KW_RIGHT", "RIGHT");
    xlateMap.put("KW_FULL", "FULL");
    xlateMap.put("KW_ON", "ON");
    xlateMap.put("KW_PARTITION", "PARTITION");
    xlateMap.put("KW_PARTITIONS", "PARTITIONS");
    xlateMap.put("KW_TABLE", "TABLE");
    xlateMap.put("KW_TABLES", "TABLES");
    xlateMap.put("KW_TBLPROPERTIES", "TBLPROPERTIES");
    xlateMap.put("KW_SHOW", "SHOW");
    xlateMap.put("KW_MSCK", "MSCK");
    xlateMap.put("KW_DIRECTORY", "DIRECTORY");
    xlateMap.put("KW_LOCAL", "LOCAL");
    xlateMap.put("KW_TRANSFORM", "TRANSFORM");
    xlateMap.put("KW_USING", "USING");
    xlateMap.put("KW_CLUSTER", "CLUSTER");
    xlateMap.put("KW_DISTRIBUTE", "DISTRIBUTE");
    xlateMap.put("KW_SORT", "SORT");
    xlateMap.put("KW_UNION", "UNION");
    xlateMap.put("KW_LOAD", "LOAD");
    xlateMap.put("KW_DATA", "DATA");
    xlateMap.put("KW_INPATH", "INPATH");
    xlateMap.put("KW_IS", "IS");
    xlateMap.put("KW_NULL", "NULL");
    xlateMap.put("KW_CREATE", "CREATE");
    xlateMap.put("KW_EXTERNAL", "EXTERNAL");
    xlateMap.put("KW_ALTER", "ALTER");
    xlateMap.put("KW_DESCRIBE", "DESCRIBE");
    xlateMap.put("KW_DROP", "DROP");
    xlateMap.put("KW_RENAME", "RENAME");
    xlateMap.put("KW_TO", "TO");
    xlateMap.put("KW_COMMENT", "COMMENT");
    xlateMap.put("KW_BOOLEAN", "BOOLEAN");
    xlateMap.put("KW_TINYINT", "TINYINT");
    xlateMap.put("KW_SMALLINT", "SMALLINT");
    xlateMap.put("KW_INT", "INT");
    xlateMap.put("KW_BIGINT", "BIGINT");
    xlateMap.put("KW_FLOAT", "FLOAT");
    xlateMap.put("KW_DOUBLE", "DOUBLE");
    xlateMap.put("KW_DATE", "DATE");
    xlateMap.put("KW_DATETIME", "DATETIME");
    xlateMap.put("KW_TIMESTAMP", "TIMESTAMP");
    xlateMap.put("KW_STRING", "STRING");
    xlateMap.put("KW_BINARY", "BINARY");
    xlateMap.put("KW_ARRAY", "ARRAY");
    xlateMap.put("KW_MAP", "MAP");
    xlateMap.put("KW_REDUCE", "REDUCE");
    xlateMap.put("KW_PARTITIONED", "PARTITIONED");
    xlateMap.put("KW_CLUSTERED", "CLUSTERED");
    xlateMap.put("KW_SORTED", "SORTED");
    xlateMap.put("KW_INTO", "INTO");
    xlateMap.put("KW_BUCKETS", "BUCKETS");
    xlateMap.put("KW_ROW", "ROW");
    xlateMap.put("KW_FORMAT", "FORMAT");
    xlateMap.put("KW_DELIMITED", "DELIMITED");
    xlateMap.put("KW_FIELDS", "FIELDS");
    xlateMap.put("KW_TERMINATED", "TERMINATED");
    xlateMap.put("KW_COLLECTION", "COLLECTION");
    xlateMap.put("KW_ITEMS", "ITEMS");
    xlateMap.put("KW_KEYS", "KEYS");
    xlateMap.put("KW_KEY_TYPE", "\$KEY\$");
    xlateMap.put("KW_LINES", "LINES");
    xlateMap.put("KW_STORED", "STORED");
    xlateMap.put("KW_SEQUENCEFILE", "SEQUENCEFILE");
    xlateMap.put("KW_TEXTFILE", "TEXTFILE");
    xlateMap.put("KW_INPUTFORMAT", "INPUTFORMAT");
    xlateMap.put("KW_OUTPUTFORMAT", "OUTPUTFORMAT");
    xlateMap.put("KW_LOCATION", "LOCATION");
    xlateMap.put("KW_TABLESAMPLE", "TABLESAMPLE");
    xlateMap.put("KW_BUCKET", "BUCKET");
    xlateMap.put("KW_OUT", "OUT");
    xlateMap.put("KW_OF", "OF");
    xlateMap.put("KW_CAST", "CAST");
    xlateMap.put("KW_ADD", "ADD");
    xlateMap.put("KW_REPLACE", "REPLACE");
    xlateMap.put("KW_COLUMNS", "COLUMNS");
    xlateMap.put("KW_RLIKE", "RLIKE");
    xlateMap.put("KW_REGEXP", "REGEXP");
    xlateMap.put("KW_TEMPORARY", "TEMPORARY");
    xlateMap.put("KW_FUNCTION", "FUNCTION");
    xlateMap.put("KW_EXPLAIN", "EXPLAIN");
    xlateMap.put("KW_EXTENDED", "EXTENDED");
    xlateMap.put("KW_SERDE", "SERDE");
    xlateMap.put("KW_WITH", "WITH");
    xlateMap.put("KW_SERDEPROPERTIES", "SERDEPROPERTIES");
    xlateMap.put("KW_LIMIT", "LIMIT");
    xlateMap.put("KW_SET", "SET");
    xlateMap.put("KW_PROPERTIES", "TBLPROPERTIES");
    xlateMap.put("KW_VALUE_TYPE", "\$VALUE\$");
    xlateMap.put("KW_ELEM_TYPE", "\$ELEM\$");
    xlateMap.put("KW_DEFINED", "DEFINED");

    // Operators
    xlateMap.put("DOT", ".");
    xlateMap.put("COLON", ":");
    xlateMap.put("COMMA", ",");
    xlateMap.put("SEMICOLON", ");");

    xlateMap.put("LPAREN", "(");
    xlateMap.put("RPAREN", ")");
    xlateMap.put("LSQUARE", "[");
    xlateMap.put("RSQUARE", "]");

    xlateMap.put("EQUAL", "=");
    xlateMap.put("NOTEQUAL", "<>");
    xlateMap.put("EQUAL_NS", "<=>");
    xlateMap.put("LESSTHANOREQUALTO", "<=");
    xlateMap.put("LESSTHAN", "<");
    xlateMap.put("GREATERTHANOREQUALTO", ">=");
    xlateMap.put("GREATERTHAN", ">");

    xlateMap.put("DIVIDE", "/");
    xlateMap.put("PLUS", "+");
    xlateMap.put("MINUS", "-");
    xlateMap.put("STAR", "*");
    xlateMap.put("MOD", "\%");

    xlateMap.put("AMPERSAND", "&");
    xlateMap.put("TILDE", "~");
    xlateMap.put("BITWISEOR", "|");
    xlateMap.put("BITWISEXOR", "^");
    xlateMap.put("CharSetLiteral", "\\'");
  }

  public static Collection<String> getKeywords() {
    return xlateMap.values();
  }

  private static String xlate(String name) {

    String ret = xlateMap.get(name);
    if (ret == null) {
      ret = name;
    }

    return ret;
  }

  @Override
  public Object recoverFromMismatchedSet(IntStream input,
      RecognitionException re, BitSet follow) throws RecognitionException {
    throw re;
  }

  @Override
  public void displayRecognitionError(String[] tokenNames,
      RecognitionException e) {
    errors.add(new ParseError(this, e, tokenNames));
  }

  @Override
  public String getErrorHeader(RecognitionException e) {
    String header = null;
    if (e.charPositionInLine < 0 && input.LT(-1) != null) {
      Token t = input.LT(-1);
      header = "line " + t.getLine() + ":" + t.getCharPositionInLine();
    } else {
      header = super.getErrorHeader(e);
    }

    return header;
  }
  
  @Override
  public String getErrorMessage(RecognitionException e, String[] tokenNames) {
    String msg = null;

    // Translate the token names to something that the user can understand
    String[] xlateNames = new String[tokenNames.length];
    for (int i = 0; i < tokenNames.length; ++i) {
      xlateNames[i] = HiveParser.xlate(tokenNames[i]);
    }

    if (e instanceof NoViableAltException) {
      @SuppressWarnings("unused")
      NoViableAltException nvae = (NoViableAltException) e;
      // for development, can add
      // "decision=<<"+nvae.grammarDecisionDescription+">>"
      // and "(decision="+nvae.decisionNumber+") and
      // "state "+nvae.stateNumber
      msg = "cannot recognize input near"
              + (input.LT(1) != null ? " " + getTokenErrorDisplay(input.LT(1)) : "")
              + (input.LT(2) != null ? " " + getTokenErrorDisplay(input.LT(2)) : "")
              + (input.LT(3) != null ? " " + getTokenErrorDisplay(input.LT(3)) : "");
    } else if (e instanceof MismatchedTokenException) {
      MismatchedTokenException mte = (MismatchedTokenException) e;
      msg = super.getErrorMessage(e, xlateNames) + (input.LT(-1) == null ? "":" near '" + input.LT(-1).getText()) + "'";
    } else if (e instanceof FailedPredicateException) {
      FailedPredicateException fpe = (FailedPredicateException) e;
      msg = "Failed to recognize predicate '" + fpe.token.getText() + "'. Failed rule: '" + fpe.ruleName + "'";
    } else {
      msg = super.getErrorMessage(e, xlateNames);
    }

    if (msgs.size() > 0) {
      msg = msg + " in " + msgs.peek();
    }
    return msg;
  }
  
  public void pushMsg(String msg, RecognizerSharedState state) {
    // ANTLR generated code does not wrap the @init code wit this backtracking check,
    //  even if the matching @after has it. If we have parser rules with that are doing
    // some lookahead with syntactic predicates this can cause the push() and pop() calls
    // to become unbalanced, so make sure both push/pop check the backtracking state.
    if (state.backtracking == 0) {
      msgs.push(msg);
    }
  }

  public void popMsg(RecognizerSharedState state) {
    if (state.backtracking == 0) {
      msgs.pop();
    }
  }

  // counter to generate unique union aliases
  private int aliasCounter;
  
  private String generateUnionAlias() {
    return "_u" + (++aliasCounter);
  }
}

@rulecatch {
catch (RecognitionException e) {
 reportError(e);
  throw e;
}
}

// starting rule
statement
	: explainStatement EOF
	| execStatement EOF
	;

explainStatement
@init { pushMsg("explain statement", state); }
@after { popMsg(state); }
	: KW_EXPLAIN (explainOptions=KW_EXTENDED|explainOptions=KW_FORMATTED|explainOptions=KW_DEPENDENCY|explainOptions=KW_LOGICAL)? execStatement
      -> ^(TOK_EXPLAIN execStatement $explainOptions?)
	;

execStatement
@init { pushMsg("statement", state); }
@after { popMsg(state); }
    : queryStatementExpression[true]
    | loadStatement
    | exportStatement
    | importStatement
    | ddlStatement
    ;

loadStatement
@init { pushMsg("load statement", state); }
@after { popMsg(state); }
    : KW_LOAD KW_DATA (islocal=KW_LOCAL)? KW_INPATH (path=StringLiteral) (isoverwrite=KW_OVERWRITE)? KW_INTO KW_TABLE (tab=tableOrPartition)
    -> ^(TOK_LOAD $path $tab $islocal? $isoverwrite?)
    ;

exportStatement
@init { pushMsg("export statement", state); }
@after { popMsg(state); }
    : KW_EXPORT KW_TABLE (tab=tableOrPartition) KW_TO (path=StringLiteral)
    -> ^(TOK_EXPORT $tab $path)
    ;

importStatement
@init { pushMsg("import statement", state); }
@after { popMsg(state); }
	: KW_IMPORT ((ext=KW_EXTERNAL)? KW_TABLE (tab=tableOrPartition))? KW_FROM (path=StringLiteral) tableLocation?
    -> ^(TOK_IMPORT $path $tab? $ext? tableLocation?)
    ;

ddlStatement
@init { pushMsg("ddl statement", state); }
@after { popMsg(state); }
    : createDatabaseStatement
    | switchDatabaseStatement
    | dropDatabaseStatement
    | createTableStatement
    | dropTableStatement
    | truncateTableStatement
    | alterStatement
    | descStatement
    | showStatement
    | metastoreCheck
    | createViewStatement
    | dropViewStatement
    | createFunctionStatement
    | createMacroStatement
    | createIndexStatement
    | dropIndexStatement
    | dropFunctionStatement
    | dropMacroStatement
    | analyzeStatement
    | lockStatement
    | unlockStatement
    | lockDatabase
    | unlockDatabase
    | createRoleStatement
    | dropRoleStatement
    | grantPrivileges
    | revokePrivileges
    | showGrants
    | showRoleGrants
    | showRoles
    | grantRole
    | revokeRole
    | setRole
    | showCurrentRole
    ;

ifExists
@init { pushMsg("if exists clause", state); }
@after { popMsg(state); }
    : KW_IF KW_EXISTS
    -> ^(TOK_IFEXISTS)
    ;

restrictOrCascade
@init { pushMsg("restrict or cascade clause", state); }
@after { popMsg(state); }
    : KW_RESTRICT
    -> ^(TOK_RESTRICT)
    | KW_CASCADE
    -> ^(TOK_CASCADE)
    ;

ifNotExists
@init { pushMsg("if not exists clause", state); }
@after { popMsg(state); }
    : KW_IF KW_NOT KW_EXISTS
    -> ^(TOK_IFNOTEXISTS)
    ;

storedAsDirs
@init { pushMsg("stored as directories", state); }
@after { popMsg(state); }
    : KW_STORED KW_AS KW_DIRECTORIES
    -> ^(TOK_STOREDASDIRS)
    ;

orReplace
@init { pushMsg("or replace clause", state); }
@after { popMsg(state); }
    : KW_OR KW_REPLACE
    -> ^(TOK_ORREPLACE)
    ;

ignoreProtection
@init { pushMsg("ignore protection clause", state); }
@after { popMsg(state); }
        : KW_IGNORE KW_PROTECTION
        -> ^(TOK_IGNOREPROTECTION)
        ;

createDatabaseStatement
@init { pushMsg("create database statement", state); }
@after { popMsg(state); }
    : KW_CREATE (KW_DATABASE|KW_SCHEMA)
        ifNotExists?
        name=identifier
        databaseComment?
        dbLocation?
        (KW_WITH KW_DBPROPERTIES dbprops=dbProperties)?
    -> ^(TOK_CREATEDATABASE $name ifNotExists? dbLocation? databaseComment? $dbprops?)
    ;

dbLocation
@init { pushMsg("database location specification", state); }
@after { popMsg(state); }
    :
      KW_LOCATION locn=StringLiteral -> ^(TOK_DATABASELOCATION $locn)
    ;

dbProperties
@init { pushMsg("dbproperties", state); }
@after { popMsg(state); }
    :
      LPAREN dbPropertiesList RPAREN -> ^(TOK_DATABASEPROPERTIES dbPropertiesList)
    ;

dbPropertiesList
@init { pushMsg("database properties list", state); }
@after { popMsg(state); }
    :
      keyValueProperty (COMMA keyValueProperty)* -> ^(TOK_DBPROPLIST keyValueProperty+)
    ;


switchDatabaseStatement
@init { pushMsg("switch database statement", state); }
@after { popMsg(state); }
    : KW_USE identifier
    -> ^(TOK_SWITCHDATABASE identifier)
    ;

dropDatabaseStatement
@init { pushMsg("drop database statement", state); }
@after { popMsg(state); }
    : KW_DROP (KW_DATABASE|KW_SCHEMA) ifExists? identifier restrictOrCascade?
    -> ^(TOK_DROPDATABASE identifier ifExists? restrictOrCascade?)
    ;

databaseComment
@init { pushMsg("database's comment", state); }
@after { popMsg(state); }
    : KW_COMMENT comment=StringLiteral
    -> ^(TOK_DATABASECOMMENT $comment)
    ;

createTableStatement
@init { pushMsg("create table statement", state); }
@after { popMsg(state); }
    : KW_CREATE (ext=KW_EXTERNAL)? KW_TABLE ifNotExists? name=tableName
      (  like=KW_LIKE likeName=tableName
         tableLocation?
         tablePropertiesPrefixed?
       | (LPAREN columnNameTypeList RPAREN)?
         tableComment?
         tablePartition?
         tableBuckets?
         tableSkewed?
         tableRowFormat?
         tableFileFormat?
         tableLocation?
         tablePropertiesPrefixed?
         (KW_AS selectStatementWithCTE)?
      )
    -> ^(TOK_CREATETABLE $name $ext? ifNotExists?
         ^(TOK_LIKETABLE $likeName?)
         columnNameTypeList?
         tableComment?
         tablePartition?
         tableBuckets?
         tableSkewed?
         tableRowFormat?
         tableFileFormat?
         tableLocation?
         tablePropertiesPrefixed?
         selectStatementWithCTE?
        )
    ;

truncateTableStatement
@init { pushMsg("truncate table statement", state); }
@after { popMsg(state); }
    : KW_TRUNCATE KW_TABLE tablePartitionPrefix (KW_COLUMNS LPAREN columnNameList RPAREN)? -> ^(TOK_TRUNCATETABLE tablePartitionPrefix columnNameList?);

createIndexStatement
@init { pushMsg("create index statement", state);}
@after {popMsg(state);}
    : KW_CREATE KW_INDEX indexName=identifier
      KW_ON KW_TABLE tab=tableName LPAREN indexedCols=columnNameList RPAREN
      KW_AS typeName=StringLiteral
      autoRebuild?
      indexPropertiesPrefixed?
      indexTblName?
      tableRowFormat?
      tableFileFormat?
      tableLocation?
      tablePropertiesPrefixed?
      indexComment?
    ->^(TOK_CREATEINDEX $indexName $typeName $tab $indexedCols
        autoRebuild?
        indexPropertiesPrefixed?
        indexTblName?
        tableRowFormat?
        tableFileFormat?
        tableLocation?
        tablePropertiesPrefixed?
        indexComment?)
    ;

indexComment
@init { pushMsg("comment on an index", state);}
@after {popMsg(state);}
        :
                KW_COMMENT comment=StringLiteral  -> ^(TOK_INDEXCOMMENT $comment)
        ;

autoRebuild
@init { pushMsg("auto rebuild index", state);}
@after {popMsg(state);}
    : KW_WITH KW_DEFERRED KW_REBUILD
    ->^(TOK_DEFERRED_REBUILDINDEX)
    ;

indexTblName
@init { pushMsg("index table name", state);}
@after {popMsg(state);}
    : KW_IN KW_TABLE indexTbl=tableName
    ->^(TOK_CREATEINDEX_INDEXTBLNAME $indexTbl)
    ;

indexPropertiesPrefixed
@init { pushMsg("table properties with prefix", state); }
@after { popMsg(state); }
    :
        KW_IDXPROPERTIES! indexProperties
    ;

indexProperties
@init { pushMsg("index properties", state); }
@after { popMsg(state); }
    :
      LPAREN indexPropertiesList RPAREN -> ^(TOK_INDEXPROPERTIES indexPropertiesList)
    ;

indexPropertiesList
@init { pushMsg("index properties list", state); }
@after { popMsg(state); }
    :
      keyValueProperty (COMMA keyValueProperty)* -> ^(TOK_INDEXPROPLIST keyValueProperty+)
    ;

dropIndexStatement
@init { pushMsg("drop index statement", state);}
@after {popMsg(state);}
    : KW_DROP KW_INDEX ifExists? indexName=identifier KW_ON tab=tableName
    ->^(TOK_DROPINDEX $indexName $tab ifExists?)
    ;

dropTableStatement
@init { pushMsg("drop statement", state); }
@after { popMsg(state); }
    : KW_DROP KW_TABLE ifExists? tableName -> ^(TOK_DROPTABLE tableName ifExists?)
    ;

alterStatement
@init { pushMsg("alter statement", state); }
@after { popMsg(state); }
    : KW_ALTER!
        (
            KW_TABLE! alterTableStatementSuffix
        |
            KW_VIEW! alterViewStatementSuffix
        |
            KW_INDEX! alterIndexStatementSuffix
        |
            KW_DATABASE! alterDatabaseStatementSuffix
        )
    ;

alterTableStatementSuffix
@init { pushMsg("alter table statement", state); }
@after { popMsg(state); }
    : alterStatementSuffixRename
    | alterStatementSuffixAddCol
    | alterStatementSuffixRenameCol
    | alterStatementSuffixDropPartitions
    | alterStatementSuffixAddPartitions
    | alterStatementSuffixTouch
    | alterStatementSuffixArchive
    | alterStatementSuffixUnArchive
    | alterStatementSuffixProperties
    | alterTblPartitionStatement
    | alterStatementSuffixSkewedby
    | alterStatementSuffixExchangePartition
    | alterStatementPartitionKeyType
    ;

alterStatementPartitionKeyType
@init {msgs.push("alter partition key type"); }
@after {msgs.pop();}
	: identifier KW_PARTITION KW_COLUMN LPAREN columnNameType RPAREN
	-> ^(TOK_ALTERTABLE_PARTCOLTYPE identifier columnNameType)
	;

alterViewStatementSuffix
@init { pushMsg("alter view statement", state); }
@after { popMsg(state); }
    : alterViewSuffixProperties
    | alterStatementSuffixRename
        -> ^(TOK_ALTERVIEW_RENAME alterStatementSuffixRename)
    | alterStatementSuffixAddPartitions
        -> ^(TOK_ALTERVIEW_ADDPARTS alterStatementSuffixAddPartitions)
    | alterStatementSuffixDropPartitions
        -> ^(TOK_ALTERVIEW_DROPPARTS alterStatementSuffixDropPartitions)
    | name=tableName KW_AS selectStatementWithCTE
        -> ^(TOK_ALTERVIEW_AS $name selectStatementWithCTE)
    ;

alterIndexStatementSuffix
@init { pushMsg("alter index statement", state); }
@after { popMsg(state); }
    : indexName=identifier
      (KW_ON tableNameId=identifier)
      partitionSpec?
    (
      KW_REBUILD
      ->^(TOK_ALTERINDEX_REBUILD $tableNameId $indexName partitionSpec?)
    |
      KW_SET KW_IDXPROPERTIES
      indexProperties
      ->^(TOK_ALTERINDEX_PROPERTIES $tableNameId $indexName indexProperties)
    )
    ;

alterDatabaseStatementSuffix
@init { pushMsg("alter database statement", state); }
@after { popMsg(state); }
    : alterDatabaseSuffixProperties
    | alterDatabaseSuffixSetOwner
    ;

alterDatabaseSuffixProperties
@init { pushMsg("alter database properties statement", state); }
@after { popMsg(state); }
    : name=identifier KW_SET KW_DBPROPERTIES dbProperties
    -> ^(TOK_ALTERDATABASE_PROPERTIES $name dbProperties)
    ;

alterDatabaseSuffixSetOwner
@init { pushMsg("alter database set owner", state); }
@after { popMsg(state); }
    : dbName=identifier KW_SET KW_OWNER principalName
    -> ^(TOK_ALTERDATABASE_OWNER $dbName principalName)
    ;

alterStatementSuffixRename
@init { pushMsg("rename statement", state); }
@after { popMsg(state); }
    : oldName=identifier KW_RENAME KW_TO newName=identifier
    -> ^(TOK_ALTERTABLE_RENAME $oldName $newName)
    ;

alterStatementSuffixAddCol
@init { pushMsg("add column statement", state); }
@after { popMsg(state); }
    : identifier (add=KW_ADD | replace=KW_REPLACE) KW_COLUMNS LPAREN columnNameTypeList RPAREN
    -> {$add != null}? ^(TOK_ALTERTABLE_ADDCOLS identifier columnNameTypeList)
    ->                 ^(TOK_ALTERTABLE_REPLACECOLS identifier columnNameTypeList)
    ;

alterStatementSuffixRenameCol
@init { pushMsg("rename column name", state); }
@after { popMsg(state); }
    : identifier KW_CHANGE KW_COLUMN? oldName=identifier newName=identifier colType (KW_COMMENT comment=StringLiteral)? alterStatementChangeColPosition?
    ->^(TOK_ALTERTABLE_RENAMECOL identifier $oldName $newName colType $comment? alterStatementChangeColPosition?)
    ;

alterStatementChangeColPosition
    : first=KW_FIRST|KW_AFTER afterCol=identifier
    ->{$first != null}? ^(TOK_ALTERTABLE_CHANGECOL_AFTER_POSITION )
    -> ^(TOK_ALTERTABLE_CHANGECOL_AFTER_POSITION $afterCol)
    ;

alterStatementSuffixAddPartitions
@init { pushMsg("add partition statement", state); }
@after { popMsg(state); }
    : identifier KW_ADD ifNotExists? alterStatementSuffixAddPartitionsElement+
    -> ^(TOK_ALTERTABLE_ADDPARTS identifier ifNotExists? alterStatementSuffixAddPartitionsElement+)
    ;

alterStatementSuffixAddPartitionsElement
    : partitionSpec partitionLocation?
    ;

alterStatementSuffixTouch
@init { pushMsg("touch statement", state); }
@after { popMsg(state); }
    : identifier KW_TOUCH (partitionSpec)*
    -> ^(TOK_ALTERTABLE_TOUCH identifier (partitionSpec)*)
    ;

alterStatementSuffixArchive
@init { pushMsg("archive statement", state); }
@after { popMsg(state); }
    : identifier KW_ARCHIVE (partitionSpec)*
    -> ^(TOK_ALTERTABLE_ARCHIVE identifier (partitionSpec)*)
    ;

alterStatementSuffixUnArchive
@init { pushMsg("unarchive statement", state); }
@after { popMsg(state); }
    : identifier KW_UNARCHIVE (partitionSpec)*
    -> ^(TOK_ALTERTABLE_UNARCHIVE identifier (partitionSpec)*)
    ;

partitionLocation
@init { pushMsg("partition location", state); }
@after { popMsg(state); }
    :
      KW_LOCATION locn=StringLiteral -> ^(TOK_PARTITIONLOCATION $locn)
    ;

alterStatementSuffixDropPartitions
@init { pushMsg("drop partition statement", state); }
@after { popMsg(state); }
    : identifier KW_DROP ifExists? dropPartitionSpec (COMMA dropPartitionSpec)* ignoreProtection?
    -> ^(TOK_ALTERTABLE_DROPPARTS identifier dropPartitionSpec+ ifExists? ignoreProtection?)
    ;

alterStatementSuffixProperties
@init { pushMsg("alter properties statement", state); }
@after { popMsg(state); }
    : name=identifier KW_SET KW_TBLPROPERTIES tableProperties
    -> ^(TOK_ALTERTABLE_PROPERTIES $name tableProperties)
    | name=identifier KW_UNSET KW_TBLPROPERTIES ifExists? tableProperties
    -> ^(TOK_DROPTABLE_PROPERTIES $name tableProperties ifExists?)
    ;

alterViewSuffixProperties
@init { pushMsg("alter view properties statement", state); }
@after { popMsg(state); }
    : name=identifier KW_SET KW_TBLPROPERTIES tableProperties
    -> ^(TOK_ALTERVIEW_PROPERTIES $name tableProperties)
    | name=identifier KW_UNSET KW_TBLPROPERTIES ifExists? tableProperties
    -> ^(TOK_DROPVIEW_PROPERTIES $name tableProperties ifExists?)
    ;

alterStatementSuffixSerdeProperties
@init { pushMsg("alter serdes statement", state); }
@after { popMsg(state); }
    : KW_SET KW_SERDE serdeName=StringLiteral (KW_WITH KW_SERDEPROPERTIES tableProperties)?
    -> ^(TOK_ALTERTABLE_SERIALIZER $serdeName tableProperties?)
    | KW_SET KW_SERDEPROPERTIES tableProperties
    -> ^(TOK_ALTERTABLE_SERDEPROPERTIES tableProperties)
    ;

tablePartitionPrefix
@init {pushMsg("table partition prefix", state);}
@after {popMsg(state);}
  :name=identifier partitionSpec?
  ->^(TOK_TABLE_PARTITION $name partitionSpec?)
  ;

alterTblPartitionStatement
@init {pushMsg("alter table partition statement", state);}
@after {popMsg(state);}
  : tablePartitionPrefix alterTblPartitionStatementSuffix
  -> ^(TOK_ALTERTABLE_PARTITION tablePartitionPrefix alterTblPartitionStatementSuffix)
  ;

alterTblPartitionStatementSuffix
@init {pushMsg("alter table partition statement suffix", state);}
@after {popMsg(state);}
  : alterStatementSuffixFileFormat
  | alterStatementSuffixLocation
  | alterStatementSuffixProtectMode
  | alterStatementSuffixMergeFiles
  | alterStatementSuffixSerdeProperties
  | alterStatementSuffixRenamePart
  | alterStatementSuffixBucketNum
  | alterTblPartitionStatementSuffixSkewedLocation
  | alterStatementSuffixClusterbySortby
  ;

alterStatementSuffixFileFormat
@init {pushMsg("alter fileformat statement", state); }
@after {popMsg(state);}
	: KW_SET KW_FILEFORMAT fileFormat
	-> ^(TOK_ALTERTABLE_FILEFORMAT fileFormat)
	;

alterStatementSuffixClusterbySortby
@init {pushMsg("alter partition cluster by sort by statement", state);}
@after {popMsg(state);}
  : KW_NOT KW_CLUSTERED -> ^(TOK_ALTERTABLE_CLUSTER_SORT TOK_NOT_CLUSTERED)
  | KW_NOT KW_SORTED -> ^(TOK_ALTERTABLE_CLUSTER_SORT TOK_NOT_SORTED)
  | tableBuckets -> ^(TOK_ALTERTABLE_CLUSTER_SORT tableBuckets)
  ;

alterTblPartitionStatementSuffixSkewedLocation
@init {pushMsg("alter partition skewed location", state);}
@after {popMsg(state);}
  : KW_SET KW_SKEWED KW_LOCATION skewedLocations
  -> ^(TOK_ALTERTBLPART_SKEWED_LOCATION skewedLocations)
  ;
  
skewedLocations
@init { pushMsg("skewed locations", state); }
@after { popMsg(state); }
    :
      LPAREN skewedLocationsList RPAREN -> ^(TOK_SKEWED_LOCATIONS skewedLocationsList)
    ;

skewedLocationsList
@init { pushMsg("skewed locations list", state); }
@after { popMsg(state); }
    :
      skewedLocationMap (COMMA skewedLocationMap)* -> ^(TOK_SKEWED_LOCATION_LIST skewedLocationMap+)
    ;

skewedLocationMap
@init { pushMsg("specifying skewed location map", state); }
@after { popMsg(state); }
    :
      key=skewedValueLocationElement EQUAL value=StringLiteral -> ^(TOK_SKEWED_LOCATION_MAP $key $value)
    ;

alterStatementSuffixLocation
@init {pushMsg("alter location", state);}
@after {popMsg(state);}
  : KW_SET KW_LOCATION newLoc=StringLiteral
  -> ^(TOK_ALTERTABLE_LOCATION $newLoc)
  ;

	
alterStatementSuffixSkewedby
@init {pushMsg("alter skewed by statement", state);}
@after{popMsg(state);}
	:name=identifier tableSkewed
	->^(TOK_ALTERTABLE_SKEWED $name tableSkewed)
	|
	name=identifier KW_NOT KW_SKEWED
	->^(TOK_ALTERTABLE_SKEWED $name)
	|
	name=identifier KW_NOT storedAsDirs
	->^(TOK_ALTERTABLE_SKEWED $name storedAsDirs)
	;

alterStatementSuffixExchangePartition
@init {pushMsg("alter exchange partition", state);}
@after{popMsg(state);}
    : name=tableName KW_EXCHANGE partitionSpec KW_WITH KW_TABLE exchangename=tableName
    -> ^(TOK_EXCHANGEPARTITION $name partitionSpec $exchangename)
    ;

alterStatementSuffixProtectMode
@init { pushMsg("alter partition protect mode statement", state); }
@after { popMsg(state); }
    : alterProtectMode
    -> ^(TOK_ALTERTABLE_PROTECTMODE alterProtectMode)
    ;

alterStatementSuffixRenamePart
@init { pushMsg("alter table rename partition statement", state); }
@after { popMsg(state); }
    : KW_RENAME KW_TO partitionSpec
    ->^(TOK_ALTERTABLE_RENAMEPART partitionSpec)
    ;

alterStatementSuffixMergeFiles
@init { pushMsg("", state); }
@after { popMsg(state); }
    : KW_CONCATENATE
    -> ^(TOK_ALTERTABLE_MERGEFILES)
    ;

alterProtectMode
@init { pushMsg("protect mode specification enable", state); }
@after { popMsg(state); }
    : KW_ENABLE alterProtectModeMode  -> ^(TOK_ENABLE alterProtectModeMode)
    | KW_DISABLE alterProtectModeMode  -> ^(TOK_DISABLE alterProtectModeMode)
    ;

alterProtectModeMode
@init { pushMsg("protect mode specification enable", state); }
@after { popMsg(state); }
    : KW_OFFLINE  -> ^(TOK_OFFLINE)
    | KW_NO_DROP KW_CASCADE? -> ^(TOK_NO_DROP KW_CASCADE?)
    | KW_READONLY  -> ^(TOK_READONLY)
    ;

alterStatementSuffixBucketNum
@init { pushMsg("", state); }
@after { popMsg(state); }
    : KW_INTO num=Number KW_BUCKETS
    -> ^(TOK_TABLEBUCKETS $num)
    ;

fileFormat
@init { pushMsg("file format specification", state); }
@after { popMsg(state); }
    : KW_SEQUENCEFILE  -> ^(TOK_TBLSEQUENCEFILE)
    | KW_TEXTFILE  -> ^(TOK_TBLTEXTFILE)
    | KW_RCFILE  -> ^(TOK_TBLRCFILE)
    | KW_ORCFILE -> ^(TOK_TBLORCFILE)
    | KW_PARQUETFILE -> ^(TOK_TBLPARQUETFILE)
    | KW_INPUTFORMAT inFmt=StringLiteral KW_OUTPUTFORMAT outFmt=StringLiteral (KW_INPUTDRIVER inDriver=StringLiteral KW_OUTPUTDRIVER outDriver=StringLiteral)?
      -> ^(TOK_TABLEFILEFORMAT $inFmt $outFmt $inDriver? $outDriver?)
    | genericSpec=identifier -> ^(TOK_FILEFORMAT_GENERIC $genericSpec)
    ;

tabTypeExpr
@init { pushMsg("specifying table types", state); }
@after { popMsg(state); }

   : identifier (DOT^ (KW_ELEM_TYPE | KW_KEY_TYPE | KW_VALUE_TYPE | identifier))*
   ;

descTabTypeExpr
@init { pushMsg("specifying describe table types", state); }
@after { popMsg(state); }

   : identifier (DOT^ (KW_ELEM_TYPE | KW_KEY_TYPE | KW_VALUE_TYPE | identifier))* identifier?
   ;

partTypeExpr
@init { pushMsg("specifying table partitions", state); }
@after { popMsg(state); }
    :  tabTypeExpr partitionSpec? -> ^(TOK_TABTYPE tabTypeExpr partitionSpec?)
    ;

descPartTypeExpr
@init { pushMsg("specifying describe table partitions", state); }
@after { popMsg(state); }
    :  descTabTypeExpr partitionSpec? -> ^(TOK_TABTYPE descTabTypeExpr partitionSpec?)
    ;

descStatement
@init { pushMsg("describe statement", state); }
@after { popMsg(state); }
    : (KW_DESCRIBE|KW_DESC) (descOptions=KW_FORMATTED|descOptions=KW_EXTENDED|descOptions=KW_PRETTY)? (parttype=descPartTypeExpr) -> ^(TOK_DESCTABLE $parttype $descOptions?)
    | (KW_DESCRIBE|KW_DESC) KW_FUNCTION KW_EXTENDED? (name=descFuncNames) -> ^(TOK_DESCFUNCTION $name KW_EXTENDED?)
    | (KW_DESCRIBE|KW_DESC) KW_DATABASE KW_EXTENDED? (dbName=identifier) -> ^(TOK_DESCDATABASE $dbName KW_EXTENDED?)
    ;

analyzeStatement
@init { pushMsg("analyze statement", state); }
@after { popMsg(state); }
    : KW_ANALYZE KW_TABLE (parttype=tableOrPartition) KW_COMPUTE KW_STATISTICS ((noscan=KW_NOSCAN) | (partialscan=KW_PARTIALSCAN) | (KW_FOR KW_COLUMNS statsColumnName=columnNameList))? -> ^(TOK_ANALYZE $parttype $noscan? $partialscan? $statsColumnName?)
    ;

showStatement
@init { pushMsg("show statement", state); }
@after { popMsg(state); }
    : KW_SHOW (KW_DATABASES|KW_SCHEMAS) (KW_LIKE showStmtIdentifier)? -> ^(TOK_SHOWDATABASES showStmtIdentifier?)
    | KW_SHOW KW_TABLES ((KW_FROM|KW_IN) db_name=identifier)? (KW_LIKE showStmtIdentifier|showStmtIdentifier)?  -> ^(TOK_SHOWTABLES (TOK_FROM $db_name)? showStmtIdentifier?)
    | KW_SHOW KW_COLUMNS (KW_FROM|KW_IN) tabname=tableName ((KW_FROM|KW_IN) db_name=identifier)? 
    -> ^(TOK_SHOWCOLUMNS $db_name? $tabname)
    | KW_SHOW KW_FUNCTIONS showFunctionIdentifier?  -> ^(TOK_SHOWFUNCTIONS showFunctionIdentifier?)
    | KW_SHOW KW_PARTITIONS tabName=tableName partitionSpec? -> ^(TOK_SHOWPARTITIONS $tabName partitionSpec?) 
    | KW_SHOW KW_CREATE KW_TABLE tabName=tableName -> ^(TOK_SHOW_CREATETABLE $tabName)
    | KW_SHOW KW_TABLE KW_EXTENDED ((KW_FROM|KW_IN) db_name=identifier)? KW_LIKE showStmtIdentifier partitionSpec?
    -> ^(TOK_SHOW_TABLESTATUS showStmtIdentifier $db_name? partitionSpec?)
    | KW_SHOW KW_TBLPROPERTIES tblName=identifier (LPAREN prptyName=StringLiteral RPAREN)? -> ^(TOK_SHOW_TBLPROPERTIES $tblName $prptyName?)
    | KW_SHOW KW_LOCKS (parttype=partTypeExpr)? (isExtended=KW_EXTENDED)? -> ^(TOK_SHOWLOCKS $parttype? $isExtended?)
    | KW_SHOW KW_LOCKS KW_DATABASE (dbName=Identifier) (isExtended=KW_EXTENDED)? -> ^(TOK_SHOWDBLOCKS $dbName $isExtended?)
    | KW_SHOW (showOptions=KW_FORMATTED)? (KW_INDEX|KW_INDEXES) KW_ON showStmtIdentifier ((KW_FROM|KW_IN) db_name=identifier)?
    -> ^(TOK_SHOWINDEXES showStmtIdentifier $showOptions? $db_name?)
    ;

lockStatement
@init { pushMsg("lock statement", state); }
@after { popMsg(state); }
    : KW_LOCK KW_TABLE tableName partitionSpec? lockMode -> ^(TOK_LOCKTABLE tableName lockMode partitionSpec?)
    ;

lockDatabase
@init { pushMsg("lock database statement", state); }
@after { popMsg(state); }
    : KW_LOCK KW_DATABASE (dbName=Identifier) lockMode -> ^(TOK_LOCKDB $dbName lockMode)
    ;

lockMode
@init { pushMsg("lock mode", state); }
@after { popMsg(state); }
    : KW_SHARED | KW_EXCLUSIVE
    ;

unlockStatement
@init { pushMsg("unlock statement", state); }
@after { popMsg(state); }
    : KW_UNLOCK KW_TABLE tableName partitionSpec?  -> ^(TOK_UNLOCKTABLE tableName partitionSpec?)
    ;

unlockDatabase
@init { pushMsg("unlock database statement", state); }
@after { popMsg(state); }
    : KW_UNLOCK KW_DATABASE (dbName=Identifier) -> ^(TOK_UNLOCKDB $dbName)
    ;

createRoleStatement
@init { pushMsg("create role", state); }
@after { popMsg(state); }
    : KW_CREATE KW_ROLE roleName=identifier
    -> ^(TOK_CREATEROLE $roleName)
    ;

dropRoleStatement
@init {pushMsg("drop role", state);}
@after {popMsg(state);}
    : KW_DROP KW_ROLE roleName=identifier
    -> ^(TOK_DROPROLE $roleName)
    ;

grantPrivileges
@init {pushMsg("grant privileges", state);}
@after {popMsg(state);}
    : KW_GRANT privList=privilegeList
      privilegeObject?
      KW_TO principalSpecification
      withGrantOption?
    -> ^(TOK_GRANT $privList principalSpecification privilegeObject? withGrantOption?)
    ;

revokePrivileges
@init {pushMsg("revoke privileges", state);}
@afer {popMsg(state);}
    : KW_REVOKE privilegeList privilegeObject? KW_FROM principalSpecification
    -> ^(TOK_REVOKE privilegeList principalSpecification privilegeObject?)
    ;

grantRole
@init {pushMsg("grant role", state);}
@after {popMsg(state);}
    : KW_GRANT KW_ROLE? identifier (COMMA identifier)* KW_TO principalSpecification withAdminOption?
    -> ^(TOK_GRANT_ROLE principalSpecification withAdminOption? identifier+)
    ;

revokeRole
@init {pushMsg("revoke role", state);}
@after {popMsg(state);}
    : KW_REVOKE KW_ROLE? identifier (COMMA identifier)* KW_FROM principalSpecification withAdminOption?
    -> ^(TOK_REVOKE_ROLE principalSpecification withAdminOption? identifier+)
    ;

showRoleGrants
@init {pushMsg("show role grants", state);}
@after {popMsg(state);}
    : KW_SHOW KW_ROLE KW_GRANT principalName
    -> ^(TOK_SHOW_ROLE_GRANT principalName)
    ;

showRoles
@init {pushMsg("show roles", state);}
@after {popMsg(state);}
    : KW_SHOW KW_ROLES
    -> ^(TOK_SHOW_ROLES)
    ;

showCurrentRole
@init {pushMsg("show current role", state);}
@after {popMsg(state);}
    : KW_SHOW KW_CURRENT KW_ROLES
    -> ^(TOK_SHOW_SET_ROLE)
    ;

setRole
@init {pushMsg("set role", state);}
@after {popMsg(state);}
    : KW_SET KW_ROLE roleName=identifier
    -> ^(TOK_SHOW_SET_ROLE $roleName)
    ;

showGrants
@init {pushMsg("show grants", state);}
@after {popMsg(state);}
    : KW_SHOW KW_GRANT principalName? (KW_ON privilegeIncludeColObject)?
    -> ^(TOK_SHOW_GRANT principalName? privilegeIncludeColObject?)
    ;

privilegeIncludeColObject
@init {pushMsg("privilege object including columns", state);}
@after {popMsg(state);}
    : KW_ALL -> ^(TOK_RESOURCE_ALL)
    | privObjectType identifier (LPAREN cols=columnNameList RPAREN)? partitionSpec?
    -> ^(TOK_PRIV_OBJECT_COL identifier privObjectType $cols? partitionSpec?)
    ;

privilegeObject
@init {pushMsg("privilege subject", state);}
@after {popMsg(state);}
    : KW_ON privObjectType identifier partitionSpec?
    -> ^(TOK_PRIV_OBJECT identifier privObjectType partitionSpec?)
    ;


// database or table type. Type is optional, default type is table
privObjectType
@init {pushMsg("privilege object type type", state);}
@after {popMsg(state);}
    : KW_DATABASE -> ^(TOK_DB_TYPE)
    | KW_TABLE? -> ^(TOK_TABLE_TYPE)
    ;


privilegeList
@init {pushMsg("grant privilege list", state);}
@after {popMsg(state);}
    : privlegeDef (COMMA privlegeDef)*
    -> ^(TOK_PRIVILEGE_LIST privlegeDef+)
    ;

privlegeDef
@init {pushMsg("grant privilege", state);}
@after {popMsg(state);}
    : privilegeType (LPAREN cols=columnNameList RPAREN)?
    -> ^(TOK_PRIVILEGE privilegeType $cols?)
    ;

privilegeType
@init {pushMsg("privilege type", state);}
@after {popMsg(state);}
    : KW_ALL -> ^(TOK_PRIV_ALL)
    | KW_ALTER -> ^(TOK_PRIV_ALTER_METADATA)
    | KW_UPDATE -> ^(TOK_PRIV_ALTER_DATA)
    | KW_CREATE -> ^(TOK_PRIV_CREATE)
    | KW_DROP -> ^(TOK_PRIV_DROP)
    | KW_INDEX -> ^(TOK_PRIV_INDEX)
    | KW_LOCK -> ^(TOK_PRIV_LOCK)
    | KW_SELECT -> ^(TOK_PRIV_SELECT)
    | KW_SHOW_DATABASE -> ^(TOK_PRIV_SHOW_DATABASE)
    | KW_INSERT -> ^(TOK_PRIV_INSERT)
    | KW_DELETE -> ^(TOK_PRIV_DELETE)
    ;

principalSpecification
@init { pushMsg("user/group/role name list", state); }
@after { popMsg(state); }
    : principalName (COMMA principalName)* -> ^(TOK_PRINCIPAL_NAME principalName+)
    ;

principalName
@init {pushMsg("user|group|role name", state);}
@after {popMsg(state);}
    : KW_USER identifier -> ^(TOK_USER identifier)
    | KW_GROUP identifier -> ^(TOK_GROUP identifier)
    | KW_ROLE identifier -> ^(TOK_ROLE identifier)
    ;

withGrantOption
@init {pushMsg("with grant option", state);}
@after {popMsg(state);}
    : KW_WITH KW_GRANT KW_OPTION
    -> ^(TOK_GRANT_WITH_OPTION)
    ;

withAdminOption
@init {pushMsg("with admin option", state);}
@after {popMsg(state);}
    : KW_WITH KW_ADMIN KW_OPTION
    -> ^(TOK_GRANT_WITH_ADMIN_OPTION)
    ;

metastoreCheck
@init { pushMsg("metastore check statement", state); }
@after { popMsg(state); }
    : KW_MSCK (repair=KW_REPAIR)? (KW_TABLE table=identifier partitionSpec? (COMMA partitionSpec)*)?
    -> ^(TOK_MSCK $repair? ($table partitionSpec*)?)
    ;

resourceList
@init { pushMsg("resource list", state); }
@after { popMsg(state); }
  :
  resource (COMMA resource)* -> ^(TOK_RESOURCE_LIST resource+)
  ;

resource
@init { pushMsg("resource", state); }
@after { popMsg(state); }
  :
  resType=resourceType resPath=StringLiteral -> ^(TOK_RESOURCE_URI $resType $resPath)
  ;

resourceType
@init { pushMsg("resource type", state); }
@after { popMsg(state); }
  :
  KW_JAR -> ^(TOK_JAR)
  |
  KW_FILE -> ^(TOK_FILE)
  |
  KW_ARCHIVE -> ^(TOK_ARCHIVE)
  ;

createFunctionStatement
@init { pushMsg("create function statement", state); }
@after { popMsg(state); }
    : KW_CREATE (temp=KW_TEMPORARY)? KW_FUNCTION functionIdentifier KW_AS StringLiteral
      (KW_USING rList=resourceList)?
    -> {$temp != null}? ^(TOK_CREATEFUNCTION functionIdentifier StringLiteral $rList? TOK_TEMPORARY)
    ->                  ^(TOK_CREATEFUNCTION functionIdentifier StringLiteral $rList?)
    ;

dropFunctionStatement
@init { pushMsg("drop function statement", state); }
@after { popMsg(state); }
    : KW_DROP (temp=KW_TEMPORARY)? KW_FUNCTION ifExists? functionIdentifier
    -> {$temp != null}? ^(TOK_DROPFUNCTION functionIdentifier ifExists? TOK_TEMPORARY)
    ->                  ^(TOK_DROPFUNCTION functionIdentifier ifExists?)
    ;

createMacroStatement
@init { pushMsg("create macro statement", state); }
@after { popMsg(state); }
    : KW_CREATE KW_TEMPORARY KW_MACRO Identifier
      LPAREN columnNameTypeList? RPAREN expression
    -> ^(TOK_CREATEMACRO Identifier columnNameTypeList? expression)
    ;

dropMacroStatement
@init { pushMsg("drop macro statement", state); }
@after { popMsg(state); }
    : KW_DROP KW_TEMPORARY KW_MACRO ifExists? Identifier
    -> ^(TOK_DROPMACRO Identifier ifExists?)
    ;

createViewStatement
@init {
    pushMsg("create view statement", state);
}
@after { popMsg(state); }
    : KW_CREATE (orReplace)? KW_VIEW (ifNotExists)? name=tableName
        (LPAREN columnNameCommentList RPAREN)? tableComment? viewPartition?
        tablePropertiesPrefixed?
        KW_AS
        selectStatementWithCTE
    -> ^(TOK_CREATEVIEW $name orReplace?
         ifNotExists?
         columnNameCommentList?
         tableComment?
         viewPartition?
         tablePropertiesPrefixed?
         selectStatementWithCTE
        )
    ;

viewPartition
@init { pushMsg("view partition specification", state); }
@after { popMsg(state); }
    : KW_PARTITIONED KW_ON LPAREN columnNameList RPAREN
    -> ^(TOK_VIEWPARTCOLS columnNameList)
    ;

dropViewStatement
@init { pushMsg("drop view statement", state); }
@after { popMsg(state); }
    : KW_DROP KW_VIEW ifExists? viewName -> ^(TOK_DROPVIEW viewName ifExists?)
    ;

showFunctionIdentifier
@init { pushMsg("identifier for show function statement", state); }
@after { popMsg(state); }
    : functionIdentifier
    | StringLiteral
    ;

showStmtIdentifier
@init { pushMsg("identifier for show statement", state); }
@after { popMsg(state); }
    : identifier
    | StringLiteral
    ;

tableComment
@init { pushMsg("table's comment", state); }
@after { popMsg(state); }
    :
      KW_COMMENT comment=StringLiteral  -> ^(TOK_TABLECOMMENT $comment)
    ;

tablePartition
@init { pushMsg("table partition specification", state); }
@after { popMsg(state); }
    : KW_PARTITIONED KW_BY LPAREN columnNameTypeList RPAREN
    -> ^(TOK_TABLEPARTCOLS columnNameTypeList)
    ;

tableBuckets
@init { pushMsg("table buckets specification", state); }
@after { popMsg(state); }
    :
      KW_CLUSTERED KW_BY LPAREN bucketCols=columnNameList RPAREN (KW_SORTED KW_BY LPAREN sortCols=columnNameOrderList RPAREN)? KW_INTO num=Number KW_BUCKETS
    -> ^(TOK_TABLEBUCKETS $bucketCols $sortCols? $num)
    ;

tableSkewed
@init { pushMsg("table skewed specification", state); }
@after { popMsg(state); }
    :
     KW_SKEWED KW_BY LPAREN skewedCols=columnNameList RPAREN KW_ON LPAREN (skewedValues=skewedValueElement) RPAREN (storedAsDirs)?
    -> ^(TOK_TABLESKEWED $skewedCols $skewedValues storedAsDirs?)
    ;

rowFormat
@init { pushMsg("serde specification", state); }
@after { popMsg(state); }
    : rowFormatSerde -> ^(TOK_SERDE rowFormatSerde)
    | rowFormatDelimited -> ^(TOK_SERDE rowFormatDelimited)
    |   -> ^(TOK_SERDE)
    ;

recordReader
@init { pushMsg("record reader specification", state); }
@after { popMsg(state); }
    : KW_RECORDREADER StringLiteral -> ^(TOK_RECORDREADER StringLiteral)
    |   -> ^(TOK_RECORDREADER)
    ;

recordWriter
@init { pushMsg("record writer specification", state); }
@after { popMsg(state); }
    : KW_RECORDWRITER StringLiteral -> ^(TOK_RECORDWRITER StringLiteral)
    |   -> ^(TOK_RECORDWRITER)
    ;

rowFormatSerde
@init { pushMsg("serde format specification", state); }
@after { popMsg(state); }
    : KW_ROW KW_FORMAT KW_SERDE name=StringLiteral (KW_WITH KW_SERDEPROPERTIES serdeprops=tableProperties)?
    -> ^(TOK_SERDENAME $name $serdeprops?)
    ;

rowFormatDelimited
@init { pushMsg("serde properties specification", state); }
@after { popMsg(state); }
    :
      KW_ROW KW_FORMAT KW_DELIMITED tableRowFormatFieldIdentifier? tableRowFormatCollItemsIdentifier? tableRowFormatMapKeysIdentifier? tableRowFormatLinesIdentifier? tableRowNullFormat?
    -> ^(TOK_SERDEPROPS tableRowFormatFieldIdentifier? tableRowFormatCollItemsIdentifier? tableRowFormatMapKeysIdentifier? tableRowFormatLinesIdentifier? tableRowNullFormat?)
    ;

tableRowFormat
@init { pushMsg("table row format specification", state); }
@after { popMsg(state); }
    :
      rowFormatDelimited
    -> ^(TOK_TABLEROWFORMAT rowFormatDelimited)
    | rowFormatSerde
    -> ^(TOK_TABLESERIALIZER rowFormatSerde)
    ;

tablePropertiesPrefixed
@init { pushMsg("table properties with prefix", state); }
@after { popMsg(state); }
    :
        KW_TBLPROPERTIES! tableProperties
    ;

tableProperties
@init { pushMsg("table properties", state); }
@after { popMsg(state); }
    :
      LPAREN tablePropertiesList RPAREN -> ^(TOK_TABLEPROPERTIES tablePropertiesList)
    ;

tablePropertiesList
@init { pushMsg("table properties list", state); }
@after { popMsg(state); }
    :
      keyValueProperty (COMMA keyValueProperty)* -> ^(TOK_TABLEPROPLIST keyValueProperty+)
    |
      keyProperty (COMMA keyProperty)* -> ^(TOK_TABLEPROPLIST keyProperty+)
    ;

keyValueProperty
@init { pushMsg("specifying key/value property", state); }
@after { popMsg(state); }
    :
      key=StringLiteral EQUAL value=StringLiteral -> ^(TOK_TABLEPROPERTY $key $value)
    ;

keyProperty
@init { pushMsg("specifying key property", state); }
@after { popMsg(state); }
    :
      key=StringLiteral -> ^(TOK_TABLEPROPERTY $key TOK_NULL)
    ;

tableRowFormatFieldIdentifier
@init { pushMsg("table row format's field separator", state); }
@after { popMsg(state); }
    :
      KW_FIELDS KW_TERMINATED KW_BY fldIdnt=StringLiteral (KW_ESCAPED KW_BY fldEscape=StringLiteral)?
    -> ^(TOK_TABLEROWFORMATFIELD $fldIdnt $fldEscape?)
    ;

tableRowFormatCollItemsIdentifier
@init { pushMsg("table row format's column separator", state); }
@after { popMsg(state); }
    :
      KW_COLLECTION KW_ITEMS KW_TERMINATED KW_BY collIdnt=StringLiteral
    -> ^(TOK_TABLEROWFORMATCOLLITEMS $collIdnt)
    ;

tableRowFormatMapKeysIdentifier
@init { pushMsg("table row format's map key separator", state); }
@after { popMsg(state); }
    :
      KW_MAP KW_KEYS KW_TERMINATED KW_BY mapKeysIdnt=StringLiteral
    -> ^(TOK_TABLEROWFORMATMAPKEYS $mapKeysIdnt)
    ;

tableRowFormatLinesIdentifier
@init { pushMsg("table row format's line separator", state); }
@after { popMsg(state); }
    :
      KW_LINES KW_TERMINATED KW_BY linesIdnt=StringLiteral
    -> ^(TOK_TABLEROWFORMATLINES $linesIdnt)
    ;

tableRowNullFormat
@init { pushMsg("table row format's null specifier", state); }
@after { popMsg(state); }
    :
      KW_NULL KW_DEFINED KW_AS nullIdnt=StringLiteral
    -> ^(TOK_TABLEROWFORMATNULL $nullIdnt)
    ;
tableFileFormat
@init { pushMsg("table file format specification", state); }
@after { popMsg(state); }
    :
      KW_STORED KW_AS KW_SEQUENCEFILE  -> TOK_TBLSEQUENCEFILE
      | KW_STORED KW_AS KW_TEXTFILE  -> TOK_TBLTEXTFILE
      | KW_STORED KW_AS KW_RCFILE  -> TOK_TBLRCFILE
      | KW_STORED KW_AS KW_ORCFILE -> TOK_TBLORCFILE
      | KW_STORED KW_AS KW_PARQUETFILE -> TOK_TBLPARQUETFILE
      | KW_STORED KW_AS KW_INPUTFORMAT inFmt=StringLiteral KW_OUTPUTFORMAT outFmt=StringLiteral (KW_INPUTDRIVER inDriver=StringLiteral KW_OUTPUTDRIVER outDriver=StringLiteral)?
      -> ^(TOK_TABLEFILEFORMAT $inFmt $outFmt $inDriver? $outDriver?)
      | KW_STORED KW_BY storageHandler=StringLiteral
         (KW_WITH KW_SERDEPROPERTIES serdeprops=tableProperties)?
      -> ^(TOK_STORAGEHANDLER $storageHandler $serdeprops?)
      | KW_STORED KW_AS genericSpec=identifier
      -> ^(TOK_FILEFORMAT_GENERIC $genericSpec)
    ;

tableLocation
@init { pushMsg("table location specification", state); }
@after { popMsg(state); }
    :
      KW_LOCATION locn=StringLiteral -> ^(TOK_TABLELOCATION $locn)
    ;

columnNameTypeList
@init { pushMsg("column name type list", state); }
@after { popMsg(state); }
    : columnNameType (COMMA columnNameType)* -> ^(TOK_TABCOLLIST columnNameType+)
    ;

columnNameColonTypeList
@init { pushMsg("column name type list", state); }
@after { popMsg(state); }
    : columnNameColonType (COMMA columnNameColonType)* -> ^(TOK_TABCOLLIST columnNameColonType+)
    ;

columnNameList
@init { pushMsg("column name list", state); }
@after { popMsg(state); }
    : columnName (COMMA columnName)* -> ^(TOK_TABCOLNAME columnName+)
    ;

columnName
@init { pushMsg("column name", state); }
@after { popMsg(state); }
    :
      identifier
    ;

columnNameOrderList
@init { pushMsg("column name order list", state); }
@after { popMsg(state); }
    : columnNameOrder (COMMA columnNameOrder)* -> ^(TOK_TABCOLNAME columnNameOrder+)
    ;

skewedValueElement
@init { pushMsg("skewed value element", state); }
@after { popMsg(state); }
    : 
      skewedColumnValues
     | skewedColumnValuePairList
    ;

skewedColumnValuePairList
@init { pushMsg("column value pair list", state); }
@after { popMsg(state); }
    : skewedColumnValuePair (COMMA skewedColumnValuePair)* -> ^(TOK_TABCOLVALUE_PAIR skewedColumnValuePair+)
    ;

skewedColumnValuePair
@init { pushMsg("column value pair", state); }
@after { popMsg(state); }
    : 
      LPAREN colValues=skewedColumnValues RPAREN 
      -> ^(TOK_TABCOLVALUES $colValues)
    ;

skewedColumnValues
@init { pushMsg("column values", state); }
@after { popMsg(state); }
    : skewedColumnValue (COMMA skewedColumnValue)* -> ^(TOK_TABCOLVALUE skewedColumnValue+)
    ;

skewedColumnValue
@init { pushMsg("column value", state); }
@after { popMsg(state); }
    :
      constant
    ;

skewedValueLocationElement
@init { pushMsg("skewed value location element", state); }
@after { popMsg(state); }
    : 
      skewedColumnValue
     | skewedColumnValuePair
    ;
    
columnNameOrder
@init { pushMsg("column name order", state); }
@after { popMsg(state); }
    : identifier (asc=KW_ASC | desc=KW_DESC)?
    -> {$desc == null}? ^(TOK_TABSORTCOLNAMEASC identifier)
    ->                  ^(TOK_TABSORTCOLNAMEDESC identifier)
    ;

columnNameCommentList
@init { pushMsg("column name comment list", state); }
@after { popMsg(state); }
    : columnNameComment (COMMA columnNameComment)* -> ^(TOK_TABCOLNAME columnNameComment+)
    ;

columnNameComment
@init { pushMsg("column name comment", state); }
@after { popMsg(state); }
    : colName=identifier (KW_COMMENT comment=StringLiteral)?
    -> ^(TOK_TABCOL $colName TOK_NULL $comment?)
    ;

columnRefOrder
@init { pushMsg("column order", state); }
@after { popMsg(state); }
    : expression (asc=KW_ASC | desc=KW_DESC)?
    -> {$desc == null}? ^(TOK_TABSORTCOLNAMEASC expression)
    ->                  ^(TOK_TABSORTCOLNAMEDESC expression)
    ;

columnNameType
@init { pushMsg("column specification", state); }
@after { popMsg(state); }
    : colName=identifier colType (KW_COMMENT comment=StringLiteral)?
    -> {$comment == null}? ^(TOK_TABCOL $colName colType)
    ->                     ^(TOK_TABCOL $colName colType $comment)
    ;

columnNameColonType
@init { pushMsg("column specification", state); }
@after { popMsg(state); }
    : colName=identifier COLON colType (KW_COMMENT comment=StringLiteral)?
    -> {$comment == null}? ^(TOK_TABCOL $colName colType)
    ->                     ^(TOK_TABCOL $colName colType $comment)
    ;

colType
@init { pushMsg("column type", state); }
@after { popMsg(state); }
    : type
    ;

colTypeList
@init { pushMsg("column type list", state); }
@after { popMsg(state); }
    : colType (COMMA colType)* -> ^(TOK_COLTYPELIST colType+)
    ;

type
    : primitiveType
    | listType
    | structType
    | mapType
    | unionType;

primitiveType
@init { pushMsg("primitive type specification", state); }
@after { popMsg(state); }
    : KW_TINYINT       ->    TOK_TINYINT
    | KW_SMALLINT      ->    TOK_SMALLINT
    | KW_INT           ->    TOK_INT
    | KW_BIGINT        ->    TOK_BIGINT
    | KW_BOOLEAN       ->    TOK_BOOLEAN
    | KW_FLOAT         ->    TOK_FLOAT
    | KW_DOUBLE        ->    TOK_DOUBLE
    | KW_DATE          ->    TOK_DATE
    | KW_DATETIME      ->    TOK_DATETIME
    | KW_TIMESTAMP     ->    TOK_TIMESTAMP
    | KW_STRING        ->    TOK_STRING
    | KW_BINARY        ->    TOK_BINARY
    | KW_DECIMAL (LPAREN prec=Number (COMMA scale=Number)? RPAREN)? -> ^(TOK_DECIMAL $prec? $scale?)
    | KW_VARCHAR LPAREN length=Number RPAREN      ->    ^(TOK_VARCHAR $length)
    | KW_CHAR LPAREN length=Number RPAREN      ->    ^(TOK_CHAR $length)
    ;

listType
@init { pushMsg("list type", state); }
@after { popMsg(state); }
    : KW_ARRAY LESSTHAN type GREATERTHAN   -> ^(TOK_LIST type)
    ;

structType
@init { pushMsg("struct type", state); }
@after { popMsg(state); }
    : KW_STRUCT LESSTHAN columnNameColonTypeList GREATERTHAN -> ^(TOK_STRUCT columnNameColonTypeList)
    ;

mapType
@init { pushMsg("map type", state); }
@after { popMsg(state); }
    : KW_MAP LESSTHAN left=primitiveType COMMA right=type GREATERTHAN
    -> ^(TOK_MAP $left $right)
    ;

unionType
@init { pushMsg("uniontype type", state); }
@after { popMsg(state); }
    : KW_UNIONTYPE LESSTHAN colTypeList GREATERTHAN -> ^(TOK_UNIONTYPE colTypeList)
    ;

setOperator
@init { pushMsg("set operator", state); }
@after { popMsg(state); }
    : KW_UNION KW_ALL -> ^(TOK_UNION)
    ;

queryStatementExpression[boolean topLevel]
    :
    /* Would be nice to do this as a gated semantic perdicate
       But the predicate gets pushed as a lookahead decision.
       Calling rule doesnot know about topLevel
    */
    (w=withClause {topLevel}?)?
    queryStatementExpressionBody[topLevel] {
      if ($w.tree != null) {
      adaptor.addChild($queryStatementExpressionBody.tree, $w.tree);
      }
    }
    ->  queryStatementExpressionBody
    ;

queryStatementExpressionBody[boolean topLevel]
    :
    fromStatement[topLevel]
    | regularBody[topLevel]
    ;

withClause
  :
  KW_WITH cteStatement (COMMA cteStatement)* -> ^(TOK_CTE cteStatement+)
;

cteStatement
   :
   identifier KW_AS LPAREN queryStatementExpression[false] RPAREN
   -> ^(TOK_SUBQUERY queryStatementExpression identifier)
;

fromStatement[boolean topLevel]
: (singleFromStatement  -> singleFromStatement)
	(u=setOperator r=singleFromStatement
	  -> ^($u {$fromStatement.tree} $r)
	)*
	 -> {u != null && topLevel}? ^(TOK_QUERY
	       ^(TOK_FROM
	         ^(TOK_SUBQUERY
	           {$fromStatement.tree}
	            {adaptor.create(Identifier, generateUnionAlias())}
	           )
	        )
	       ^(TOK_INSERT 
	          ^(TOK_DESTINATION ^(TOK_DIR TOK_TMP_FILE))
	          ^(TOK_SELECT ^(TOK_SELEXPR TOK_ALLCOLREF))
	        )
	      )
    -> {$fromStatement.tree}
	;


singleFromStatement
    :
    fromClause
    ( b+=body )+ -> ^(TOK_QUERY fromClause body+)
    ;

regularBody[boolean topLevel]
   :
   i=insertClause
   s=selectStatement[topLevel]
     {$s.tree.getChild(1).replaceChildren(0, 0, $i.tree);} -> {$s.tree}
   |
   selectStatement[topLevel]
   ;

 selectStatement[boolean topLevel]
 : (singleSelectStatement -> singleSelectStatement)
   (u=setOperator b=singleSelectStatement
       -> ^($u {$selectStatement.tree} $b)
   )*
   -> {u != null && topLevel}? ^(TOK_QUERY
         ^(TOK_FROM
           ^(TOK_SUBQUERY
             {$selectStatement.tree}
              {adaptor.create(Identifier, generateUnionAlias())}
             )
          )
         ^(TOK_INSERT 
            ^(TOK_DESTINATION ^(TOK_DIR TOK_TMP_FILE))
            ^(TOK_SELECT ^(TOK_SELEXPR TOK_ALLCOLREF))
          )
        )
    -> {$selectStatement.tree}
 ;

singleSelectStatement
   :
   cubeClause?
   selectClause
   fromClause?
   whereClause?
   groupByClause?
   havingClause?
   orderByClause?
   clusterByClause?
   distributeByClause?
   sortByClause?
   window_clause?
   limitClause? -> ^(TOK_QUERY cubeClause? fromClause? ^(TOK_INSERT ^(TOK_DESTINATION ^(TOK_DIR TOK_TMP_FILE))
                     selectClause whereClause? groupByClause? havingClause? orderByClause? clusterByClause?
                     distributeByClause? sortByClause? window_clause? limitClause?))
   ;

selectStatementWithCTE
    :
    (w=withClause)?
    selectStatement[true] {
      if ($w.tree != null) {
      adaptor.addChild($selectStatement.tree, $w.tree);
      }
    }
    ->  selectStatement
    ;

body
   :
   insertClause
   selectClause
   lateralView?
   whereClause?
   groupByClause?
   havingClause?
   orderByClause?
   clusterByClause?
   distributeByClause?
   sortByClause?
   window_clause?
   limitClause? -> ^(TOK_INSERT insertClause
                     selectClause lateralView? whereClause? groupByClause? havingClause? orderByClause? clusterByClause?
                     distributeByClause? sortByClause? window_clause? limitClause?)
   |
   selectClause
   lateralView?
   whereClause?
   groupByClause?
   havingClause?
   orderByClause?
   clusterByClause?
   distributeByClause?
   sortByClause?
   window_clause?
   limitClause? -> ^(TOK_INSERT ^(TOK_DESTINATION ^(TOK_DIR TOK_TMP_FILE))
                     selectClause lateralView? whereClause? groupByClause? havingClause? orderByClause? clusterByClause?
                     distributeByClause? sortByClause? window_clause? limitClause?)
   ;

insertClause
@init { pushMsg("insert clause", state); }
@after { popMsg(state); }
   :
     KW_INSERT KW_OVERWRITE destination ifNotExists? -> ^(TOK_DESTINATION destination ifNotExists?)
   | KW_INSERT KW_INTO KW_TABLE tableOrPartition
       -> ^(TOK_INSERT_INTO tableOrPartition)
   ;

destination
@init { pushMsg("destination specification", state); }
@after { popMsg(state); }
   :
     KW_LOCAL KW_DIRECTORY StringLiteral tableRowFormat? tableFileFormat? -> ^(TOK_LOCAL_DIR StringLiteral tableRowFormat? tableFileFormat?)
   | KW_DIRECTORY StringLiteral tableRowFormat? tableFileFormat? -> ^(TOK_DIR StringLiteral tableRowFormat? tableFileFormat?)
   | KW_TABLE tableOrPartition -> tableOrPartition
   ;

limitClause
@init { pushMsg("limit clause", state); }
@after { popMsg(state); }
   :
   KW_LIMIT num=Number -> ^(TOK_LIMIT $num)
<<<<<<< HEAD
   ;

cubeClause
@init { msgs.push("cube clause"); }
@after { msgs.pop(); }
   :
   KW_CUBE -> ^(KW_CUBE)
   ;
=======
   ;
>>>>>>> 376aed50
<|MERGE_RESOLUTION|>--- conflicted
+++ resolved
@@ -2151,7 +2151,6 @@
 @after { popMsg(state); }
    :
    KW_LIMIT num=Number -> ^(TOK_LIMIT $num)
-<<<<<<< HEAD
    ;
 
 cubeClause
@@ -2160,6 +2159,3 @@
    :
    KW_CUBE -> ^(KW_CUBE)
    ;
-=======
-   ;
->>>>>>> 376aed50
