--- conflicted
+++ resolved
@@ -110,10 +110,7 @@
 TOK_DATETIME;
 TOK_TIMESTAMP;
 TOK_STRING;
-<<<<<<< HEAD
-=======
 TOK_CHAR;
->>>>>>> 58936774
 TOK_VARCHAR;
 TOK_BINARY;
 TOK_DECIMAL;
@@ -1010,13 +1007,8 @@
     ;
 
 alterStatementSuffixAddPartitions
-<<<<<<< HEAD
-@init { msgs.push("add partition statement"); }
-@after { msgs.pop(); }
-=======
 @init { pushMsg("add partition statement", state); }
 @after { popMsg(state); }
->>>>>>> 58936774
     : identifier KW_ADD ifNotExists? alterStatementSuffixAddPartitionsElement+
     -> ^(TOK_ALTERTABLE_ADDPARTS identifier ifNotExists? alterStatementSuffixAddPartitionsElement+)
     ;
@@ -1909,14 +1901,9 @@
     | KW_TIMESTAMP     ->    TOK_TIMESTAMP
     | KW_STRING        ->    TOK_STRING
     | KW_BINARY        ->    TOK_BINARY
-<<<<<<< HEAD
-    | KW_DECIMAL       ->    TOK_DECIMAL
-    | KW_VARCHAR LPAREN length=Number RPAREN      ->    ^(TOK_VARCHAR $length)
-=======
     | KW_DECIMAL (LPAREN prec=Number (COMMA scale=Number)? RPAREN)? -> ^(TOK_DECIMAL $prec? $scale?)
     | KW_VARCHAR LPAREN length=Number RPAREN      ->    ^(TOK_VARCHAR $length)
     | KW_CHAR LPAREN length=Number RPAREN      ->    ^(TOK_CHAR $length)
->>>>>>> 58936774
     ;
 
 listType
@@ -2011,27 +1998,9 @@
 
 regularBody[boolean topLevel]
    :
-<<<<<<< HEAD
-   cubeClause?
-   insertClause
-   selectClause
-   fromClause
-   whereClause?
-   groupByClause?
-   havingClause?
-   orderByClause?
-   clusterByClause?
-   distributeByClause?
-   sortByClause?
-   window_clause?
-   limitClause? -> ^(TOK_QUERY cubeClause? fromClause ^(TOK_INSERT insertClause
-                     selectClause whereClause? groupByClause? havingClause? orderByClause? clusterByClause?
-                     distributeByClause? sortByClause? window_clause? limitClause?))
-=======
    i=insertClause
    s=selectStatement[topLevel]
      {$s.tree.getChild(1).replaceChildren(0, 0, $i.tree);} -> {$s.tree}
->>>>>>> 58936774
    |
    selectStatement[topLevel]
    ;
@@ -2069,11 +2038,7 @@
    distributeByClause?
    sortByClause?
    window_clause?
-<<<<<<< HEAD
-   limitClause? -> ^(TOK_QUERY cubeClause? fromClause ^(TOK_INSERT ^(TOK_DESTINATION ^(TOK_DIR TOK_TMP_FILE))
-=======
-   limitClause? -> ^(TOK_QUERY fromClause? ^(TOK_INSERT ^(TOK_DESTINATION ^(TOK_DIR TOK_TMP_FILE))
->>>>>>> 58936774
+   limitClause? -> ^(TOK_QUERY cubeClause? fromClause? ^(TOK_INSERT ^(TOK_DESTINATION ^(TOK_DIR TOK_TMP_FILE))
                      selectClause whereClause? groupByClause? havingClause? orderByClause? clusterByClause?
                      distributeByClause? sortByClause? window_clause? limitClause?))
    ;
