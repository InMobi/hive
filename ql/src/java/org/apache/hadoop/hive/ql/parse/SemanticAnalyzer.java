/**
 * Licensed to the Apache Software Foundation (ASF) under one
 * or more contributor license agreements.  See the NOTICE file
 * distributed with this work for additional information
 * regarding copyright ownership.  The ASF licenses this file
 * to you under the Apache License, Version 2.0 (the
 * "License"); you may not use this file except in compliance
 * with the License.  You may obtain a copy of the License at
 *
 *     http://www.apache.org/licenses/LICENSE-2.0
 *
 * Unless required by applicable law or agreed to in writing, software
 * distributed under the License is distributed on an "AS IS" BASIS,
 * WITHOUT WARRANTIES OR CONDITIONS OF ANY KIND, either express or implied.
 * See the License for the specific language governing permissions and
 * limitations under the License.
 */

package org.apache.hadoop.hive.ql.parse;

import java.io.Serializable;
import java.util.ArrayList;
import java.util.HashMap;
import java.util.HashSet;
import java.util.Iterator;
import java.util.LinkedHashMap;
import java.util.List;
import java.util.Map;
import java.util.Map.Entry;
import java.util.Set;
import java.util.TreeSet;
import java.util.regex.Pattern;
import java.util.regex.PatternSyntaxException;

import org.antlr.runtime.tree.BaseTree;
import org.antlr.runtime.tree.Tree;
import org.antlr.runtime.tree.TreeWizard;
import org.antlr.runtime.tree.TreeWizard.ContextVisitor;
import org.apache.commons.lang.StringUtils;
import org.apache.hadoop.fs.Path;
import org.apache.hadoop.hive.common.FileUtils;
import org.apache.hadoop.hive.common.JavaUtils;
import org.apache.hadoop.hive.common.ObjectPair;
import org.apache.hadoop.hive.conf.HiveConf;
import org.apache.hadoop.hive.conf.HiveConf.ConfVars;
import org.apache.hadoop.hive.metastore.TableType;
import org.apache.hadoop.hive.metastore.Warehouse;
import org.apache.hadoop.hive.metastore.api.FieldSchema;
import org.apache.hadoop.hive.metastore.api.MetaException;
import org.apache.hadoop.hive.metastore.api.Order;
import org.apache.hadoop.hive.ql.ErrorMsg;
import org.apache.hadoop.hive.ql.QueryProperties;
import org.apache.hadoop.hive.ql.cube.parse.CubeQueryRewriter;
import org.apache.hadoop.hive.ql.exec.AbstractMapJoinOperator;
import org.apache.hadoop.hive.ql.exec.ArchiveUtils;
import org.apache.hadoop.hive.ql.exec.ColumnInfo;
import org.apache.hadoop.hive.ql.exec.FileSinkOperator;
import org.apache.hadoop.hive.ql.exec.FunctionInfo;
import org.apache.hadoop.hive.ql.exec.FunctionRegistry;
import org.apache.hadoop.hive.ql.exec.GroupByOperator;
import org.apache.hadoop.hive.ql.exec.JoinOperator;
import org.apache.hadoop.hive.ql.exec.Operator;
import org.apache.hadoop.hive.ql.exec.OperatorFactory;
import org.apache.hadoop.hive.ql.exec.RecordReader;
import org.apache.hadoop.hive.ql.exec.RecordWriter;
import org.apache.hadoop.hive.ql.exec.ReduceSinkOperator;
import org.apache.hadoop.hive.ql.exec.RowSchema;
import org.apache.hadoop.hive.ql.exec.SMBMapJoinOperator;
import org.apache.hadoop.hive.ql.exec.TableScanOperator;
import org.apache.hadoop.hive.ql.exec.Task;
import org.apache.hadoop.hive.ql.exec.TaskFactory;
import org.apache.hadoop.hive.ql.exec.UDFArgumentException;
import org.apache.hadoop.hive.ql.exec.UnionOperator;
import org.apache.hadoop.hive.ql.exec.Utilities;
import org.apache.hadoop.hive.ql.hooks.ReadEntity;
import org.apache.hadoop.hive.ql.hooks.WriteEntity;
import org.apache.hadoop.hive.ql.io.CombineHiveInputFormat;
import org.apache.hadoop.hive.ql.io.HiveOutputFormat;
import org.apache.hadoop.hive.ql.io.RCFileInputFormat;
import org.apache.hadoop.hive.ql.lib.DefaultGraphWalker;
import org.apache.hadoop.hive.ql.lib.Dispatcher;
import org.apache.hadoop.hive.ql.lib.GraphWalker;
import org.apache.hadoop.hive.ql.lib.Node;
import org.apache.hadoop.hive.ql.metadata.DummyPartition;
import org.apache.hadoop.hive.ql.metadata.Hive;
import org.apache.hadoop.hive.ql.metadata.HiveException;
import org.apache.hadoop.hive.ql.metadata.HiveUtils;
import org.apache.hadoop.hive.ql.metadata.InvalidTableException;
import org.apache.hadoop.hive.ql.metadata.Partition;
import org.apache.hadoop.hive.ql.metadata.Table;
import org.apache.hadoop.hive.ql.metadata.VirtualColumn;
import org.apache.hadoop.hive.ql.optimizer.Optimizer;
import org.apache.hadoop.hive.ql.optimizer.unionproc.UnionProcContext;
import org.apache.hadoop.hive.ql.parse.BaseSemanticAnalyzer.tableSpec.SpecType;
import org.apache.hadoop.hive.ql.parse.PTFInvocationSpec.OrderExpression;
import org.apache.hadoop.hive.ql.parse.PTFInvocationSpec.OrderSpec;
import org.apache.hadoop.hive.ql.parse.PTFInvocationSpec.PTFInputSpec;
import org.apache.hadoop.hive.ql.parse.PTFInvocationSpec.PTFQueryInputSpec;
import org.apache.hadoop.hive.ql.parse.PTFInvocationSpec.PTFQueryInputType;
import org.apache.hadoop.hive.ql.parse.PTFInvocationSpec.PartitionExpression;
import org.apache.hadoop.hive.ql.parse.PTFInvocationSpec.PartitionSpec;
import org.apache.hadoop.hive.ql.parse.PTFInvocationSpec.PartitionedTableFunctionSpec;
import org.apache.hadoop.hive.ql.parse.PTFInvocationSpec.PartitioningSpec;
import org.apache.hadoop.hive.ql.parse.WindowingSpec.BoundarySpec;
import org.apache.hadoop.hive.ql.parse.WindowingSpec.CurrentRowSpec;
import org.apache.hadoop.hive.ql.parse.WindowingSpec.Direction;
import org.apache.hadoop.hive.ql.parse.WindowingSpec.RangeBoundarySpec;
import org.apache.hadoop.hive.ql.parse.WindowingSpec.ValueBoundarySpec;
import org.apache.hadoop.hive.ql.parse.WindowingSpec.WindowExpressionSpec;
import org.apache.hadoop.hive.ql.parse.WindowingSpec.WindowFrameSpec;
import org.apache.hadoop.hive.ql.parse.WindowingSpec.WindowFunctionSpec;
import org.apache.hadoop.hive.ql.parse.WindowingSpec.WindowSpec;
import org.apache.hadoop.hive.ql.plan.AggregationDesc;
import org.apache.hadoop.hive.ql.plan.CreateTableDesc;
import org.apache.hadoop.hive.ql.plan.CreateTableLikeDesc;
import org.apache.hadoop.hive.ql.plan.CreateViewDesc;
import org.apache.hadoop.hive.ql.plan.DDLWork;
import org.apache.hadoop.hive.ql.plan.DynamicPartitionCtx;
import org.apache.hadoop.hive.ql.plan.ExprNodeColumnDesc;
import org.apache.hadoop.hive.ql.plan.ExprNodeColumnListDesc;
import org.apache.hadoop.hive.ql.plan.ExprNodeConstantDesc;
import org.apache.hadoop.hive.ql.plan.ExprNodeDesc;
import org.apache.hadoop.hive.ql.plan.ExprNodeDescUtils;
import org.apache.hadoop.hive.ql.plan.ExprNodeGenericFuncDesc;
import org.apache.hadoop.hive.ql.plan.ExprNodeNullDesc;
import org.apache.hadoop.hive.ql.plan.ExtractDesc;
import org.apache.hadoop.hive.ql.plan.FileSinkDesc;
import org.apache.hadoop.hive.ql.plan.FilterDesc;
import org.apache.hadoop.hive.ql.plan.FilterDesc.sampleDesc;
import org.apache.hadoop.hive.ql.plan.ForwardDesc;
import org.apache.hadoop.hive.ql.plan.GroupByDesc;
import org.apache.hadoop.hive.ql.plan.HiveOperation;
import org.apache.hadoop.hive.ql.plan.JoinCondDesc;
import org.apache.hadoop.hive.ql.plan.JoinDesc;
import org.apache.hadoop.hive.ql.plan.LateralViewForwardDesc;
import org.apache.hadoop.hive.ql.plan.LateralViewJoinDesc;
import org.apache.hadoop.hive.ql.plan.LimitDesc;
import org.apache.hadoop.hive.ql.plan.ListBucketingCtx;
import org.apache.hadoop.hive.ql.plan.LoadFileDesc;
import org.apache.hadoop.hive.ql.plan.LoadTableDesc;
import org.apache.hadoop.hive.ql.plan.MapJoinDesc;
import org.apache.hadoop.hive.ql.plan.OperatorDesc;
import org.apache.hadoop.hive.ql.plan.PTFDesc;
import org.apache.hadoop.hive.ql.plan.PTFDesc.OrderExpressionDef;
import org.apache.hadoop.hive.ql.plan.PTFDesc.PTFExpressionDef;
import org.apache.hadoop.hive.ql.plan.PTFDesc.PartitionedTableFunctionDef;
import org.apache.hadoop.hive.ql.plan.PlanUtils;
import org.apache.hadoop.hive.ql.plan.ReduceSinkDesc;
import org.apache.hadoop.hive.ql.plan.ScriptDesc;
import org.apache.hadoop.hive.ql.plan.SelectDesc;
import org.apache.hadoop.hive.ql.plan.TableDesc;
import org.apache.hadoop.hive.ql.plan.TableScanDesc;
import org.apache.hadoop.hive.ql.plan.UDTFDesc;
import org.apache.hadoop.hive.ql.plan.UnionDesc;
import org.apache.hadoop.hive.ql.session.SessionState;
import org.apache.hadoop.hive.ql.session.SessionState.ResourceType;
import org.apache.hadoop.hive.ql.udf.generic.GenericUDAFEvaluator;
import org.apache.hadoop.hive.ql.udf.generic.GenericUDAFEvaluator.Mode;
import org.apache.hadoop.hive.ql.udf.generic.GenericUDFHash;
import org.apache.hadoop.hive.ql.udf.generic.GenericUDFOPOr;
import org.apache.hadoop.hive.ql.udf.generic.GenericUDTF;
import org.apache.hadoop.hive.serde.serdeConstants;
import org.apache.hadoop.hive.serde2.Deserializer;
import org.apache.hadoop.hive.serde2.MetadataTypedColumnsetSerDe;
import org.apache.hadoop.hive.serde2.SerDeException;
import org.apache.hadoop.hive.serde2.lazy.LazySimpleSerDe;
import org.apache.hadoop.hive.serde2.objectinspector.ConstantObjectInspector;
import org.apache.hadoop.hive.serde2.objectinspector.ObjectInspector;
import org.apache.hadoop.hive.serde2.objectinspector.ObjectInspector.Category;
import org.apache.hadoop.hive.serde2.objectinspector.StructField;
import org.apache.hadoop.hive.serde2.objectinspector.StructObjectInspector;
import org.apache.hadoop.hive.serde2.typeinfo.TypeInfo;
import org.apache.hadoop.hive.serde2.typeinfo.TypeInfoFactory;
import org.apache.hadoop.hive.serde2.typeinfo.TypeInfoUtils;
import org.apache.hadoop.mapred.InputFormat;

/**
 * Implementation of the semantic analyzer.
 */

public class SemanticAnalyzer extends BaseSemanticAnalyzer {
  private HashMap<TableScanOperator, ExprNodeDesc> opToPartPruner;
  private HashMap<TableScanOperator, List<PrunedPartitionList>> opToPartList;
  private HashMap<String, Operator<? extends OperatorDesc>> topOps;
  private HashMap<String, Operator<? extends OperatorDesc>> topSelOps;
  private LinkedHashMap<Operator<? extends OperatorDesc>, OpParseContext> opParseCtx;
  private List<LoadTableDesc> loadTableWork;
  private List<LoadFileDesc> loadFileWork;
  private Map<JoinOperator, QBJoinTree> joinContext;
  private Map<SMBMapJoinOperator, QBJoinTree> smbMapJoinContext;
  private final HashMap<TableScanOperator, List<Table>> topToTable;
  private final Map<FileSinkOperator, Table> fsopToTable;
  private final List<ReduceSinkOperator> reduceSinkOperatorsAddedByEnforceBucketingSorting;
  private final HashMap<TableScanOperator, Map<String, String>> topToTableProps;
  private QB qb;
  private ASTNode ast;
  private int destTableId;
  private UnionProcContext uCtx;
  List<AbstractMapJoinOperator<? extends MapJoinDesc>> listMapJoinOpsNoReducer;
  private HashMap<TableScanOperator, sampleDesc> opToSamplePruner;
  private final Map<TableScanOperator, Map<String, ExprNodeDesc>> opToPartToSkewedPruner;
  /**
   * a map for the split sampling, from ailias to an instance of SplitSample
   * that describes percentage and number.
   */
  private final HashMap<String, SplitSample> nameToSplitSample;
  Map<GroupByOperator, Set<String>> groupOpToInputTables;
  Map<String, PrunedPartitionList> prunedPartitions;
  private List<FieldSchema> resultSchema;
  private CreateViewDesc createVwDesc;
  private ArrayList<String> viewsExpanded;
  private ASTNode viewSelect;
  private final UnparseTranslator unparseTranslator;
  private final GlobalLimitCtx globalLimitCtx = new GlobalLimitCtx();

  // prefix for column names auto generated by hive
  private final String autogenColAliasPrfxLbl;
  private final boolean autogenColAliasPrfxIncludeFuncName;

  // Keep track of view alias to read entity corresponding to the view
  // For eg: for a query like 'select * from V3', where V3 -> V2, V2 -> V1, V1 -> T
  // keeps track of aliases for V3, V3:V2, V3:V2:V1.
  // This is used when T is added as an input for the query, the parents of T is
  // derived from the alias V3:V2:V1:T
  private final Map<String, ReadEntity> viewAliasToInput = new HashMap<String, ReadEntity>();

  // Max characters when auto generating the column name with func name
  private static final int AUTOGEN_COLALIAS_PRFX_MAXLENGTH = 20;

  // flag for no scan during analyze ... compute statistics
  protected boolean noscan = false;

  //flag for partial scan during analyze ... compute statistics
  protected boolean partialscan = false;

  private static class Phase1Ctx {
    String dest;
    int nextNum;
  }

  public SemanticAnalyzer(HiveConf conf) throws SemanticException {

    super(conf);
    opToPartPruner = new HashMap<TableScanOperator, ExprNodeDesc>();
    opToPartList = new HashMap<TableScanOperator, List<PrunedPartitionList>>();
    opToSamplePruner = new HashMap<TableScanOperator, sampleDesc>();
    nameToSplitSample = new HashMap<String, SplitSample>();
    topOps = new HashMap<String, Operator<? extends OperatorDesc>>();
    topSelOps = new HashMap<String, Operator<? extends OperatorDesc>>();
    loadTableWork = new ArrayList<LoadTableDesc>();
    loadFileWork = new ArrayList<LoadFileDesc>();
    opParseCtx = new LinkedHashMap<Operator<? extends OperatorDesc>, OpParseContext>();
    joinContext = new HashMap<JoinOperator, QBJoinTree>();
    smbMapJoinContext = new HashMap<SMBMapJoinOperator, QBJoinTree>();
    topToTable = new HashMap<TableScanOperator, List<Table>>();
    fsopToTable = new HashMap<FileSinkOperator, Table>();
    reduceSinkOperatorsAddedByEnforceBucketingSorting = new ArrayList<ReduceSinkOperator>();
    topToTableProps = new HashMap<TableScanOperator, Map<String, String>>();
    destTableId = 1;
    uCtx = null;
    listMapJoinOpsNoReducer = new ArrayList<AbstractMapJoinOperator<? extends MapJoinDesc>>();
    groupOpToInputTables = new HashMap<GroupByOperator, Set<String>>();
    prunedPartitions = new HashMap<String, PrunedPartitionList>();
    unparseTranslator = new UnparseTranslator();
    autogenColAliasPrfxLbl = HiveConf.getVar(conf,
        HiveConf.ConfVars.HIVE_AUTOGEN_COLUMNALIAS_PREFIX_LABEL);
    autogenColAliasPrfxIncludeFuncName = HiveConf.getBoolVar(conf,
        HiveConf.ConfVars.HIVE_AUTOGEN_COLUMNALIAS_PREFIX_INCLUDEFUNCNAME);
    queryProperties = new QueryProperties();
    opToPartToSkewedPruner = new HashMap<TableScanOperator, Map<String, ExprNodeDesc>>();
  }

  @Override
  protected void reset() {
    super.reset();
    loadTableWork.clear();
    loadFileWork.clear();
    topOps.clear();
    topSelOps.clear();
    destTableId = 1;
    idToTableNameMap.clear();
    qb = null;
    ast = null;
    uCtx = null;
    joinContext.clear();
    smbMapJoinContext.clear();
    opParseCtx.clear();
    groupOpToInputTables.clear();
    prunedPartitions.clear();
  }

  public void initParseCtx(ParseContext pctx) {
    opToPartPruner = pctx.getOpToPartPruner();
    opToPartList = pctx.getOpToPartList();
    opToSamplePruner = pctx.getOpToSamplePruner();
    topOps = pctx.getTopOps();
    topSelOps = pctx.getTopSelOps();
    opParseCtx = pctx.getOpParseCtx();
    loadTableWork = pctx.getLoadTableWork();
    loadFileWork = pctx.getLoadFileWork();
    joinContext = pctx.getJoinContext();
    smbMapJoinContext = pctx.getSmbMapJoinContext();
    ctx = pctx.getContext();
    destTableId = pctx.getDestTableId();
    idToTableNameMap = pctx.getIdToTableNameMap();
    uCtx = pctx.getUCtx();
    listMapJoinOpsNoReducer = pctx.getListMapJoinOpsNoReducer();
    qb = pctx.getQB();
    groupOpToInputTables = pctx.getGroupOpToInputTables();
    prunedPartitions = pctx.getPrunedPartitions();
    fetchTask = pctx.getFetchTask();
    setLineageInfo(pctx.getLineageInfo());
  }

  public ParseContext getParseContext() {
    return new ParseContext(conf, qb, ast, opToPartPruner, opToPartList, topOps,
        topSelOps, opParseCtx, joinContext, smbMapJoinContext, topToTable, topToTableProps,
        fsopToTable, loadTableWork,
        loadFileWork, ctx, idToTableNameMap, destTableId, uCtx,
        listMapJoinOpsNoReducer, groupOpToInputTables, prunedPartitions,
        opToSamplePruner, globalLimitCtx, nameToSplitSample, inputs, rootTasks,
        opToPartToSkewedPruner, viewAliasToInput,
        reduceSinkOperatorsAddedByEnforceBucketingSorting,
        queryProperties);
  }

  @SuppressWarnings("nls")
  public void doPhase1QBExpr(ASTNode ast, QBExpr qbexpr, String id, String alias)
      throws SemanticException {

    assert (ast.getToken() != null);
    switch (ast.getToken().getType()) {
    case HiveParser.TOK_QUERY: {
      QB qb = new QB(id, alias, true);
      Phase1Ctx ctx_1 = initPhase1Ctx();
      doPhase1(ast, qb, ctx_1);

      qbexpr.setOpcode(QBExpr.Opcode.NULLOP);
      qbexpr.setQB(qb);
    }
      break;
    case HiveParser.TOK_UNION: {
      qbexpr.setOpcode(QBExpr.Opcode.UNION);
      // query 1
      assert (ast.getChild(0) != null);
      QBExpr qbexpr1 = new QBExpr(alias + "-subquery1");
      doPhase1QBExpr((ASTNode) ast.getChild(0), qbexpr1, id + "-subquery1",
          alias + "-subquery1");
      qbexpr.setQBExpr1(qbexpr1);

      // query 2
      assert (ast.getChild(0) != null);
      QBExpr qbexpr2 = new QBExpr(alias + "-subquery2");
      doPhase1QBExpr((ASTNode) ast.getChild(1), qbexpr2, id + "-subquery2",
          alias + "-subquery2");
      qbexpr.setQBExpr2(qbexpr2);
    }
      break;
    }
  }

  private LinkedHashMap<String, ASTNode> doPhase1GetAggregationsFromSelect(
      ASTNode selExpr, QB qb, String dest) throws SemanticException {

    // Iterate over the selects search for aggregation Trees.
    // Use String as keys to eliminate duplicate trees.
    LinkedHashMap<String, ASTNode> aggregationTrees = new LinkedHashMap<String, ASTNode>();
    List<ASTNode> wdwFns = new ArrayList<ASTNode>();
    for (int i = 0; i < selExpr.getChildCount(); ++i) {
      ASTNode function = (ASTNode) selExpr.getChild(i).getChild(0);
      doPhase1GetAllAggregations((ASTNode) function, aggregationTrees, wdwFns);
    }

    // window based aggregations are handled differently
    for (ASTNode wdwFn : wdwFns) {
      WindowingSpec spec = qb.getWindowingSpec(dest);
      if(spec == null) {
        queryProperties.setHasWindowing(true);
        spec = new WindowingSpec();
        qb.addDestToWindowingSpec(dest, spec);
      }
      HashMap<String, ASTNode> wExprsInDest = qb.getParseInfo().getWindowingExprsForClause(dest);
      int wColIdx = spec.getWindowExpressions() == null ? 0 : spec.getWindowExpressions().size();
      WindowFunctionSpec wFnSpec = processWindowFunction(wdwFn,
        (ASTNode)wdwFn.getChild(wdwFn.getChildCount()-1));
      // If this is a duplicate invocation of a function; don't add to WindowingSpec.
      if ( wExprsInDest != null &&
          wExprsInDest.containsKey(wFnSpec.getExpression().toStringTree())) {
        continue;
      }
      wFnSpec.setAlias("_wcol" + wColIdx++);
      spec.addWindowFunction(wFnSpec);
      qb.getParseInfo().addWindowingExprToClause(dest, wFnSpec.getExpression());
    }

    return aggregationTrees;
  }

  private void doPhase1GetColumnAliasesFromSelect(
      ASTNode selectExpr, QBParseInfo qbp) {
    for (int i = 0; i < selectExpr.getChildCount(); ++i) {
      ASTNode selExpr = (ASTNode) selectExpr.getChild(i);
      if ((selExpr.getToken().getType() == HiveParser.TOK_SELEXPR)
          && (selExpr.getChildCount() == 2)) {
        String columnAlias = unescapeIdentifier(selExpr.getChild(1).getText());
        qbp.setExprToColumnAlias((ASTNode) selExpr.getChild(0), columnAlias);
      }
    }
  }

  /**
   * DFS-scan the expressionTree to find all aggregation subtrees and put them
   * in aggregations.
   *
   * @param expressionTree
   * @param aggregations
   *          the key to the HashTable is the toStringTree() representation of
   *          the aggregation subtree.
   * @throws SemanticException
   */
  private void doPhase1GetAllAggregations(ASTNode expressionTree,
      HashMap<String, ASTNode> aggregations, List<ASTNode> wdwFns) throws SemanticException {
    int exprTokenType = expressionTree.getToken().getType();
    if (exprTokenType == HiveParser.TOK_FUNCTION
        || exprTokenType == HiveParser.TOK_FUNCTIONDI
        || exprTokenType == HiveParser.TOK_FUNCTIONSTAR) {
      assert (expressionTree.getChildCount() != 0);
      if (expressionTree.getChild(expressionTree.getChildCount()-1).getType()
          == HiveParser.TOK_WINDOWSPEC) {
        wdwFns.add(expressionTree);
        return;
      }
      if (expressionTree.getChild(0).getType() == HiveParser.Identifier) {
        String functionName = unescapeIdentifier(expressionTree.getChild(0)
            .getText());
        if(FunctionRegistry.impliesOrder(functionName)) {
          throw new SemanticException(ErrorMsg.MISSING_OVER_CLAUSE.getMsg(functionName));
        }
        if (FunctionRegistry.getGenericUDAFResolver(functionName) != null) {
          if(containsLeadLagUDF(expressionTree)) {
            throw new SemanticException(ErrorMsg.MISSING_OVER_CLAUSE.getMsg(functionName));
          }
          aggregations.put(expressionTree.toStringTree(), expressionTree);
          FunctionInfo fi = FunctionRegistry.getFunctionInfo(functionName);
          if (!fi.isNative()) {
            unparseTranslator.addIdentifierTranslation((ASTNode) expressionTree
                .getChild(0));
          }
          return;
        }
      }
    }
    for (int i = 0; i < expressionTree.getChildCount(); i++) {
      doPhase1GetAllAggregations((ASTNode) expressionTree.getChild(i),
          aggregations, wdwFns);
    }
  }

  private List<ASTNode> doPhase1GetDistinctFuncExprs(
      HashMap<String, ASTNode> aggregationTrees) throws SemanticException {
    List<ASTNode> exprs = new ArrayList<ASTNode>();
    for (Map.Entry<String, ASTNode> entry : aggregationTrees.entrySet()) {
      ASTNode value = entry.getValue();
      assert (value != null);
      if (value.getToken().getType() == HiveParser.TOK_FUNCTIONDI) {
        exprs.add(value);
      }
    }
    return exprs;
  }

  public static String generateErrorMessage(ASTNode ast, String message) {
    StringBuilder sb = new StringBuilder();
    sb.append(ast.getLine());
    sb.append(":");
    sb.append(ast.getCharPositionInLine());
    sb.append(" ");
    sb.append(message);
    sb.append(". Error encountered near token '");
    sb.append(ErrorMsg.getText(ast));
    sb.append("'");
    return sb.toString();
  }

  /**
   * Goes though the tabref tree and finds the alias for the table. Once found,
   * it records the table name-> alias association in aliasToTabs. It also makes
   * an association from the alias to the table AST in parse info.
   *
   * @return the alias of the table
   */
  private String processTable(QB qb, ASTNode tabref) throws SemanticException {
    // For each table reference get the table name
    // and the alias (if alias is not present, the table name
    // is used as an alias)
    int aliasIndex = 0;
    int propsIndex = -1;
    int tsampleIndex = -1;
    int ssampleIndex = -1;
    int tableIndex = 0;
    // tablename tablesample
    // tablename props
    // OR
    // tablename alias
    // tablename props alias
    // tablename tablesample alias
    // tablename props tablesample alias
    // tablename,tablename alias -> (TOK_TABREF (TOK_TABNAME t1) (TOK_TABNAME t2) t)) 
    // tablename,tablename tablesample alias
    // tablename,tablename,tablename alias
    // tablename,tablename,tablename tablesample alias
    for (int index = 1; index < tabref.getChildCount(); index++) {
      ASTNode ct = (ASTNode) tabref.getChild(index);
      if (ct.getToken().getType() == HiveParser.TOK_TABLEBUCKETSAMPLE) {
        tsampleIndex = index;
      } else if (ct.getToken().getType() == HiveParser.TOK_TABLESPLITSAMPLE) {
        ssampleIndex = index;
      } else if (ct.getToken().getType() == HiveParser.TOK_TABLEPROPERTIES) {
        propsIndex = index;
      } else if (ct.getToken().getType() == HiveParser.TOK_TABNAME) {
        tableIndex = index;
      } else {
        aliasIndex = index;
      }
    }

    List<String> tblNames = new ArrayList<String>();
    for (int i = 0; i <= tableIndex; i++) {
      tblNames.add(getUnescapedName(((ASTNode)tabref.getChild(i))));
    }
    String alias;
    if (aliasIndex != 0) {
      alias = unescapeIdentifier(tabref.getChild(aliasIndex).getText());
    }
    else {
      alias = getUnescapedUnqualifiedTableName((ASTNode)tabref.getChild(0));
    }

    if (propsIndex >= 0) {
      Tree propsAST = tabref.getChild(propsIndex);
      Map<String, String> props = DDLSemanticAnalyzer.getProps((ASTNode) propsAST.getChild(0));
      qb.setTabProps(alias, props);
    }

    // If the alias is already there then we have a conflict
    if (qb.exists(alias)) {
      throw new SemanticException(ErrorMsg.AMBIGUOUS_TABLE_ALIAS.getMsg(tabref
          .getChild(aliasIndex)));
    }
    if (tsampleIndex >= 0) {
      ASTNode sampleClause = (ASTNode) tabref.getChild(tsampleIndex);
      ArrayList<ASTNode> sampleCols = new ArrayList<ASTNode>();
      if (sampleClause.getChildCount() > 2) {
        for (int i = 2; i < sampleClause.getChildCount(); i++) {
          sampleCols.add((ASTNode) sampleClause.getChild(i));
        }
      }
      // TODO: For now only support sampling on up to two columns
      // Need to change it to list of columns
      if (sampleCols.size() > 2) {
        throw new SemanticException(generateErrorMessage(
            (ASTNode) tabref.getChild(0),
            ErrorMsg.SAMPLE_RESTRICTION.getMsg()));
      }
      qb.getParseInfo().setTabSample(
          alias,
          new TableSample(
              unescapeIdentifier(sampleClause.getChild(0).getText()),
              unescapeIdentifier(sampleClause.getChild(1).getText()),
              sampleCols));
      if (unparseTranslator.isEnabled()) {
        for (ASTNode sampleCol : sampleCols) {
          unparseTranslator.addIdentifierTranslation((ASTNode) sampleCol
              .getChild(0));
        }
      }
    } else if (ssampleIndex >= 0) {
      ASTNode sampleClause = (ASTNode) tabref.getChild(ssampleIndex);

      Tree type = sampleClause.getChild(0);
      Tree numerator = sampleClause.getChild(1);
      String value = unescapeIdentifier(numerator.getText());


      SplitSample sample;
      if (type.getType() == HiveParser.TOK_PERCENT) {
        assertCombineInputFormat(numerator, "Percentage");
        Double percent = Double.valueOf(value).doubleValue();
        if (percent < 0  || percent > 100) {
          throw new SemanticException(generateErrorMessage((ASTNode) numerator,
              "Sampling percentage should be between 0 and 100"));
        }
        int seedNum = conf.getIntVar(ConfVars.HIVESAMPLERANDOMNUM);
        sample = new SplitSample(percent, seedNum);
      } else if (type.getType() == HiveParser.TOK_ROWCOUNT) {
        sample = new SplitSample(Integer.valueOf(value));
      } else {
        assert type.getType() == HiveParser.TOK_LENGTH;
        assertCombineInputFormat(numerator, "Total Length");
        long length = Integer.valueOf(value.substring(0, value.length() - 1));
        char last = value.charAt(value.length() - 1);
        if (last == 'k' || last == 'K') {
          length <<= 10;
        } else if (last == 'm' || last == 'M') {
          length <<= 20;
        } else if (last == 'g' || last == 'G') {
          length <<= 30;
        }
        int seedNum = conf.getIntVar(ConfVars.HIVESAMPLERANDOMNUM);
        sample = new SplitSample(length, seedNum);
      }
      String alias_id = getAliasId(alias, qb);
      nameToSplitSample.put(alias_id, sample);
    }
    // Insert this map into the stats
  //  qb.setTabAlias(alias, tabIdName);
    qb.setTabAlias(alias, tblNames);
    qb.addAlias(alias);

    qb.getParseInfo().setSrcForAlias(alias, (ASTNode) tabref.getChild(0));

<<<<<<< HEAD
    unparseTranslator.addTableNameTranslation((ASTNode) (tabref.getChild(0)),
        db.getCurrentDatabase());
=======
    unparseTranslator.addTableNameTranslation(tableTree, SessionState.get().getCurrentDatabase());
>>>>>>> f9484dfe
    if (aliasIndex != 0) {
      unparseTranslator.addIdentifierTranslation((ASTNode) tabref
          .getChild(aliasIndex));
    }

    return alias;
  }

  private void assertCombineInputFormat(Tree numerator, String message) throws SemanticException {
    String inputFormat = HiveConf.getVar(conf, HiveConf.ConfVars.HIVEINPUTFORMAT);
    if (!inputFormat.equals(CombineHiveInputFormat.class.getName())) {
      throw new SemanticException(generateErrorMessage((ASTNode) numerator,
          message + " sampling is not supported in " + inputFormat));
    }
  }

  private String processSubQuery(QB qb, ASTNode subq) throws SemanticException {

    // This is a subquery and must have an alias
    if (subq.getChildCount() != 2) {
      throw new SemanticException(ErrorMsg.NO_SUBQUERY_ALIAS.getMsg(subq));
    }
    ASTNode subqref = (ASTNode) subq.getChild(0);
    String alias = unescapeIdentifier(subq.getChild(1).getText());

    // Recursively do the first phase of semantic analysis for the subquery
    QBExpr qbexpr = new QBExpr(alias);

    doPhase1QBExpr(subqref, qbexpr, qb.getId(), alias);

    // If the alias is already there then we have a conflict
    if (qb.exists(alias)) {
      throw new SemanticException(ErrorMsg.AMBIGUOUS_TABLE_ALIAS.getMsg(subq
          .getChild(1)));
    }
    // Insert this map into the stats
    qb.setSubqAlias(alias, qbexpr);
    qb.addAlias(alias);

    unparseTranslator.addIdentifierTranslation((ASTNode) subq.getChild(1));

    return alias;
  }

  private boolean isJoinToken(ASTNode node) {
    if ((node.getToken().getType() == HiveParser.TOK_JOIN)
        || (node.getToken().getType() == HiveParser.TOK_CROSSJOIN)
        || (node.getToken().getType() == HiveParser.TOK_LEFTOUTERJOIN)
        || (node.getToken().getType() == HiveParser.TOK_RIGHTOUTERJOIN)
        || (node.getToken().getType() == HiveParser.TOK_FULLOUTERJOIN)
        || (node.getToken().getType() == HiveParser.TOK_LEFTSEMIJOIN)
        || (node.getToken().getType() == HiveParser.TOK_UNIQUEJOIN)) {
      return true;
    }

    return false;
  }

  /**
   * Given the AST with TOK_JOIN as the root, get all the aliases for the tables
   * or subqueries in the join.
   *
   * @param qb
   * @param join
   * @throws SemanticException
   */
  @SuppressWarnings("nls")
  private void processJoin(QB qb, ASTNode join) throws SemanticException {
    int numChildren = join.getChildCount();
    if ((numChildren != 2) && (numChildren != 3)
        && join.getToken().getType() != HiveParser.TOK_UNIQUEJOIN) {
      throw new SemanticException(generateErrorMessage(join,
          "Join with multiple children"));
    }

    for (int num = 0; num < numChildren; num++) {
      ASTNode child = (ASTNode) join.getChild(num);
      if (child.getToken().getType() == HiveParser.TOK_TABREF) {
        processTable(qb, child);
      } else if (child.getToken().getType() == HiveParser.TOK_SUBQUERY) {
        processSubQuery(qb, child);
      } else if (child.getToken().getType() == HiveParser.TOK_PTBLFUNCTION) {
        queryProperties.setHasPTF(true);
        processPTF(qb, child);
        PTFInvocationSpec ptfInvocationSpec = qb.getPTFInvocationSpec(child);
        String inputAlias = ptfInvocationSpec == null ? null :
          ((PartitionedTableFunctionSpec)ptfInvocationSpec.getFunction()).getAlias();;
        if ( inputAlias == null ) {
          throw new SemanticException(generateErrorMessage(child,
              "PTF invocation in a Join must have an alias"));
        }

      } else if (child.getToken().getType() == HiveParser.TOK_LATERAL_VIEW ||
          child.getToken().getType() == HiveParser.TOK_LATERAL_VIEW_OUTER) {
        // SELECT * FROM src1 LATERAL VIEW udtf() AS myTable JOIN src2 ...
        // is not supported. Instead, the lateral view must be in a subquery
        // SELECT * FROM (SELECT * FROM src1 LATERAL VIEW udtf() AS myTable) a
        // JOIN src2 ...
        throw new SemanticException(ErrorMsg.LATERAL_VIEW_WITH_JOIN
            .getMsg(join));
      } else if (isJoinToken(child)) {
        processJoin(qb, child);
      }
    }
  }

  /**
   * Given the AST with TOK_LATERAL_VIEW as the root, get the alias for the
   * table or subquery in the lateral view and also make a mapping from the
   * alias to all the lateral view AST's.
   *
   * @param qb
   * @param lateralView
   * @return the alias for the table/subquery
   * @throws SemanticException
   */

  private String processLateralView(QB qb, ASTNode lateralView)
      throws SemanticException {
    int numChildren = lateralView.getChildCount();

    assert (numChildren == 2);
    ASTNode next = (ASTNode) lateralView.getChild(1);

    String alias = null;

    switch (next.getToken().getType()) {
    case HiveParser.TOK_TABREF:
      alias = processTable(qb, next);
      break;
    case HiveParser.TOK_SUBQUERY:
      alias = processSubQuery(qb, next);
      break;
    case HiveParser.TOK_LATERAL_VIEW:
    case HiveParser.TOK_LATERAL_VIEW_OUTER:
      alias = processLateralView(qb, next);
      break;
    default:
      throw new SemanticException(ErrorMsg.LATERAL_VIEW_INVALID_CHILD
          .getMsg(lateralView));
    }
    alias = alias.toLowerCase();
    qb.getParseInfo().addLateralViewForAlias(alias, lateralView);
    qb.addAlias(alias);
    return alias;
  }

  /**
   * Phase 1: (including, but not limited to):
   *
   * 1. Gets all the aliases for all the tables / subqueries and makes the
   * appropriate mapping in aliasToTabs, aliasToSubq 2. Gets the location of the
   * destination and names the clase "inclause" + i 3. Creates a map from a
   * string representation of an aggregation tree to the actual aggregation AST
   * 4. Creates a mapping from the clause name to the select expression AST in
   * destToSelExpr 5. Creates a mapping from a table alias to the lateral view
   * AST's in aliasToLateralViews
   *
   * @param ast
   * @param qb
   * @param ctx_1
   * @throws SemanticException
   */
  @SuppressWarnings({"fallthrough", "nls"})
  public boolean doPhase1(ASTNode ast, QB qb, Phase1Ctx ctx_1)
      throws SemanticException {

    boolean phase1Result = true;
    QBParseInfo qbp = qb.getParseInfo();
    boolean skipRecursion = false;

    if (ast.getToken() != null) {
      skipRecursion = true;
      switch (ast.getToken().getType()) {
      case HiveParser.TOK_QUERY:
        if (((ASTNode) ast.getChild(0)).getToken().getType() == HiveParser.KW_CUBE) {
          CubeQueryRewriter rewriter = new CubeQueryRewriter(conf);
          ast = rewriter.rewrite((ASTNode)ast).toAST(ctx);
          LOG.info("Rewritten AST:" + ast);
        }
        skipRecursion = false;
        break;
      case HiveParser.TOK_SELECTDI:
        qb.countSelDi();
        // fall through
      case HiveParser.TOK_SELECT:
        qb.countSel();
        qbp.setSelExprForClause(ctx_1.dest, ast);

        if (((ASTNode) ast.getChild(0)).getToken().getType() == HiveParser.TOK_HINTLIST) {
          qbp.setHints((ASTNode) ast.getChild(0));
        }

        LinkedHashMap<String, ASTNode> aggregations = doPhase1GetAggregationsFromSelect(ast,
            qb, ctx_1.dest);
        doPhase1GetColumnAliasesFromSelect(ast, qbp);
        qbp.setAggregationExprsForClause(ctx_1.dest, aggregations);
        qbp.setDistinctFuncExprsForClause(ctx_1.dest,
        doPhase1GetDistinctFuncExprs(aggregations));
        break;

      case HiveParser.TOK_WHERE:
        qbp.setWhrExprForClause(ctx_1.dest, ast);
        break;

      case HiveParser.TOK_INSERT_INTO:
        String currentDatabase = SessionState.get().getCurrentDatabase();
        String tab_name = getUnescapedName((ASTNode) ast.getChild(0).getChild(0), currentDatabase);
        qbp.addInsertIntoTable(tab_name);

      case HiveParser.TOK_DESTINATION:
        ctx_1.dest = "insclause-" + ctx_1.nextNum;
        ctx_1.nextNum++;

        // is there a insert in the subquery
        if (qbp.getIsSubQ()) {
          ASTNode ch = (ASTNode) ast.getChild(0);
          if ((ch.getToken().getType() != HiveParser.TOK_DIR)
              || (((ASTNode) ch.getChild(0)).getToken().getType() != HiveParser.TOK_TMP_FILE)) {
            throw new SemanticException(ErrorMsg.NO_INSERT_INSUBQUERY
                .getMsg(ast));
          }
        }
        qbp.setDestForClause(ctx_1.dest, (ASTNode) ast.getChild(0));
        break;

      case HiveParser.TOK_FROM:
        int child_count = ast.getChildCount();
        if (child_count != 1) {
          throw new SemanticException(generateErrorMessage(ast,
              "Multiple Children " + child_count));
        }

        // Check if this is a subquery / lateral view
        ASTNode frm = (ASTNode) ast.getChild(0);
        if (frm.getToken().getType() == HiveParser.TOK_TABREF) {
          processTable(qb, frm);
        } else if (frm.getToken().getType() == HiveParser.TOK_SUBQUERY) {
          processSubQuery(qb, frm);
        } else if (frm.getToken().getType() == HiveParser.TOK_LATERAL_VIEW ||
            frm.getToken().getType() == HiveParser.TOK_LATERAL_VIEW_OUTER) {
          processLateralView(qb, frm);
        } else if (isJoinToken(frm)) {
          queryProperties.setHasJoin(true);
          processJoin(qb, frm);
          qbp.setJoinExpr(frm);
        }else if(frm.getToken().getType() == HiveParser.TOK_PTBLFUNCTION){
          queryProperties.setHasPTF(true);
          processPTF(qb, frm);
        }
        break;

      case HiveParser.TOK_CLUSTERBY:
        // Get the clusterby aliases - these are aliased to the entries in the
        // select list
        queryProperties.setHasClusterBy(true);
        qbp.setClusterByExprForClause(ctx_1.dest, ast);
        break;

      case HiveParser.TOK_DISTRIBUTEBY:
        // Get the distribute by aliases - these are aliased to the entries in
        // the
        // select list
        queryProperties.setHasDistributeBy(true);
        qbp.setDistributeByExprForClause(ctx_1.dest, ast);
        if (qbp.getClusterByForClause(ctx_1.dest) != null) {
          throw new SemanticException(generateErrorMessage(ast,
              ErrorMsg.CLUSTERBY_DISTRIBUTEBY_CONFLICT.getMsg()));
        } else if (qbp.getOrderByForClause(ctx_1.dest) != null) {
          throw new SemanticException(generateErrorMessage(ast,
              ErrorMsg.ORDERBY_DISTRIBUTEBY_CONFLICT.getMsg()));
        }
        break;

      case HiveParser.TOK_SORTBY:
     // Get the sort by aliases - these are aliased to the entries in the
        // select list
        queryProperties.setHasSortBy(true);
        qbp.setSortByExprForClause(ctx_1.dest, ast);
        if (qbp.getClusterByForClause(ctx_1.dest) != null) {
          throw new SemanticException(generateErrorMessage(ast,
              ErrorMsg.CLUSTERBY_SORTBY_CONFLICT.getMsg()));
        } else if (qbp.getOrderByForClause(ctx_1.dest) != null) {
          throw new SemanticException(generateErrorMessage(ast,
              ErrorMsg.ORDERBY_SORTBY_CONFLICT.getMsg()));
        }

        break;

      case HiveParser.TOK_ORDERBY:
        // Get the order by aliases - these are aliased to the entries in the
        // select list
        queryProperties.setHasOrderBy(true);
        qbp.setOrderByExprForClause(ctx_1.dest, ast);
        if (qbp.getClusterByForClause(ctx_1.dest) != null) {
          throw new SemanticException(generateErrorMessage(ast,
              ErrorMsg.CLUSTERBY_ORDERBY_CONFLICT.getMsg()));
        }
        break;

      case HiveParser.TOK_GROUPBY:
      case HiveParser.TOK_ROLLUP_GROUPBY:
      case HiveParser.TOK_CUBE_GROUPBY:
      case HiveParser.TOK_GROUPING_SETS:
        // Get the groupby aliases - these are aliased to the entries in the
        // select list
        queryProperties.setHasGroupBy(true);
        if (qbp.getJoinExpr() != null) {
          queryProperties.setHasJoinFollowedByGroupBy(true);
        }
        if (qbp.getSelForClause(ctx_1.dest).getToken().getType() == HiveParser.TOK_SELECTDI) {
          throw new SemanticException(generateErrorMessage(ast,
              ErrorMsg.SELECT_DISTINCT_WITH_GROUPBY.getMsg()));
        }
        qbp.setGroupByExprForClause(ctx_1.dest, ast);
        skipRecursion = true;

        // Rollup and Cubes are syntactic sugar on top of grouping sets
        if (ast.getToken().getType() == HiveParser.TOK_ROLLUP_GROUPBY) {
          qbp.getDestRollups().add(ctx_1.dest);
        } else if (ast.getToken().getType() == HiveParser.TOK_CUBE_GROUPBY) {
          qbp.getDestCubes().add(ctx_1.dest);
        } else if (ast.getToken().getType() == HiveParser.TOK_GROUPING_SETS) {
          qbp.getDestGroupingSets().add(ctx_1.dest);
        }
        break;

      case HiveParser.TOK_HAVING:
        qbp.setHavingExprForClause(ctx_1.dest, ast);
        qbp.addAggregationExprsForClause(ctx_1.dest,
            doPhase1GetAggregationsFromSelect(ast, qb, ctx_1.dest));
        break;

      case HiveParser.KW_WINDOW:
        if (!qb.hasWindowingSpec(ctx_1.dest) ) {
          throw new SemanticException(generateErrorMessage(ast,
              "Query has no Cluster/Distribute By; but has a Window definition"));
        }
        handleQueryWindowClauses(qb, ctx_1, ast);
        break;

      case HiveParser.TOK_LIMIT:
        qbp.setDestLimit(ctx_1.dest, new Integer(ast.getChild(0).getText()));
        break;

      case HiveParser.TOK_ANALYZE:
        // Case of analyze command

        String table_name = getUnescapedName((ASTNode) ast.getChild(0).getChild(0));


        qb.setTabAlias(table_name, table_name);
        qb.addAlias(table_name);
        qb.getParseInfo().setIsAnalyzeCommand(true);
        qb.getParseInfo().setNoScanAnalyzeCommand(this.noscan);
        qb.getParseInfo().setPartialScanAnalyzeCommand(this.partialscan);
        // Allow analyze the whole table and dynamic partitions
        HiveConf.setVar(conf, HiveConf.ConfVars.DYNAMICPARTITIONINGMODE, "nonstrict");
        HiveConf.setVar(conf, HiveConf.ConfVars.HIVEMAPREDMODE, "nonstrict");

        break;

      case HiveParser.TOK_UNION:
        // currently, we dont support subq1 union subq2 - the user has to
        // explicitly say:
        // select * from (subq1 union subq2) subqalias
        if (!qbp.getIsSubQ()) {
          throw new SemanticException(generateErrorMessage(ast,
              ErrorMsg.UNION_NOTIN_SUBQ.getMsg()));
        }

      case HiveParser.TOK_INSERT:
        ASTNode destination = (ASTNode) ast.getChild(0);
        Tree tab = destination.getChild(0);

        // Proceed if AST contains partition & If Not Exists
        if (destination.getChildCount() == 2 &&
            tab.getChildCount() == 2 &&
            destination.getChild(1).getType() == HiveParser.TOK_IFNOTEXISTS) {
          String tableName = tab.getChild(0).getChild(0).getText();

          Tree partitions = tab.getChild(1);
          int childCount = partitions.getChildCount();
          HashMap<String, String> partition = new HashMap<String, String>();
          for (int i = 0; i < childCount; i++) {
            String partitionName = partitions.getChild(i).getChild(0).getText();
            Tree pvalue = partitions.getChild(i).getChild(1);
            if (pvalue == null) {
              break;
            }
            String partitionVal = stripQuotes(pvalue.getText());
            partition.put(partitionName, partitionVal);
          }
          // if it is a dynamic partition throw the exception
          if (childCount == partition.size()) {
            try {
              Table table = db.getTable(tableName);
              Partition parMetaData = db.getPartition(table, partition, false);
              // Check partition exists if it exists skip the overwrite
              if (parMetaData != null) {
                phase1Result = false;
                skipRecursion = true;
                LOG.info("Partition already exists so insert into overwrite " +
                    "skipped for partition : " + parMetaData.toString());
                break;
              }
            } catch (HiveException e) {
              LOG.info("Error while getting metadata : ", e);
            }
          } else {
            throw new SemanticException(ErrorMsg.INSERT_INTO_DYNAMICPARTITION_IFNOTEXISTS
                .getMsg(partition.toString()));
          }
        }
        skipRecursion = false;
        break;
      case HiveParser.TOK_LATERAL_VIEW:
      case HiveParser.TOK_LATERAL_VIEW_OUTER:
        // todo: nested LV
        assert ast.getChildCount() == 1;
        qb.getParseInfo().getDestToLateralView().put(ctx_1.dest, ast);
        break;
      default:
        skipRecursion = false;
        break;
      }
    }

    if (!skipRecursion) {
      // Iterate over the rest of the children
      int child_count = ast.getChildCount();
      for (int child_pos = 0; child_pos < child_count && phase1Result; ++child_pos) {
        // Recurse
        phase1Result = phase1Result && doPhase1((ASTNode) ast.getChild(child_pos), qb, ctx_1);
      }
    }
    return phase1Result;
  }

  private void getMetaData(QBExpr qbexpr) throws SemanticException {
    getMetaData(qbexpr, null);
  }

  private void getMetaData(QBExpr qbexpr, ReadEntity parentInput)
      throws SemanticException {
    if (qbexpr.getOpcode() == QBExpr.Opcode.NULLOP) {
      getMetaData(qbexpr.getQB(), parentInput);
    } else {
      getMetaData(qbexpr.getQBExpr1(), parentInput);
      getMetaData(qbexpr.getQBExpr2(), parentInput);
    }
  }

  public void getMetaData(QB qb) throws SemanticException {
    getMetaData(qb, null);
  }

  @SuppressWarnings("nls")
  public void getMetaData(QB qb, ReadEntity parentInput) throws SemanticException {
    try {

      LOG.info("Get metadata for source tables");

      // Go over the tables and populate the related structures.
      // We have to materialize the table alias list since we might
      // modify it in the middle for view rewrite.
      List<String> tabAliases = new ArrayList<String>(qb.getTabAliases());

      // Keep track of view alias to view name and read entity
      // For eg: for a query like 'select * from V3', where V3 -> V2, V2 -> V1, V1 -> T
      // keeps track of full view name and read entity corresponding to alias V3, V3:V2, V3:V2:V1.
      // This is needed for tracking the dependencies for inputs, along with their parents.
      Map<String, ObjectPair<String, ReadEntity>> aliasToViewInfo =
          new HashMap<String, ObjectPair<String, ReadEntity>>();
      for (String alias : tabAliases) {
        for (String tab_name : qb.getTabNamesForAlias(alias)) {
          Table tab = null;
          try {
            tab = db.getTable(tab_name);
          } catch (InvalidTableException ite) {
            throw new SemanticException(ErrorMsg.INVALID_TABLE.getMsg(qb
                .getParseInfo().getSrcForAlias(alias)));
          }

          // Disallow INSERT INTO on bucketized tables
          if (qb.getParseInfo().isInsertIntoTable(tab.getDbName(), tab.getTableName()) &&
              tab.getNumBuckets() > 0) {
            throw new SemanticException(ErrorMsg.INSERT_INTO_BUCKETIZED_TABLE.
                getMsg("Table: " + tab_name));
          }

          // We check offline of the table, as if people only select from an
          // non-existing partition of an offline table, the partition won't
          // be added to inputs and validate() won't have the information to
          // check the table's offline status.
          // TODO: Modify the code to remove the checking here and consolidate
          // it in validate()
          //
          if (tab.isOffline()) {
            throw new SemanticException(ErrorMsg.OFFLINE_TABLE_OR_PARTITION.
                getMsg("Table " + getUnescapedName(qb.getParseInfo().getSrcForAlias(alias))));
          }

          if (tab.isView()) {
            if (qb.getParseInfo().isAnalyzeCommand()) {
              throw new SemanticException(ErrorMsg.ANALYZE_VIEW.getMsg());
            }
            String fullViewName = tab.getDbName() + "." + tab.getTableName();
            // Prevent view cycles
            if (viewsExpanded.contains(fullViewName)) {
              throw new SemanticException("Recursive view " + fullViewName +
                  " detected (cycle: " + StringUtils.join(viewsExpanded, " -> ") +
                  " -> " + fullViewName + ").");
            }
            replaceViewReferenceWithDefinition(qb, tab, tab_name, alias);
            // This is the last time we'll see the Table objects for views, so add it to the inputs
            // now
            ReadEntity viewInput = new ReadEntity(tab, parentInput);
            viewInput = PlanUtils.addInput(inputs, viewInput);
            aliasToViewInfo.put(alias, new ObjectPair<String, ReadEntity>(fullViewName, viewInput));
            viewAliasToInput.put(getAliasId(alias, qb), viewInput);
            continue;
          }

          if (!InputFormat.class.isAssignableFrom(tab.getInputFormatClass())) {
            throw new SemanticException(generateErrorMessage(
                qb.getParseInfo().getSrcForAlias(alias),
                ErrorMsg.INVALID_INPUT_FORMAT_TYPE.getMsg()));
          }

          qb.getMetaData().setSrcForAlias(alias, tab);

          if (qb.getParseInfo().isAnalyzeCommand()) {
            // allow partial partition specification for nonscan since noscan is fast.
            tableSpec ts = new tableSpec(db, conf, (ASTNode) ast.getChild(0), true, this.noscan);
            if (ts.specType == SpecType.DYNAMIC_PARTITION) { // dynamic partitions
              try {
                ts.partitions = db.getPartitionsByNames(ts.tableHandle, ts.partSpec);
              } catch (HiveException e) {
                throw new SemanticException(generateErrorMessage(
                    qb.getParseInfo().getSrcForAlias(alias),
                    "Cannot get partitions for " + ts.partSpec), e);
              }
            }
            // validate partial scan command
            QBParseInfo qbpi = qb.getParseInfo();
            if (qbpi.isPartialScanAnalyzeCommand()) {
              Class<? extends InputFormat> inputFormatClass = null;
              switch (ts.specType) {
              case TABLE_ONLY:
                inputFormatClass = ts.tableHandle.getInputFormatClass();
                break;
              case STATIC_PARTITION:
                inputFormatClass = ts.partHandle.getInputFormatClass();
                break;
              default:
                assert false;
              }
              // throw a HiveException for non-rcfile.
              if (!inputFormatClass.equals(RCFileInputFormat.class)) {
                throw new SemanticException(ErrorMsg.ANALYZE_TABLE_PARTIALSCAN_NON_RCFILE.getMsg());
              }
            }

            qb.getParseInfo().addTableSpec(alias, ts);
          }
        }
      }
      LOG.info("Get metadata for subqueries");
      // Go over the subqueries and getMetaData for these
      for (String alias : qb.getSubqAliases()) {
        boolean wasView = aliasToViewInfo.containsKey(alias);
        ReadEntity newParentInput = null;
        if (wasView) {
          viewsExpanded.add(aliasToViewInfo.get(alias).getFirst());
          newParentInput = aliasToViewInfo.get(alias).getSecond();
        }
        QBExpr qbexpr = qb.getSubqForAlias(alias);
        getMetaData(qbexpr, newParentInput);
        if (wasView) {
          viewsExpanded.remove(viewsExpanded.size() - 1);
        }
      }

      RowFormatParams rowFormatParams = new RowFormatParams();
      AnalyzeCreateCommonVars shared = new AnalyzeCreateCommonVars();
      StorageFormat storageFormat = new StorageFormat();

      LOG.info("Get metadata for destination tables");
      // Go over all the destination structures and populate the related
      // metadata
      QBParseInfo qbp = qb.getParseInfo();

      for (String name : qbp.getClauseNamesForDest()) {
        ASTNode ast = qbp.getDestForClause(name);
        switch (ast.getToken().getType()) {
        case HiveParser.TOK_TAB: {
          tableSpec ts = new tableSpec(db, conf, ast);
          if (ts.tableHandle.isView()) {
            throw new SemanticException(ErrorMsg.DML_AGAINST_VIEW.getMsg());
          }

          Class<?> outputFormatClass = ts.tableHandle.getOutputFormatClass();
          if (!HiveOutputFormat.class.isAssignableFrom(outputFormatClass)) {
            throw new SemanticException(ErrorMsg.INVALID_OUTPUT_FORMAT_TYPE
                .getMsg(ast, "The class is " + outputFormatClass.toString()));
          }

          // tableSpec ts is got from the query (user specified),
          // which means the user didn't specify partitions in their query,
          // but whether the table itself is partitioned is not know.
          if (ts.specType != SpecType.STATIC_PARTITION) {
            // This is a table or dynamic partition
            qb.getMetaData().setDestForAlias(name, ts.tableHandle);
            // has dynamic as well as static partitions
            if (ts.partSpec != null && ts.partSpec.size() > 0) {
              qb.getMetaData().setPartSpecForAlias(name, ts.partSpec);
            }
          } else {
            // This is a partition
            qb.getMetaData().setDestForAlias(name, ts.partHandle);
          }
          if (HiveConf.getBoolVar(conf, HiveConf.ConfVars.HIVESTATSAUTOGATHER)) {
            // Set that variable to automatically collect stats during the MapReduce job
            qb.getParseInfo().setIsInsertToTable(true);
            // Add the table spec for the destination table.
            qb.getParseInfo().addTableSpec(ts.tableName.toLowerCase(), ts);
          }
          break;
        }

        case HiveParser.TOK_LOCAL_DIR:
        case HiveParser.TOK_DIR: {
          // This is a dfs file
          String fname = stripQuotes(ast.getChild(0).getText());
          if ((!qb.getParseInfo().getIsSubQ())
              && (((ASTNode) ast.getChild(0)).getToken().getType() == HiveParser.TOK_TMP_FILE)) {

            if (qb.isCTAS()) {
              qb.setIsQuery(false);
              ctx.setResDir(null);
              ctx.setResFile(null);

              // allocate a temporary output dir on the location of the table
              String tableName = getUnescapedName((ASTNode) ast.getChild(0));
              Table newTable = db.newTable(tableName);
              Path location;
              try {
                Warehouse wh = new Warehouse(conf);
                location = wh.getDatabasePath(db.getDatabase(newTable.getDbName()));
              } catch (MetaException e) {
                throw new SemanticException(e);
              }
              try {
                fname = ctx.getExternalTmpFileURI(
                    FileUtils.makeQualified(location, conf).toUri());
              } catch (Exception e) {
                throw new SemanticException(generateErrorMessage(ast,
                    "Error creating temporary folder on: " + location.toString()), e);
              }
              if (HiveConf.getBoolVar(conf, HiveConf.ConfVars.HIVESTATSAUTOGATHER)) {
                tableSpec ts = new tableSpec(db, conf, this.ast);
                // Set that variable to automatically collect stats during the MapReduce job
                qb.getParseInfo().setIsInsertToTable(true);
                // Add the table spec for the destination table.
                qb.getParseInfo().addTableSpec(ts.tableName.toLowerCase(), ts);
              }
            } else {
              qb.setIsQuery(true);
              fname = ctx.getMRTmpFileURI();
              ctx.setResDir(new Path(fname));
            }
          }
          qb.getMetaData().setDestForAlias(name, fname,
              (ast.getToken().getType() == HiveParser.TOK_DIR));

          CreateTableDesc localDirectoryDesc = new CreateTableDesc();
          boolean localDirectoryDescIsSet = false;
          int numCh = ast.getChildCount();
          for (int num = 1; num < numCh ; num++){
            ASTNode child = (ASTNode) ast.getChild(num);
            if (ast.getChild(num) != null){
              switch (child.getToken().getType()) {
                case HiveParser.TOK_TABLEROWFORMAT:
                  rowFormatParams.analyzeRowFormat(shared, child);
                  localDirectoryDesc.setFieldDelim(rowFormatParams.fieldDelim);
                  localDirectoryDesc.setLineDelim(rowFormatParams.lineDelim);
                  localDirectoryDesc.setCollItemDelim(rowFormatParams.collItemDelim);
                  localDirectoryDesc.setMapKeyDelim(rowFormatParams.mapKeyDelim);
                  localDirectoryDesc.setFieldEscape(rowFormatParams.fieldEscape);
                  localDirectoryDescIsSet=true;
                  break;
                case HiveParser.TOK_TABLESERIALIZER:
                  ASTNode serdeChild = (ASTNode) child.getChild(0);
                  shared.serde = unescapeSQLString(serdeChild.getChild(0).getText());
                  localDirectoryDesc.setSerName(shared.serde);
                  localDirectoryDescIsSet=true;
                  break;
                case HiveParser.TOK_TBLSEQUENCEFILE:
                case HiveParser.TOK_TBLTEXTFILE:
                case HiveParser.TOK_TBLRCFILE:
                case HiveParser.TOK_TBLORCFILE:
                case HiveParser.TOK_TABLEFILEFORMAT:
                  storageFormat.fillStorageFormat(child, shared);
                  localDirectoryDesc.setOutputFormat(storageFormat.outputFormat);
                  localDirectoryDesc.setSerName(shared.serde);
                  localDirectoryDescIsSet=true;
                  break;
              }
            }
          }
          if (localDirectoryDescIsSet){
            qb.setLocalDirectoryDesc(localDirectoryDesc);
          }
          break;
        }
        default:
          throw new SemanticException(generateErrorMessage(ast,
              "Unknown Token Type " + ast.getToken().getType()));
        }
      }
    } catch (HiveException e) {
      // Has to use full name to make sure it does not conflict with
      // org.apache.commons.lang.StringUtils
      LOG.error(org.apache.hadoop.util.StringUtils.stringifyException(e));
      throw new SemanticException(e.getMessage(), e);
    }
  }

  private void replaceViewReferenceWithDefinition(QB qb, Table tab,
      String tab_name, String alias) throws SemanticException {

    ParseDriver pd = new ParseDriver();
    ASTNode viewTree;
    final ASTNodeOrigin viewOrigin = new ASTNodeOrigin("VIEW", tab.getTableName(),
        tab.getViewExpandedText(), alias, qb.getParseInfo().getSrcForAlias(
            alias));
    try {
      String viewText = tab.getViewExpandedText();
      // Reparse text, passing null for context to avoid clobbering
      // the top-level token stream.
      ASTNode tree = pd.parse(viewText, null);
      tree = ParseUtils.findRootNonNullToken(tree);
      viewTree = tree;
      Dispatcher nodeOriginDispatcher = new Dispatcher() {
        public Object dispatch(Node nd, java.util.Stack<Node> stack,
            Object... nodeOutputs) {
          ((ASTNode) nd).setOrigin(viewOrigin);
          return null;
        }
      };
      GraphWalker nodeOriginTagger = new DefaultGraphWalker(
          nodeOriginDispatcher);
      nodeOriginTagger.startWalking(java.util.Collections
          .<Node> singleton(viewTree), null);
    } catch (ParseException e) {
      // A user could encounter this if a stored view definition contains
      // an old SQL construct which has been eliminated in a later Hive
      // version, so we need to provide full debugging info to help
      // with fixing the view definition.
      LOG.error(org.apache.hadoop.util.StringUtils.stringifyException(e));
      StringBuilder sb = new StringBuilder();
      sb.append(e.getMessage());
      ErrorMsg.renderOrigin(sb, viewOrigin);
      throw new SemanticException(sb.toString(), e);
    }
    QBExpr qbexpr = new QBExpr(alias);
    doPhase1QBExpr(viewTree, qbexpr, qb.getId(), alias);
    qb.rewriteViewToSubq(alias, tab_name, qbexpr);
  }

  private boolean isPresent(String[] list, String elem) {
    for (String s : list) {
      if (s.toLowerCase().equals(elem)) {
        return true;
      }
    }

    return false;
  }

  @SuppressWarnings("nls")
  private void parseJoinCondPopulateAlias(QBJoinTree joinTree, ASTNode condn,
      ArrayList<String> leftAliases, ArrayList<String> rightAliases,
      ArrayList<String> fields) throws SemanticException {
    // String[] allAliases = joinTree.getAllAliases();
    switch (condn.getToken().getType()) {
    case HiveParser.TOK_TABLE_OR_COL:
      String tableOrCol = unescapeIdentifier(condn.getChild(0).getText()
          .toLowerCase());
      unparseTranslator.addIdentifierTranslation((ASTNode) condn.getChild(0));
      if (isPresent(joinTree.getLeftAliases(), tableOrCol)) {
        if (!leftAliases.contains(tableOrCol)) {
          leftAliases.add(tableOrCol);
        }
      } else if (isPresent(joinTree.getRightAliases(), tableOrCol)) {
        if (!rightAliases.contains(tableOrCol)) {
          rightAliases.add(tableOrCol);
        }
      } else {
        // We don't support columns without table prefix in JOIN condition right
        // now.
        // We need to pass Metadata here to know which table the column belongs
        // to.
        throw new SemanticException(ErrorMsg.INVALID_TABLE_ALIAS.getMsg(condn
            .getChild(0)));
      }
      break;

    case HiveParser.Identifier:
      // it may be a field name, return the identifier and let the caller decide
      // whether it is or not
      if (fields != null) {
        fields
            .add(unescapeIdentifier(condn.getToken().getText().toLowerCase()));
      }
      unparseTranslator.addIdentifierTranslation(condn);
      break;
    case HiveParser.Number:
    case HiveParser.StringLiteral:
    case HiveParser.BigintLiteral:
    case HiveParser.SmallintLiteral:
    case HiveParser.TinyintLiteral:
    case HiveParser.DecimalLiteral:
    case HiveParser.TOK_STRINGLITERALSEQUENCE:
    case HiveParser.TOK_CHARSETLITERAL:
    case HiveParser.KW_TRUE:
    case HiveParser.KW_FALSE:
      break;

    case HiveParser.TOK_FUNCTION:
      // check all the arguments
      for (int i = 1; i < condn.getChildCount(); i++) {
        parseJoinCondPopulateAlias(joinTree, (ASTNode) condn.getChild(i),
            leftAliases, rightAliases, null);
      }
      break;

    default:
      // This is an operator - so check whether it is unary or binary operator
      if (condn.getChildCount() == 1) {
        parseJoinCondPopulateAlias(joinTree, (ASTNode) condn.getChild(0),
            leftAliases, rightAliases, null);
      } else if (condn.getChildCount() == 2) {

        ArrayList<String> fields1 = null;
        // if it is a dot operator, remember the field name of the rhs of the
        // left semijoin
        if (joinTree.getNoSemiJoin() == false
            && condn.getToken().getType() == HiveParser.DOT) {
          // get the semijoin rhs table name and field name
          fields1 = new ArrayList<String>();
          int rhssize = rightAliases.size();
          parseJoinCondPopulateAlias(joinTree, (ASTNode) condn.getChild(0),
              leftAliases, rightAliases, null);
          String rhsAlias = null;

          if (rightAliases.size() > rhssize) { // the new table is rhs table
            rhsAlias = rightAliases.get(rightAliases.size() - 1);
          }

          parseJoinCondPopulateAlias(joinTree, (ASTNode) condn.getChild(1),
              leftAliases, rightAliases, fields1);
          if (rhsAlias != null && fields1.size() > 0) {
            joinTree.addRHSSemijoinColumns(rhsAlias, condn);
          }
        } else {
          parseJoinCondPopulateAlias(joinTree, (ASTNode) condn.getChild(0),
              leftAliases, rightAliases, null);
          parseJoinCondPopulateAlias(joinTree, (ASTNode) condn.getChild(1),
              leftAliases, rightAliases, fields1);
        }
      } else {
        throw new SemanticException(condn.toStringTree() + " encountered with "
            + condn.getChildCount() + " children");
      }
      break;
    }
  }

  private void populateAliases(List<String> leftAliases,
      List<String> rightAliases, ASTNode condn, QBJoinTree joinTree,
      List<String> leftSrc) throws SemanticException {
    if ((leftAliases.size() != 0) && (rightAliases.size() != 0)) {
      throw new SemanticException(ErrorMsg.INVALID_JOIN_CONDITION_1
          .getMsg(condn));
    }

    if (rightAliases.size() != 0) {
      assert rightAliases.size() == 1;
      joinTree.getExpressions().get(1).add(condn);
    } else if (leftAliases.size() != 0) {
      joinTree.getExpressions().get(0).add(condn);
      for (String s : leftAliases) {
        if (!leftSrc.contains(s)) {
          leftSrc.add(s);
        }
      }
    } else {
      throw new SemanticException(ErrorMsg.INVALID_JOIN_CONDITION_2
          .getMsg(condn));
    }
  }

  private void parseJoinCondition(QBJoinTree joinTree, ASTNode joinCond, List<String> leftSrc)
      throws SemanticException {
    if (joinCond == null) {
      return;
    }
    JoinCond cond = joinTree.getJoinCond()[0];

    JoinType type = cond.getJoinType();
    parseJoinCondition(joinTree, joinCond, leftSrc, type);

    List<ArrayList<ASTNode>> filters = joinTree.getFilters();
    if (type == JoinType.LEFTOUTER || type == JoinType.FULLOUTER) {
      joinTree.addFilterMapping(cond.getLeft(), cond.getRight(), filters.get(0).size());
    }
    if (type == JoinType.RIGHTOUTER || type == JoinType.FULLOUTER) {
      joinTree.addFilterMapping(cond.getRight(), cond.getLeft(), filters.get(1).size());
    }
  }

  /**
   * Parse the join condition. If the condition is a join condition, throw an
   * error if it is not an equality. Otherwise, break it into left and right
   * expressions and store in the join tree. If the condition is a join filter,
   * add it to the filter list of join tree. The join condition can contains
   * conditions on both the left and tree trees and filters on either.
   * Currently, we only support equi-joins, so we throw an error if the
   * condition involves both subtrees and is not a equality. Also, we only
   * support AND i.e ORs are not supported currently as their semantics are not
   * very clear, may lead to data explosion and there is no usecase.
   *
   * @param joinTree
   *          jointree to be populated
   * @param joinCond
   *          join condition
   * @param leftSrc
   *          left sources
   * @throws SemanticException
   */
  private void parseJoinCondition(QBJoinTree joinTree, ASTNode joinCond,
      List<String> leftSrc, JoinType type) throws SemanticException {
    if (joinCond == null) {
      return;
    }

    switch (joinCond.getToken().getType()) {
    case HiveParser.KW_OR:
      throw new SemanticException(ErrorMsg.INVALID_JOIN_CONDITION_3
          .getMsg(joinCond));

    case HiveParser.KW_AND:
      parseJoinCondition(joinTree, (ASTNode) joinCond.getChild(0), leftSrc, type);
      parseJoinCondition(joinTree, (ASTNode) joinCond.getChild(1), leftSrc, type);
      break;

    case HiveParser.EQUAL_NS:
    case HiveParser.EQUAL:
      ASTNode leftCondn = (ASTNode) joinCond.getChild(0);
      ArrayList<String> leftCondAl1 = new ArrayList<String>();
      ArrayList<String> leftCondAl2 = new ArrayList<String>();
      parseJoinCondPopulateAlias(joinTree, leftCondn, leftCondAl1, leftCondAl2,
          null);

      ASTNode rightCondn = (ASTNode) joinCond.getChild(1);
      ArrayList<String> rightCondAl1 = new ArrayList<String>();
      ArrayList<String> rightCondAl2 = new ArrayList<String>();
      parseJoinCondPopulateAlias(joinTree, rightCondn, rightCondAl1,
          rightCondAl2, null);

      // is it a filter or a join condition
      // if it is filter see if it can be pushed above the join
      // filter cannot be pushed if
      // * join is full outer or
      // * join is left outer and filter is on left alias or
      // * join is right outer and filter is on right alias
      if (((leftCondAl1.size() != 0) && (leftCondAl2.size() != 0))
          || ((rightCondAl1.size() != 0) && (rightCondAl2.size() != 0))) {
        throw new SemanticException(ErrorMsg.INVALID_JOIN_CONDITION_1
            .getMsg(joinCond));
      }

      if (leftCondAl1.size() != 0) {
        if ((rightCondAl1.size() != 0)
            || ((rightCondAl1.size() == 0) && (rightCondAl2.size() == 0))) {
          if (type.equals(JoinType.LEFTOUTER) ||
              type.equals(JoinType.FULLOUTER)) {
            if (conf.getBoolVar(HiveConf.ConfVars.HIVEOUTERJOINSUPPORTSFILTERS)) {
              joinTree.getFilters().get(0).add(joinCond);
            } else {
              LOG.warn(ErrorMsg.OUTERJOIN_USES_FILTERS);
              joinTree.getFiltersForPushing().get(0).add(joinCond);
            }
          } else {
            joinTree.getFiltersForPushing().get(0).add(joinCond);
          }
        } else if (rightCondAl2.size() != 0) {
          populateAliases(leftCondAl1, leftCondAl2, leftCondn, joinTree,
              leftSrc);
          populateAliases(rightCondAl1, rightCondAl2, rightCondn, joinTree,
              leftSrc);
          boolean nullsafe = joinCond.getToken().getType() == HiveParser.EQUAL_NS;
          joinTree.getNullSafes().add(nullsafe);
        }
      } else if (leftCondAl2.size() != 0) {
        if ((rightCondAl2.size() != 0)
            || ((rightCondAl1.size() == 0) && (rightCondAl2.size() == 0))) {
          if (type.equals(JoinType.RIGHTOUTER)
              || type.equals(JoinType.FULLOUTER)) {
            if (conf.getBoolVar(HiveConf.ConfVars.HIVEOUTERJOINSUPPORTSFILTERS)) {
              joinTree.getFilters().get(1).add(joinCond);
            } else {
              LOG.warn(ErrorMsg.OUTERJOIN_USES_FILTERS);
              joinTree.getFiltersForPushing().get(1).add(joinCond);
            }
          } else {
            joinTree.getFiltersForPushing().get(1).add(joinCond);
          }
        } else if (rightCondAl1.size() != 0) {
          populateAliases(leftCondAl1, leftCondAl2, leftCondn, joinTree,
              leftSrc);
          populateAliases(rightCondAl1, rightCondAl2, rightCondn, joinTree,
              leftSrc);
          boolean nullsafe = joinCond.getToken().getType() == HiveParser.EQUAL_NS;
          joinTree.getNullSafes().add(nullsafe);
        }
      } else if (rightCondAl1.size() != 0) {
        if (type.equals(JoinType.LEFTOUTER)
            || type.equals(JoinType.FULLOUTER)) {
          if (conf.getBoolVar(HiveConf.ConfVars.HIVEOUTERJOINSUPPORTSFILTERS)) {
            joinTree.getFilters().get(0).add(joinCond);
          } else {
            LOG.warn(ErrorMsg.OUTERJOIN_USES_FILTERS);
            joinTree.getFiltersForPushing().get(0).add(joinCond);
          }
        } else {
          joinTree.getFiltersForPushing().get(0).add(joinCond);
        }
      } else {
        if (type.equals(JoinType.RIGHTOUTER)
            || type.equals(JoinType.FULLOUTER)) {
          if (conf.getBoolVar(HiveConf.ConfVars.HIVEOUTERJOINSUPPORTSFILTERS)) {
            joinTree.getFilters().get(1).add(joinCond);
          } else {
            LOG.warn(ErrorMsg.OUTERJOIN_USES_FILTERS);
            joinTree.getFiltersForPushing().get(1).add(joinCond);
          }
        } else {
          joinTree.getFiltersForPushing().get(1).add(joinCond);
        }
      }

      break;

    default:
      boolean isFunction = (joinCond.getType() == HiveParser.TOK_FUNCTION);

      // Create all children
      int childrenBegin = (isFunction ? 1 : 0);
      ArrayList<ArrayList<String>> leftAlias = new ArrayList<ArrayList<String>>(
          joinCond.getChildCount() - childrenBegin);
      ArrayList<ArrayList<String>> rightAlias = new ArrayList<ArrayList<String>>(
          joinCond.getChildCount() - childrenBegin);
      for (int ci = 0; ci < joinCond.getChildCount() - childrenBegin; ci++) {
        ArrayList<String> left = new ArrayList<String>();
        ArrayList<String> right = new ArrayList<String>();
        leftAlias.add(left);
        rightAlias.add(right);
      }

      for (int ci = childrenBegin; ci < joinCond.getChildCount(); ci++) {
        parseJoinCondPopulateAlias(joinTree, (ASTNode) joinCond.getChild(ci),
            leftAlias.get(ci - childrenBegin), rightAlias.get(ci
                - childrenBegin), null);
      }

      boolean leftAliasNull = true;
      for (ArrayList<String> left : leftAlias) {
        if (left.size() != 0) {
          leftAliasNull = false;
          break;
        }
      }

      boolean rightAliasNull = true;
      for (ArrayList<String> right : rightAlias) {
        if (right.size() != 0) {
          rightAliasNull = false;
          break;
        }
      }

      if (!leftAliasNull && !rightAliasNull) {
        throw new SemanticException(ErrorMsg.INVALID_JOIN_CONDITION_1
            .getMsg(joinCond));
      }

      if (!leftAliasNull) {
        if (type.equals(JoinType.LEFTOUTER)
            || type.equals(JoinType.FULLOUTER)) {
          if (conf.getBoolVar(HiveConf.ConfVars.HIVEOUTERJOINSUPPORTSFILTERS)) {
            joinTree.getFilters().get(0).add(joinCond);
          } else {
            LOG.warn(ErrorMsg.OUTERJOIN_USES_FILTERS);
            joinTree.getFiltersForPushing().get(0).add(joinCond);
          }
        } else {
          joinTree.getFiltersForPushing().get(0).add(joinCond);
        }
      } else {
        if (type.equals(JoinType.RIGHTOUTER)
            || type.equals(JoinType.FULLOUTER)) {
          if (conf.getBoolVar(HiveConf.ConfVars.HIVEOUTERJOINSUPPORTSFILTERS)) {
            joinTree.getFilters().get(1).add(joinCond);
          } else {
            LOG.warn(ErrorMsg.OUTERJOIN_USES_FILTERS);
            joinTree.getFiltersForPushing().get(1).add(joinCond);
          }
        } else {
          joinTree.getFiltersForPushing().get(1).add(joinCond);
        }
      }

      break;
    }
  }

  @SuppressWarnings("nls")
  public <T extends OperatorDesc> Operator<T> putOpInsertMap(Operator<T> op,
      RowResolver rr) {
    OpParseContext ctx = new OpParseContext(rr);
    opParseCtx.put(op, ctx);
    op.augmentPlan();
    return op;
  }

  @SuppressWarnings("nls")
  private Operator genHavingPlan(String dest, QB qb, Operator input)
      throws SemanticException {

    ASTNode havingExpr = qb.getParseInfo().getHavingForClause(dest);

    OpParseContext inputCtx = opParseCtx.get(input);
    RowResolver inputRR = inputCtx.getRowResolver();
    Map<ASTNode, String> exprToColumnAlias = qb.getParseInfo().getAllExprToColumnAlias();
    for (ASTNode astNode : exprToColumnAlias.keySet()) {
      if (inputRR.getExpression(astNode) != null) {
        inputRR.put("", exprToColumnAlias.get(astNode), inputRR.getExpression(astNode));
      }
    }
    ASTNode condn = (ASTNode) havingExpr.getChild(0);

    Operator output = putOpInsertMap(OperatorFactory.getAndMakeChild(
        new FilterDesc(genExprNodeDesc(condn, inputRR), false), new RowSchema(
            inputRR.getColumnInfos()), input), inputRR);

    return output;
  }

  @SuppressWarnings("nls")
  private Operator genFilterPlan(String dest, QB qb, Operator input)
      throws SemanticException {

    ASTNode whereExpr = qb.getParseInfo().getWhrForClause(dest);
    return genFilterPlan(qb, (ASTNode) whereExpr.getChild(0), input);
  }

  /**
   * create a filter plan. The condition and the inputs are specified.
   *
   * @param qb
   *          current query block
   * @param condn
   *          The condition to be resolved
   * @param input
   *          the input operator
   */
  @SuppressWarnings("nls")
  private Operator genFilterPlan(QB qb, ASTNode condn, Operator input)
      throws SemanticException {

    OpParseContext inputCtx = opParseCtx.get(input);
    RowResolver inputRR = inputCtx.getRowResolver();
    Operator output = putOpInsertMap(OperatorFactory.getAndMakeChild(
        new FilterDesc(genExprNodeDesc(condn, inputRR), false), new RowSchema(
            inputRR.getColumnInfos()), input), inputRR);

    if (LOG.isDebugEnabled()) {
      LOG.debug("Created Filter Plan for " + qb.getId() + " row schema: "
          + inputRR.toString());
    }
    return output;
  }

  @SuppressWarnings("nls")
  private Integer genColListRegex(String colRegex, String tabAlias,
      ASTNode sel, ArrayList<ExprNodeDesc> col_list,
      RowResolver input, Integer pos, RowResolver output, List<String> aliases, boolean subQuery)
      throws SemanticException {

    // The table alias should exist
    if (tabAlias != null && !input.hasTableAlias(tabAlias)) {
      throw new SemanticException(ErrorMsg.INVALID_TABLE_ALIAS.getMsg(sel));
    }

    // TODO: Have to put in the support for AS clause
    Pattern regex = null;
    try {
      regex = Pattern.compile(colRegex, Pattern.CASE_INSENSITIVE);
    } catch (PatternSyntaxException e) {
      throw new SemanticException(ErrorMsg.INVALID_COLUMN.getMsg(sel, e
          .getMessage()));
    }

    StringBuilder replacementText = new StringBuilder();
    int matched = 0;
    // add empty string to the list of aliases. Some operators (ex. GroupBy) add
    // ColumnInfos for table alias "".
    if (!aliases.contains("")) {
      aliases.add("");
    }
    // For expr "*", aliases should be iterated in the order they are specified
    // in the query.
    for (String alias : aliases) {
      HashMap<String, ColumnInfo> fMap = input.getFieldMap(alias);
      if (fMap == null) {
        continue;
      }
      // For the tab.* case, add all the columns to the fieldList
      // from the input schema
      for (Map.Entry<String, ColumnInfo> entry : fMap.entrySet()) {
        ColumnInfo colInfo = entry.getValue();
        String name = colInfo.getInternalName();
        String[] tmp = input.reverseLookup(name);

        // Skip the colinfos which are not for this particular alias
        if (tabAlias != null && !tmp[0].equalsIgnoreCase(tabAlias)) {
          continue;
        }

        if (colInfo.getIsVirtualCol() && colInfo.isHiddenVirtualCol()) {
          continue;
        }

        // Not matching the regex?
        if (!regex.matcher(tmp[1]).matches()) {
          continue;
        }

        ExprNodeColumnDesc expr = new ExprNodeColumnDesc(colInfo.getType(),
            name, colInfo.getTabAlias(), colInfo.getIsVirtualCol(), colInfo.isSkewedCol());
        if (subQuery) {
          output.checkColumn(tmp[0], tmp[1]);
        }
        col_list.add(expr);
        output.put(tmp[0], tmp[1],
            new ColumnInfo(getColumnInternalName(pos), colInfo.getType(),
                colInfo.getTabAlias(), colInfo.getIsVirtualCol(),
                colInfo.isHiddenVirtualCol()));
        pos = Integer.valueOf(pos.intValue() + 1);
        matched++;

        if (unparseTranslator.isEnabled()) {
          if (replacementText.length() > 0) {
            replacementText.append(", ");
          }
          replacementText.append(HiveUtils.unparseIdentifier(tmp[0]));
          replacementText.append(".");
          replacementText.append(HiveUtils.unparseIdentifier(tmp[1]));
        }
      }
    }
    if (matched == 0) {
      throw new SemanticException(ErrorMsg.INVALID_COLUMN.getMsg(sel));
    }

    if (unparseTranslator.isEnabled()) {
      unparseTranslator.addTranslation(sel, replacementText.toString());
    }
    return pos;
  }

  public static String getColumnInternalName(int pos) {
    return HiveConf.getColumnInternalName(pos);
  }

  private String getScriptProgName(String cmd) {
    int end = cmd.indexOf(" ");
    return (end == -1) ? cmd : cmd.substring(0, end);
  }

  private String getScriptArgs(String cmd) {
    int end = cmd.indexOf(" ");
    return (end == -1) ? "" : cmd.substring(end, cmd.length());
  }

  private static int getPositionFromInternalName(String internalName) {
    return HiveConf.getPositionFromInternalName(internalName);
  }

  private String fetchFilesNotInLocalFilesystem(String cmd) {
    SessionState ss = SessionState.get();
    String progName = getScriptProgName(cmd);

    if (SessionState.canDownloadResource(progName)) {
      String filePath = ss.add_resource(ResourceType.FILE, progName, true);
      if (filePath == null) {
        throw new RuntimeException("Could not download the resource: " + progName);
      }
      Path p = new Path(filePath);
      String fileName = p.getName();
      String scriptArgs = getScriptArgs(cmd);
      String finalCmd = fileName + scriptArgs;
      return finalCmd;
    }

    return cmd;
  }

  private TableDesc getTableDescFromSerDe(ASTNode child, String cols,
      String colTypes, boolean defaultCols) throws SemanticException {
    if (child.getType() == HiveParser.TOK_SERDENAME) {
      String serdeName = unescapeSQLString(child.getChild(0).getText());
      Class<? extends Deserializer> serdeClass = null;

      try {
        serdeClass = (Class<? extends Deserializer>) Class.forName(serdeName,
            true, JavaUtils.getClassLoader());
      } catch (ClassNotFoundException e) {
        throw new SemanticException(e);
      }

      TableDesc tblDesc = PlanUtils.getTableDesc(serdeClass, Integer
          .toString(Utilities.tabCode), cols, colTypes, defaultCols);
      // copy all the properties
      if (child.getChildCount() == 2) {
        ASTNode prop = (ASTNode) ((ASTNode) child.getChild(1)).getChild(0);
        for (int propChild = 0; propChild < prop.getChildCount(); propChild++) {
          String key = unescapeSQLString(prop.getChild(propChild).getChild(0)
              .getText());
          String value = unescapeSQLString(prop.getChild(propChild).getChild(1)
              .getText());
          tblDesc.getProperties().setProperty(key, value);
        }
      }
      return tblDesc;
    } else if (child.getType() == HiveParser.TOK_SERDEPROPS) {
      TableDesc tblDesc = PlanUtils.getDefaultTableDesc(Integer
          .toString(Utilities.ctrlaCode), cols, colTypes, defaultCols);
      int numChildRowFormat = child.getChildCount();
      for (int numC = 0; numC < numChildRowFormat; numC++) {
        ASTNode rowChild = (ASTNode) child.getChild(numC);
        switch (rowChild.getToken().getType()) {
        case HiveParser.TOK_TABLEROWFORMATFIELD:
          String fieldDelim = unescapeSQLString(rowChild.getChild(0).getText());
          tblDesc.getProperties()
              .setProperty(serdeConstants.FIELD_DELIM, fieldDelim);
          tblDesc.getProperties().setProperty(serdeConstants.SERIALIZATION_FORMAT,
              fieldDelim);

          if (rowChild.getChildCount() >= 2) {
            String fieldEscape = unescapeSQLString(rowChild.getChild(1)
                .getText());
            tblDesc.getProperties().setProperty(serdeConstants.ESCAPE_CHAR,
                fieldEscape);
          }
          break;
        case HiveParser.TOK_TABLEROWFORMATCOLLITEMS:
          tblDesc.getProperties().setProperty(serdeConstants.COLLECTION_DELIM,
              unescapeSQLString(rowChild.getChild(0).getText()));
          break;
        case HiveParser.TOK_TABLEROWFORMATMAPKEYS:
          tblDesc.getProperties().setProperty(serdeConstants.MAPKEY_DELIM,
              unescapeSQLString(rowChild.getChild(0).getText()));
          break;
        case HiveParser.TOK_TABLEROWFORMATLINES:
          String lineDelim = unescapeSQLString(rowChild.getChild(0).getText());
          tblDesc.getProperties().setProperty(serdeConstants.LINE_DELIM, lineDelim);
          if (!lineDelim.equals("\n") && !lineDelim.equals("10")) {
            throw new SemanticException(generateErrorMessage(rowChild,
                ErrorMsg.LINES_TERMINATED_BY_NON_NEWLINE.getMsg()));
          }
          break;
        default:
          assert false;
        }
      }

      return tblDesc;
    }

    // should never come here
    return null;
  }

  private void failIfColAliasExists(Set<String> nameSet, String name)
      throws SemanticException {
    if (nameSet.contains(name)) {
      throw new SemanticException(ErrorMsg.COLUMN_ALIAS_ALREADY_EXISTS
          .getMsg(name));
    }
    nameSet.add(name);
  }

  @SuppressWarnings("nls")
  private Operator genScriptPlan(ASTNode trfm, QB qb, Operator input)
      throws SemanticException {
    // If there is no "AS" clause, the output schema will be "key,value"
    ArrayList<ColumnInfo> outputCols = new ArrayList<ColumnInfo>();
    int inputSerDeNum = 1, inputRecordWriterNum = 2;
    int outputSerDeNum = 4, outputRecordReaderNum = 5;
    int outputColsNum = 6;
    boolean outputColNames = false, outputColSchemas = false;
    int execPos = 3;
    boolean defaultOutputCols = false;

    // Go over all the children
    if (trfm.getChildCount() > outputColsNum) {
      ASTNode outCols = (ASTNode) trfm.getChild(outputColsNum);
      if (outCols.getType() == HiveParser.TOK_ALIASLIST) {
        outputColNames = true;
      } else if (outCols.getType() == HiveParser.TOK_TABCOLLIST) {
        outputColSchemas = true;
      }
    }

    // If column type is not specified, use a string
    if (!outputColNames && !outputColSchemas) {
      String intName = getColumnInternalName(0);
      ColumnInfo colInfo = new ColumnInfo(intName,
          TypeInfoFactory.stringTypeInfo, null, false);
      colInfo.setAlias("key");
      outputCols.add(colInfo);
      intName = getColumnInternalName(1);
      colInfo = new ColumnInfo(intName, TypeInfoFactory.stringTypeInfo, null,
          false);
      colInfo.setAlias("value");
      outputCols.add(colInfo);
      defaultOutputCols = true;
    } else {
      ASTNode collist = (ASTNode) trfm.getChild(outputColsNum);
      int ccount = collist.getChildCount();

      Set<String> colAliasNamesDuplicateCheck = new HashSet<String>();
      if (outputColNames) {
        for (int i = 0; i < ccount; ++i) {
          String colAlias = unescapeIdentifier(((ASTNode) collist.getChild(i))
              .getText());
          failIfColAliasExists(colAliasNamesDuplicateCheck, colAlias);
          String intName = getColumnInternalName(i);
          ColumnInfo colInfo = new ColumnInfo(intName,
              TypeInfoFactory.stringTypeInfo, null, false);
          colInfo.setAlias(colAlias);
          outputCols.add(colInfo);
        }
      } else {
        for (int i = 0; i < ccount; ++i) {
          ASTNode child = (ASTNode) collist.getChild(i);
          assert child.getType() == HiveParser.TOK_TABCOL;
          String colAlias = unescapeIdentifier(((ASTNode) child.getChild(0))
              .getText());
          failIfColAliasExists(colAliasNamesDuplicateCheck, colAlias);
          String intName = getColumnInternalName(i);
          ColumnInfo colInfo = new ColumnInfo(intName, TypeInfoUtils
              .getTypeInfoFromTypeString(getTypeStringFromAST((ASTNode) child
                  .getChild(1))), null, false);
          colInfo.setAlias(colAlias);
          outputCols.add(colInfo);
        }
      }
    }

    RowResolver out_rwsch = new RowResolver();
    StringBuilder columns = new StringBuilder();
    StringBuilder columnTypes = new StringBuilder();

    for (int i = 0; i < outputCols.size(); ++i) {
      if (i != 0) {
        columns.append(",");
        columnTypes.append(",");
      }

      columns.append(outputCols.get(i).getInternalName());
      columnTypes.append(outputCols.get(i).getType().getTypeName());

      out_rwsch.put(qb.getParseInfo().getAlias(), outputCols.get(i).getAlias(),
          outputCols.get(i));
    }

    StringBuilder inpColumns = new StringBuilder();
    StringBuilder inpColumnTypes = new StringBuilder();
    ArrayList<ColumnInfo> inputSchema = opParseCtx.get(input).getRowResolver()
        .getColumnInfos();
    for (int i = 0; i < inputSchema.size(); ++i) {
      if (i != 0) {
        inpColumns.append(",");
        inpColumnTypes.append(",");
      }

      inpColumns.append(inputSchema.get(i).getInternalName());
      inpColumnTypes.append(inputSchema.get(i).getType().getTypeName());
    }

    TableDesc outInfo;
    TableDesc errInfo;
    TableDesc inInfo;
    String defaultSerdeName = conf.getVar(HiveConf.ConfVars.HIVESCRIPTSERDE);
    Class<? extends Deserializer> serde;

    try {
      serde = (Class<? extends Deserializer>) Class.forName(defaultSerdeName,
          true, JavaUtils.getClassLoader());
    } catch (ClassNotFoundException e) {
      throw new SemanticException(e);
    }

    int fieldSeparator = Utilities.tabCode;
    if (HiveConf.getBoolVar(conf, HiveConf.ConfVars.HIVESCRIPTESCAPE)) {
      fieldSeparator = Utilities.ctrlaCode;
    }

    // Input and Output Serdes
    if (trfm.getChild(inputSerDeNum).getChildCount() > 0) {
      inInfo = getTableDescFromSerDe((ASTNode) (((ASTNode) trfm
          .getChild(inputSerDeNum))).getChild(0), inpColumns.toString(),
          inpColumnTypes.toString(), false);
    } else {
      inInfo = PlanUtils.getTableDesc(serde, Integer
          .toString(fieldSeparator), inpColumns.toString(), inpColumnTypes
          .toString(), false, true);
    }

    if (trfm.getChild(outputSerDeNum).getChildCount() > 0) {
      outInfo = getTableDescFromSerDe((ASTNode) (((ASTNode) trfm
          .getChild(outputSerDeNum))).getChild(0), columns.toString(),
          columnTypes.toString(), false);
      // This is for backward compatibility. If the user did not specify the
      // output column list, we assume that there are 2 columns: key and value.
      // However, if the script outputs: col1, col2, col3 seperated by TAB, the
      // requirement is: key is col and value is (col2 TAB col3)
    } else {
      outInfo = PlanUtils.getTableDesc(serde, Integer
          .toString(fieldSeparator), columns.toString(), columnTypes
          .toString(), defaultOutputCols);
    }

    // Error stream always uses the default serde with a single column
    errInfo = PlanUtils.getTableDesc(serde, Integer.toString(Utilities.tabCode), "KEY");

    // Output record readers
    Class<? extends RecordReader> outRecordReader = getRecordReader((ASTNode) trfm
        .getChild(outputRecordReaderNum));
    Class<? extends RecordWriter> inRecordWriter = getRecordWriter((ASTNode) trfm
        .getChild(inputRecordWriterNum));
    Class<? extends RecordReader> errRecordReader = getDefaultRecordReader();

    Operator output = putOpInsertMap(OperatorFactory.getAndMakeChild(
        new ScriptDesc(
            fetchFilesNotInLocalFilesystem(stripQuotes(trfm.getChild(execPos).getText())),
            inInfo, inRecordWriter, outInfo, outRecordReader, errRecordReader, errInfo),
        new RowSchema(out_rwsch.getColumnInfos()), input), out_rwsch);

    return output;
  }

  private Class<? extends RecordReader> getRecordReader(ASTNode node)
      throws SemanticException {
    String name;

    if (node.getChildCount() == 0) {
      name = conf.getVar(HiveConf.ConfVars.HIVESCRIPTRECORDREADER);
    } else {
      name = unescapeSQLString(node.getChild(0).getText());
    }

    try {
      return (Class<? extends RecordReader>) Class.forName(name, true,
          JavaUtils.getClassLoader());
    } catch (ClassNotFoundException e) {
      throw new SemanticException(e);
    }
  }

  private Class<? extends RecordReader> getDefaultRecordReader()
      throws SemanticException {
    String name;

    name = conf.getVar(HiveConf.ConfVars.HIVESCRIPTRECORDREADER);

    try {
      return (Class<? extends RecordReader>) Class.forName(name, true,
          JavaUtils.getClassLoader());
    } catch (ClassNotFoundException e) {
      throw new SemanticException(e);
    }
  }

  private Class<? extends RecordWriter> getRecordWriter(ASTNode node)
      throws SemanticException {
    String name;

    if (node.getChildCount() == 0) {
      name = conf.getVar(HiveConf.ConfVars.HIVESCRIPTRECORDWRITER);
    } else {
      name = unescapeSQLString(node.getChild(0).getText());
    }

    try {
      return (Class<? extends RecordWriter>) Class.forName(name, true,
          JavaUtils.getClassLoader());
    } catch (ClassNotFoundException e) {
      throw new SemanticException(e);
    }
  }

  private List<Integer> getGroupingSetsForRollup(int size) {
    List<Integer> groupingSetKeys = new ArrayList<Integer>();
    for (int i = 0; i <= size; i++) {
      groupingSetKeys.add((1 << i) - 1);
    }
    return groupingSetKeys;
  }

  private List<Integer> getGroupingSetsForCube(int size) {
    int count = 1 << size;
    List<Integer> results = new ArrayList<Integer>(count);
    for (int i = 0; i < count; ++i) {
      results.add(i);
    }
    return results;
  }

  // This function returns the grouping sets along with the grouping expressions
  // Even if rollups and cubes are present in the query, they are converted to
  // grouping sets at this point
  private ObjectPair<List<ASTNode>, List<Integer>> getGroupByGroupingSetsForClause(
      QBParseInfo parseInfo, String dest) throws SemanticException {
    List<Integer> groupingSets = new ArrayList<Integer>();
    List<ASTNode> groupByExprs = getGroupByForClause(parseInfo, dest);
    if (parseInfo.getDestRollups().contains(dest)) {
      groupingSets = getGroupingSetsForRollup(groupByExprs.size());
    } else if (parseInfo.getDestCubes().contains(dest)) {
      groupingSets = getGroupingSetsForCube(groupByExprs.size());
    } else if (parseInfo.getDestGroupingSets().contains(dest)) {
      groupingSets = getGroupingSets(groupByExprs, parseInfo, dest);
    }

    return new ObjectPair<List<ASTNode>, List<Integer>>(groupByExprs, groupingSets);
  }

  private List<Integer> getGroupingSets(List<ASTNode> groupByExpr, QBParseInfo parseInfo,
      String dest) throws SemanticException {
    Map<String, Integer> exprPos = new HashMap<String, Integer>();
    for (int i = 0; i < groupByExpr.size(); ++i) {
      ASTNode node = groupByExpr.get(i);
      exprPos.put(node.toStringTree(), i);
    }

    ASTNode root = parseInfo.getGroupByForClause(dest);
    List<Integer> result = new ArrayList<Integer>(root == null ? 0 : root.getChildCount());
    if (root != null) {
      for (int i = 0; i < root.getChildCount(); ++i) {
        ASTNode child = (ASTNode) root.getChild(i);
        if (child.getType() != HiveParser.TOK_GROUPING_SETS_EXPRESSION) {
          continue;
        }
        int bitmap = 0;
        for (int j = 0; j < child.getChildCount(); ++j) {
          String treeAsString = child.getChild(j).toStringTree();
          Integer pos = exprPos.get(treeAsString);
          if (pos == null) {
            throw new SemanticException(
                generateErrorMessage((ASTNode) child.getChild(j),
                    ErrorMsg.HIVE_GROUPING_SETS_EXPR_NOT_IN_GROUPBY.getErrorCodedMsg()));
          }
          bitmap = setBit(bitmap, pos);
        }
        result.add(bitmap);
      }
    }
    if (checkForNoAggr(result)) {
      throw new SemanticException(
          ErrorMsg.HIVE_GROUPING_SETS_AGGR_NOFUNC.getMsg());
    }
    return result;
  }

  private boolean checkForNoAggr(List<Integer> bitmaps) {
    boolean ret = true;
    for (int mask : bitmaps) {
      ret &= mask == 0;
    }
    return ret;
  }

  private int setBit(int bitmap, int bitIdx) {
    return bitmap | (1 << bitIdx);
  }

  /**
   * This function is a wrapper of parseInfo.getGroupByForClause which
   * automatically translates SELECT DISTINCT a,b,c to SELECT a,b,c GROUP BY
   * a,b,c.
   */
  static List<ASTNode> getGroupByForClause(QBParseInfo parseInfo, String dest) {
    if (parseInfo.getSelForClause(dest).getToken().getType() == HiveParser.TOK_SELECTDI) {
      ASTNode selectExprs = parseInfo.getSelForClause(dest);
      List<ASTNode> result = new ArrayList<ASTNode>(selectExprs == null ? 0
          : selectExprs.getChildCount());
      if (selectExprs != null) {
        HashMap<String, ASTNode> windowingExprs = parseInfo.getWindowingExprsForClause(dest);

        for (int i = 0; i < selectExprs.getChildCount(); ++i) {
          if (((ASTNode) selectExprs.getChild(i)).getToken().getType() == HiveParser.TOK_HINTLIST) {
            continue;
          }
          // table.column AS alias
          ASTNode grpbyExpr = (ASTNode) selectExprs.getChild(i).getChild(0);
          /*
           * If this is handled by Windowing then ignore it.
           */
          if (windowingExprs != null && windowingExprs.containsKey(grpbyExpr.toStringTree())) {
            continue;
          }
          result.add(grpbyExpr);
        }
      }
      return result;
    } else {
      ASTNode grpByExprs = parseInfo.getGroupByForClause(dest);
      List<ASTNode> result = new ArrayList<ASTNode>(grpByExprs == null ? 0
          : grpByExprs.getChildCount());
      if (grpByExprs != null) {
        for (int i = 0; i < grpByExprs.getChildCount(); ++i) {
          ASTNode grpbyExpr = (ASTNode) grpByExprs.getChild(i);
          if (grpbyExpr.getType() != HiveParser.TOK_GROUPING_SETS_EXPRESSION) {
            result.add(grpbyExpr);
          }
        }
      }
      return result;
    }
  }

  private static String[] getColAlias(ASTNode selExpr, String defaultName,
      RowResolver inputRR, boolean includeFuncName, int colNum) {
    String colAlias = null;
    String tabAlias = null;
    String[] colRef = new String[2];

    //for queries with a windowing expressions, the selexpr may have a third child
    if (selExpr.getChildCount() == 2 ||
        (selExpr.getChildCount() == 3 &&
        selExpr.getChild(2).getType() == HiveParser.TOK_WINDOWSPEC)) {
      // return zz for "xx + yy AS zz"
      colAlias = unescapeIdentifier(selExpr.getChild(1).getText());
      colRef[0] = tabAlias;
      colRef[1] = colAlias;
      return colRef;
    }

    ASTNode root = (ASTNode) selExpr.getChild(0);
    if (root.getType() == HiveParser.TOK_TABLE_OR_COL) {
      colAlias =
          BaseSemanticAnalyzer.unescapeIdentifier(root.getChild(0).getText());
      colRef[0] = tabAlias;
      colRef[1] = colAlias;
      return colRef;
    }

    if (root.getType() == HiveParser.DOT) {
      ASTNode tab = (ASTNode) root.getChild(0);
      if (tab.getType() == HiveParser.TOK_TABLE_OR_COL) {
        String t = unescapeIdentifier(tab.getChild(0).getText());
        if (inputRR.hasTableAlias(t)) {
          tabAlias = t;
        }
      }

      // Return zz for "xx.zz" and "xx.yy.zz"
      ASTNode col = (ASTNode) root.getChild(1);
      if (col.getType() == HiveParser.Identifier) {
        colAlias = unescapeIdentifier(col.getText());
      }
    }

    // if specified generate alias using func name
    if (includeFuncName && (root.getType() == HiveParser.TOK_FUNCTION)) {

      String expr_flattened = root.toStringTree();

      // remove all TOK tokens
      String expr_no_tok = expr_flattened.replaceAll("TOK_\\S+", "");

      // remove all non alphanumeric letters, replace whitespace spans with underscore
      String expr_formatted = expr_no_tok.replaceAll("\\W", " ").trim().replaceAll("\\s+", "_");

      // limit length to 20 chars
      if (expr_formatted.length() > AUTOGEN_COLALIAS_PRFX_MAXLENGTH) {
        expr_formatted = expr_formatted.substring(0, AUTOGEN_COLALIAS_PRFX_MAXLENGTH);
      }

      // append colnum to make it unique
      colAlias = expr_formatted.concat("_" + colNum);
    }

    if (colAlias == null) {
      // Return defaultName if selExpr is not a simple xx.yy.zz
      colAlias = defaultName + colNum;
    }

    colRef[0] = tabAlias;
    colRef[1] = colAlias;
    return colRef;
  }

  /**
   * Returns whether the pattern is a regex expression (instead of a normal
   * string). Normal string is a string with all alphabets/digits and "_".
   */
  private static boolean isRegex(String pattern) {
    for (int i = 0; i < pattern.length(); i++) {
      if (!Character.isLetterOrDigit(pattern.charAt(i))
          && pattern.charAt(i) != '_') {
        return true;
      }
    }
    return false;
  }


  private Operator<?> genSelectPlan(String dest, QB qb, Operator<?> input)
      throws SemanticException {
    ASTNode selExprList = qb.getParseInfo().getSelForClause(dest);

    Operator<?> op = genSelectPlan(selExprList, qb, input, false);

    if (LOG.isDebugEnabled()) {
      LOG.debug("Created Select Plan for clause: " + dest);
    }

    return op;
  }

  @SuppressWarnings("nls")
  private Operator<?> genSelectPlan(ASTNode selExprList, QB qb,
      Operator<?> input, boolean outerLV) throws SemanticException {

    if (LOG.isDebugEnabled()) {
      LOG.debug("tree: " + selExprList.toStringTree());
    }

    ArrayList<ExprNodeDesc> col_list = new ArrayList<ExprNodeDesc>();
    RowResolver out_rwsch = new RowResolver();
    ASTNode trfm = null;
    Integer pos = Integer.valueOf(0);
    RowResolver inputRR = opParseCtx.get(input).getRowResolver();
    // SELECT * or SELECT TRANSFORM(*)
    boolean selectStar = false;
    int posn = 0;
    boolean hintPresent = (selExprList.getChild(0).getType() == HiveParser.TOK_HINTLIST);
    if (hintPresent) {
      posn++;
    }

    boolean subQuery = qb.getParseInfo().getIsSubQ();
    boolean isInTransform = (selExprList.getChild(posn).getChild(0).getType() ==
        HiveParser.TOK_TRANSFORM);
    if (isInTransform) {
      queryProperties.setUsesScript(true);
      globalLimitCtx.setHasTransformOrUDTF(true);
      trfm = (ASTNode) selExprList.getChild(posn).getChild(0);
    }

    // Detect queries of the form SELECT udtf(col) AS ...
    // by looking for a function as the first child, and then checking to see
    // if the function is a Generic UDTF. It's not as clean as TRANSFORM due to
    // the lack of a special token.
    boolean isUDTF = false;
    String udtfTableAlias = null;
    ArrayList<String> udtfColAliases = new ArrayList<String>();
    ASTNode udtfExpr = (ASTNode) selExprList.getChild(posn).getChild(0);
    GenericUDTF genericUDTF = null;

    int udtfExprType = udtfExpr.getType();
    if (udtfExprType == HiveParser.TOK_FUNCTION
        || udtfExprType == HiveParser.TOK_FUNCTIONSTAR) {
      String funcName = TypeCheckProcFactory.DefaultExprProcessor
          .getFunctionText(udtfExpr, true);
      FunctionInfo fi = FunctionRegistry.getFunctionInfo(funcName);
      if (fi != null) {
        genericUDTF = fi.getGenericUDTF();
      }
      isUDTF = (genericUDTF != null);
      if (isUDTF) {
        globalLimitCtx.setHasTransformOrUDTF(true);
      }
      if (isUDTF && !fi.isNative()) {
        unparseTranslator.addIdentifierTranslation((ASTNode) udtfExpr
            .getChild(0));
      }
      if (isUDTF && (selectStar = udtfExprType == HiveParser.TOK_FUNCTIONSTAR)) {
        genColListRegex(".*", null, (ASTNode) udtfExpr.getChild(0),
            col_list, inputRR, pos, out_rwsch, qb.getAliases(), subQuery);
      }
    }

    if (isUDTF) {
      // Only support a single expression when it's a UDTF
      if (selExprList.getChildCount() > 1) {
        throw new SemanticException(generateErrorMessage(
            (ASTNode) selExprList.getChild(1),
            ErrorMsg.UDTF_MULTIPLE_EXPR.getMsg()));
      }

      ASTNode selExpr = (ASTNode) selExprList.getChild(posn);

      // Get the column / table aliases from the expression. Start from 1 as
      // 0 is the TOK_FUNCTION
      // column names also can be inferred from result of UDTF
      for (int i = 1; i < selExpr.getChildCount(); i++) {
        ASTNode selExprChild = (ASTNode) selExpr.getChild(i);
        switch (selExprChild.getType()) {
        case HiveParser.Identifier:
          udtfColAliases.add(unescapeIdentifier(selExprChild.getText()));
          unparseTranslator.addIdentifierTranslation(selExprChild);
          break;
        case HiveParser.TOK_TABALIAS:
          assert (selExprChild.getChildCount() == 1);
          udtfTableAlias = unescapeIdentifier(selExprChild.getChild(0)
              .getText());
          qb.addAlias(udtfTableAlias);
          unparseTranslator.addIdentifierTranslation((ASTNode) selExprChild
              .getChild(0));
          break;
        default:
          assert (false);
        }
      }
      if (LOG.isDebugEnabled()) {
        LOG.debug("UDTF table alias is " + udtfTableAlias);
        LOG.debug("UDTF col aliases are " + udtfColAliases);
      }
    }

    // The list of expressions after SELECT or SELECT TRANSFORM.
    ASTNode exprList;
    if (isInTransform) {
      exprList = (ASTNode) trfm.getChild(0);
    } else if (isUDTF) {
      exprList = udtfExpr;
    } else {
      exprList = selExprList;
    }

    if (LOG.isDebugEnabled()) {
      LOG.debug("genSelectPlan: input = " + inputRR.toString());
    }

    // For UDTF's, skip the function name to get the expressions
    int startPosn = isUDTF ? posn + 1 : posn;
    if (isInTransform) {
      startPosn = 0;
    }

    // Iterate over all expression (either after SELECT, or in SELECT TRANSFORM)
    for (int i = startPosn; i < exprList.getChildCount(); ++i) {

      // child can be EXPR AS ALIAS, or EXPR.
      ASTNode child = (ASTNode) exprList.getChild(i);
      boolean hasAsClause = (!isInTransform) && (child.getChildCount() == 2);
      boolean isWindowSpec = child.getChildCount() == 3 ?
          (child.getChild(2).getType() == HiveParser.TOK_WINDOWSPEC) :
            false;

      // EXPR AS (ALIAS,...) parses, but is only allowed for UDTF's
      // This check is not needed and invalid when there is a transform b/c the
      // AST's are slightly different.
      if (!isWindowSpec && !isInTransform && !isUDTF && child.getChildCount() > 2) {
        throw new SemanticException(generateErrorMessage(
            (ASTNode) child.getChild(2),
            ErrorMsg.INVALID_AS.getMsg()));
      }

      // The real expression
      ASTNode expr;
      String tabAlias;
      String colAlias;

      if (isInTransform || isUDTF) {
        tabAlias = null;
        colAlias = autogenColAliasPrfxLbl + i;
        expr = child;
      } else {
        // Get rid of TOK_SELEXPR
        expr = (ASTNode) child.getChild(0);
        String[] colRef = getColAlias(child, autogenColAliasPrfxLbl, inputRR,
            autogenColAliasPrfxIncludeFuncName, i);
        tabAlias = colRef[0];
        colAlias = colRef[1];
        if (hasAsClause) {
          unparseTranslator.addIdentifierTranslation((ASTNode) child
              .getChild(1));
        }

      }

      if (expr.getType() == HiveParser.TOK_ALLCOLREF) {
        pos = genColListRegex(".*", expr.getChildCount() == 0 ? null
            : getUnescapedName((ASTNode) expr.getChild(0)).toLowerCase(),
            expr, col_list, inputRR, pos, out_rwsch, qb.getAliases(), subQuery);
        selectStar = true;
      } else if (expr.getType() == HiveParser.TOK_TABLE_OR_COL && !hasAsClause
          && !inputRR.getIsExprResolver()
          && isRegex(unescapeIdentifier(expr.getChild(0).getText()))) {
        // In case the expression is a regex COL.
        // This can only happen without AS clause
        // We don't allow this for ExprResolver - the Group By case
        pos = genColListRegex(unescapeIdentifier(expr.getChild(0).getText()),
            null, expr, col_list, inputRR, pos, out_rwsch, qb.getAliases(), subQuery);
      } else if (expr.getType() == HiveParser.DOT
          && expr.getChild(0).getType() == HiveParser.TOK_TABLE_OR_COL
          && inputRR.hasTableAlias(unescapeIdentifier(expr.getChild(0)
              .getChild(0).getText().toLowerCase())) && !hasAsClause
          && !inputRR.getIsExprResolver()
          && isRegex(unescapeIdentifier(expr.getChild(1).getText()))) {
        // In case the expression is TABLE.COL (col can be regex).
        // This can only happen without AS clause
        // We don't allow this for ExprResolver - the Group By case
        pos = genColListRegex(unescapeIdentifier(expr.getChild(1).getText()),
            unescapeIdentifier(expr.getChild(0).getChild(0).getText()
                .toLowerCase()), expr, col_list, inputRR, pos, out_rwsch,
            qb.getAliases(), subQuery);
      } else {
        // Case when this is an expression
        TypeCheckCtx tcCtx = new TypeCheckCtx(inputRR);
        // We allow stateful functions in the SELECT list (but nowhere else)
        tcCtx.setAllowStatefulFunctions(true);
        ExprNodeDesc exp = genExprNodeDesc(expr, inputRR, tcCtx);
        String recommended = recommendName(exp, colAlias);
        if (recommended != null && out_rwsch.get(null, recommended) == null) {
          colAlias = recommended;
        }
        col_list.add(exp);
        if (subQuery) {
          out_rwsch.checkColumn(tabAlias, colAlias);
        }

        ColumnInfo colInfo = new ColumnInfo(getColumnInternalName(pos),
            exp.getWritableObjectInspector(), tabAlias, false);
        colInfo.setSkewedCol((exp instanceof ExprNodeColumnDesc) ? ((ExprNodeColumnDesc) exp)
            .isSkewedCol() : false);
        out_rwsch.put(tabAlias, colAlias, colInfo);

        pos = Integer.valueOf(pos.intValue() + 1);
      }
    }
    selectStar = selectStar && exprList.getChildCount() == posn + 1;

    ArrayList<String> columnNames = new ArrayList<String>();
    Map<String, ExprNodeDesc> colExprMap = new HashMap<String, ExprNodeDesc>();
    for (int i = 0; i < col_list.size(); i++) {
      // Replace NULL with CAST(NULL AS STRING)
      if (col_list.get(i) instanceof ExprNodeNullDesc) {
        col_list.set(i, new ExprNodeConstantDesc(
            TypeInfoFactory.stringTypeInfo, null));
      }
      String outputCol = getColumnInternalName(i);
      colExprMap.put(outputCol, col_list.get(i));
      columnNames.add(outputCol);
    }

    Operator output = putOpInsertMap(OperatorFactory.getAndMakeChild(
        new SelectDesc(col_list, columnNames, selectStar), new RowSchema(
            out_rwsch.getColumnInfos()), input), out_rwsch);

    output.setColumnExprMap(colExprMap);
    if (isInTransform) {
      output = genScriptPlan(trfm, qb, output);
    }

    if (isUDTF) {
      output = genUDTFPlan(genericUDTF, udtfTableAlias, udtfColAliases, qb,
          output, outerLV);
    }
    if (LOG.isDebugEnabled()) {
      LOG.debug("Created Select Plan row schema: " + out_rwsch.toString());
    }
    return output;
  }

  private String recommendName(ExprNodeDesc exp, String colAlias) {
    if (!colAlias.startsWith(autogenColAliasPrfxLbl)) {
      return null;
    }
    String column = ExprNodeDescUtils.recommendInputName(exp);
    if (column != null && !column.startsWith(autogenColAliasPrfxLbl)) {
      return column;
    }
    return null;
  }

  /**
   * Class to store GenericUDAF related information.
   */
  static class GenericUDAFInfo {
    ArrayList<ExprNodeDesc> convertedParameters;
    GenericUDAFEvaluator genericUDAFEvaluator;
    TypeInfo returnType;
  }

  /**
   * Convert exprNodeDesc array to Typeinfo array.
   */
  static ArrayList<TypeInfo> getTypeInfo(ArrayList<ExprNodeDesc> exprs) {
    ArrayList<TypeInfo> result = new ArrayList<TypeInfo>();
    for (ExprNodeDesc expr : exprs) {
      result.add(expr.getTypeInfo());
    }
    return result;
  }

  /**
   * Convert exprNodeDesc array to ObjectInspector array.
   */
  static ArrayList<ObjectInspector> getWritableObjectInspector(ArrayList<ExprNodeDesc> exprs) {
    ArrayList<ObjectInspector> result = new ArrayList<ObjectInspector>();
    for (ExprNodeDesc expr : exprs) {
      result.add(expr.getWritableObjectInspector());
    }
    return result;
  }

  /**
   * Convert exprNodeDesc array to Typeinfo array.
   */
  static ObjectInspector[] getStandardObjectInspector(ArrayList<TypeInfo> exprs) {
    ObjectInspector[] result = new ObjectInspector[exprs.size()];
    for (int i = 0; i < exprs.size(); i++) {
      result[i] = TypeInfoUtils
          .getStandardWritableObjectInspectorFromTypeInfo(exprs.get(i));
    }
    return result;
  }

  /**
   * Returns the GenericUDAFEvaluator for the aggregation. This is called once
   * for each GroupBy aggregation.
   */
  static GenericUDAFEvaluator getGenericUDAFEvaluator(String aggName,
      ArrayList<ExprNodeDesc> aggParameters, ASTNode aggTree,
      boolean isDistinct, boolean isAllColumns)
      throws SemanticException {
    ArrayList<ObjectInspector> originalParameterTypeInfos =
        getWritableObjectInspector(aggParameters);
    GenericUDAFEvaluator result = FunctionRegistry.getGenericUDAFEvaluator(
        aggName, originalParameterTypeInfos, isDistinct, isAllColumns);
    if (null == result) {
      String reason = "Looking for UDAF Evaluator\"" + aggName
          + "\" with parameters " + originalParameterTypeInfos;
      throw new SemanticException(ErrorMsg.INVALID_FUNCTION_SIGNATURE.getMsg(
          (ASTNode) aggTree.getChild(0), reason));
    }
    return result;
  }

  /**
   * Returns the GenericUDAFInfo struct for the aggregation.
   *
   * @param aggName
   *          The name of the UDAF.
   * @param aggParameters
   *          The exprNodeDesc of the original parameters
   * @param aggTree
   *          The ASTNode node of the UDAF in the query.
   * @return GenericUDAFInfo
   * @throws SemanticException
   *           when the UDAF is not found or has problems.
   */
  static GenericUDAFInfo getGenericUDAFInfo(GenericUDAFEvaluator evaluator,
      GenericUDAFEvaluator.Mode emode, ArrayList<ExprNodeDesc> aggParameters)
      throws SemanticException {

    GenericUDAFInfo r = new GenericUDAFInfo();

    // set r.genericUDAFEvaluator
    r.genericUDAFEvaluator = evaluator;

    // set r.returnType
    ObjectInspector returnOI = null;
    try {
      ArrayList<ObjectInspector> aggOIs = getWritableObjectInspector(aggParameters);
      ObjectInspector[] aggOIArray = new ObjectInspector[aggOIs.size()];
      for (int ii = 0; ii < aggOIs.size(); ++ii) {
        aggOIArray[ii] = aggOIs.get(ii);
      }
      returnOI = r.genericUDAFEvaluator.init(emode, aggOIArray);
      r.returnType = TypeInfoUtils.getTypeInfoFromObjectInspector(returnOI);
    } catch (HiveException e) {
      throw new SemanticException(e);
    }
    // set r.convertedParameters
    // TODO: type conversion
    r.convertedParameters = aggParameters;

    return r;
  }

  private static GenericUDAFEvaluator.Mode groupByDescModeToUDAFMode(
      GroupByDesc.Mode mode, boolean isDistinct) {
    switch (mode) {
    case COMPLETE:
      return GenericUDAFEvaluator.Mode.COMPLETE;
    case PARTIAL1:
      return GenericUDAFEvaluator.Mode.PARTIAL1;
    case PARTIAL2:
      return GenericUDAFEvaluator.Mode.PARTIAL2;
    case PARTIALS:
      return isDistinct ? GenericUDAFEvaluator.Mode.PARTIAL1
          : GenericUDAFEvaluator.Mode.PARTIAL2;
    case FINAL:
      return GenericUDAFEvaluator.Mode.FINAL;
    case HASH:
      return GenericUDAFEvaluator.Mode.PARTIAL1;
    case MERGEPARTIAL:
      return isDistinct ? GenericUDAFEvaluator.Mode.COMPLETE
          : GenericUDAFEvaluator.Mode.FINAL;
    default:
      throw new RuntimeException("internal error in groupByDescModeToUDAFMode");
    }
  }

  /**
   * Check if the given internalName represents a constant parameter in aggregation parameters
   * of an aggregation tree.
   * This method is only invoked when map-side aggregation is not involved. In this case,
   * every parameter in every aggregation tree should already have a corresponding ColumnInfo,
   * which is generated when the corresponding ReduceSinkOperator of the GroupByOperator being
   * generating is generated. If we find that this parameter is a constant parameter,
   * we will return the corresponding ExprNodeDesc in reduceValues, and we will not need to
   * use a new ExprNodeColumnDesc, which can not be treated as a constant parameter, for this
   * parameter (since the writableObjectInspector of a ExprNodeColumnDesc will not be
   * a instance of ConstantObjectInspector).
   *
   * @param reduceValues
   *          value columns of the corresponding ReduceSinkOperator
   * @param internalName
   *          the internal name of this parameter
   * @return the ExprNodeDesc of the constant parameter if the given internalName represents
   *         a constant parameter; otherwise, return null
   */
  private ExprNodeDesc isConstantParameterInAggregationParameters(String internalName,
      List<ExprNodeDesc> reduceValues) {
    // only the pattern of "VALUE._col([0-9]+)" should be handled.

    String[] terms = internalName.split("\\.");
    if (terms.length != 2 || reduceValues == null) {
      return null;
    }

    if (Utilities.ReduceField.VALUE.toString().equals(terms[0])) {
      int pos = getPositionFromInternalName(terms[1]);
      if (pos >= 0 && pos < reduceValues.size()) {
        ExprNodeDesc reduceValue = reduceValues.get(pos);
        if (reduceValue != null) {
          if (reduceValue.getWritableObjectInspector() instanceof ConstantObjectInspector) {
            // this internalName represents a constant parameter in aggregation parameters
            return reduceValue;
          }
        }
      }
    }

    return null;
  }

  /**
   * Generate the GroupByOperator for the Query Block (parseInfo.getXXX(dest)).
   * The new GroupByOperator will be a child of the reduceSinkOperatorInfo.
   *
   * @param mode
   *          The mode of the aggregation (PARTIAL1 or COMPLETE)
   * @param genericUDAFEvaluators
   *          If not null, this function will store the mapping from Aggregation
   *          StringTree to the genericUDAFEvaluator in this parameter, so it
   *          can be used in the next-stage GroupBy aggregations.
   * @return the new GroupByOperator
   */
  @SuppressWarnings("nls")
  private Operator genGroupByPlanGroupByOperator(QBParseInfo parseInfo,
      String dest, Operator input, ReduceSinkOperator rs, GroupByDesc.Mode mode,
      Map<String, GenericUDAFEvaluator> genericUDAFEvaluators)
      throws SemanticException {
    RowResolver groupByInputRowResolver = opParseCtx
        .get(input).getRowResolver();
    RowResolver groupByOutputRowResolver = new RowResolver();
    groupByOutputRowResolver.setIsExprResolver(true);
    ArrayList<ExprNodeDesc> groupByKeys = new ArrayList<ExprNodeDesc>();
    ArrayList<AggregationDesc> aggregations = new ArrayList<AggregationDesc>();
    ArrayList<String> outputColumnNames = new ArrayList<String>();
    Map<String, ExprNodeDesc> colExprMap = new HashMap<String, ExprNodeDesc>();
    List<ASTNode> grpByExprs = getGroupByForClause(parseInfo, dest);
    for (int i = 0; i < grpByExprs.size(); ++i) {
      ASTNode grpbyExpr = grpByExprs.get(i);
      ColumnInfo exprInfo = groupByInputRowResolver.getExpression(grpbyExpr);

      if (exprInfo == null) {
        throw new SemanticException(ErrorMsg.INVALID_COLUMN.getMsg(grpbyExpr));
      }

      groupByKeys.add(new ExprNodeColumnDesc(exprInfo.getType(), exprInfo
          .getInternalName(), "", false));
      String field = getColumnInternalName(i);
      outputColumnNames.add(field);
      groupByOutputRowResolver.putExpression(grpbyExpr,
          new ColumnInfo(field, exprInfo.getType(), null, false));
      colExprMap.put(field, groupByKeys.get(groupByKeys.size() - 1));
    }
    // For each aggregation
    HashMap<String, ASTNode> aggregationTrees = parseInfo
        .getAggregationExprsForClause(dest);
    assert (aggregationTrees != null);
    // get the last colName for the reduce KEY
    // it represents the column name corresponding to distinct aggr, if any
    String lastKeyColName = null;
    List<String> inputKeyCols = ((ReduceSinkDesc) rs.getConf()).getOutputKeyColumnNames();
    if (inputKeyCols.size() > 0) {
      lastKeyColName = inputKeyCols.get(inputKeyCols.size() - 1);
    }
    List<ExprNodeDesc> reduceValues = ((ReduceSinkDesc) rs.getConf()).getValueCols();
    int numDistinctUDFs = 0;
    for (Map.Entry<String, ASTNode> entry : aggregationTrees.entrySet()) {
      ASTNode value = entry.getValue();

      // This is the GenericUDAF name
      String aggName = unescapeIdentifier(value.getChild(0).getText());
      boolean isDistinct = value.getType() == HiveParser.TOK_FUNCTIONDI;
      boolean isAllColumns = value.getType() == HiveParser.TOK_FUNCTIONSTAR;

      // Convert children to aggParameters
      ArrayList<ExprNodeDesc> aggParameters = new ArrayList<ExprNodeDesc>();
      // 0 is the function name
      for (int i = 1; i < value.getChildCount(); i++) {
        ASTNode paraExpr = (ASTNode) value.getChild(i);
        ColumnInfo paraExprInfo =
            groupByInputRowResolver.getExpression(paraExpr);
        if (paraExprInfo == null) {
          throw new SemanticException(ErrorMsg.INVALID_COLUMN.getMsg(paraExpr));
        }

        String paraExpression = paraExprInfo.getInternalName();
        assert (paraExpression != null);
        if (isDistinct && lastKeyColName != null) {
          // if aggr is distinct, the parameter is name is constructed as
          // KEY.lastKeyColName:<tag>._colx
          paraExpression = Utilities.ReduceField.KEY.name() + "." +
              lastKeyColName + ":" + numDistinctUDFs + "." +
              getColumnInternalName(i - 1);

        }

        ExprNodeDesc expr = new ExprNodeColumnDesc(paraExprInfo.getType(),
            paraExpression, paraExprInfo.getTabAlias(),
            paraExprInfo.getIsVirtualCol());
        ExprNodeDesc reduceValue = isConstantParameterInAggregationParameters(
            paraExprInfo.getInternalName(), reduceValues);

        if (reduceValue != null) {
          // this parameter is a constant
          expr = reduceValue;
        }

        aggParameters.add(expr);
      }

      if (isDistinct) {
        numDistinctUDFs++;
      }
      Mode amode = groupByDescModeToUDAFMode(mode, isDistinct);
      GenericUDAFEvaluator genericUDAFEvaluator = getGenericUDAFEvaluator(
          aggName, aggParameters, value, isDistinct, isAllColumns);
      assert (genericUDAFEvaluator != null);
      GenericUDAFInfo udaf = getGenericUDAFInfo(genericUDAFEvaluator, amode,
          aggParameters);
      aggregations.add(new AggregationDesc(aggName.toLowerCase(),
          udaf.genericUDAFEvaluator, udaf.convertedParameters, isDistinct,
          amode));
      String field = getColumnInternalName(groupByKeys.size()
          + aggregations.size() - 1);
      outputColumnNames.add(field);
      groupByOutputRowResolver.putExpression(value, new ColumnInfo(
          field, udaf.returnType, "", false));
      // Save the evaluator so that it can be used by the next-stage
      // GroupByOperators
      if (genericUDAFEvaluators != null) {
        genericUDAFEvaluators.put(entry.getKey(), genericUDAFEvaluator);
      }
    }
    float groupByMemoryUsage = HiveConf.getFloatVar(conf, HiveConf.ConfVars.HIVEMAPAGGRHASHMEMORY);
    float memoryThreshold = HiveConf
        .getFloatVar(conf, HiveConf.ConfVars.HIVEMAPAGGRMEMORYTHRESHOLD);

    Operator op = putOpInsertMap(OperatorFactory.getAndMakeChild(
        new GroupByDesc(mode, outputColumnNames, groupByKeys, aggregations,
            false, groupByMemoryUsage, memoryThreshold, null, false, 0, numDistinctUDFs > 0),
        new RowSchema(groupByOutputRowResolver.getColumnInfos()),
        input), groupByOutputRowResolver);
    op.setColumnExprMap(colExprMap);
    return op;
  }

  // Add the grouping set key to the group by operator.
  // This is not the first group by operator, but it is a subsequent group by operator
  // which is forwarding the grouping keys introduced by the grouping sets.
  // For eg: consider: select key, value, count(1) from T group by key, value with rollup.
  // Assuming map-side aggregation and no skew, the plan would look like:
  //
  // TableScan --> Select --> GroupBy1 --> ReduceSink --> GroupBy2 --> Select --> FileSink
  //
  // This function is called for GroupBy2 to pass the additional grouping keys introduced by
  // GroupBy1 for the grouping set (corresponding to the rollup).
  private void addGroupingSetKey(List<ExprNodeDesc> groupByKeys,
      RowResolver groupByInputRowResolver,
      RowResolver groupByOutputRowResolver,
      List<String> outputColumnNames,
      Map<String, ExprNodeDesc> colExprMap) throws SemanticException {
    // For grouping sets, add a dummy grouping key
    String groupingSetColumnName =
        groupByInputRowResolver.get(null, VirtualColumn.GROUPINGID.getName()).getInternalName();
    ExprNodeDesc inputExpr = new ExprNodeColumnDesc(TypeInfoFactory.stringTypeInfo,
        groupingSetColumnName, null, false);
    groupByKeys.add(inputExpr);

    String field = getColumnInternalName(groupByKeys.size() - 1);
    outputColumnNames.add(field);
    groupByOutputRowResolver.put(null, VirtualColumn.GROUPINGID.getName(),
        new ColumnInfo(
            field,
            TypeInfoFactory.stringTypeInfo,
            null,
            true));
    colExprMap.put(field, groupByKeys.get(groupByKeys.size() - 1));
  }

  // Process grouping set for the reduce sink operator
  // For eg: consider: select key, value, count(1) from T group by key, value with rollup.
  // Assuming map-side aggregation and no skew, the plan would look like:
  //
  // TableScan --> Select --> GroupBy1 --> ReduceSink --> GroupBy2 --> Select --> FileSink
  //
  // This function is called for ReduceSink to add the additional grouping keys introduced by
  // GroupBy1 into the reduce keys.
  private void processGroupingSetReduceSinkOperator(RowResolver reduceSinkInputRowResolver,
      RowResolver reduceSinkOutputRowResolver,
      List<ExprNodeDesc> reduceKeys,
      List<String> outputKeyColumnNames,
      Map<String, ExprNodeDesc> colExprMap) throws SemanticException {
    // add a key for reduce sink
    String groupingSetColumnName =
        reduceSinkInputRowResolver.get(null, VirtualColumn.GROUPINGID.getName()).getInternalName();
    ExprNodeDesc inputExpr = new ExprNodeColumnDesc(TypeInfoFactory.stringTypeInfo,
        groupingSetColumnName, null, false);
    reduceKeys.add(inputExpr);

    outputKeyColumnNames.add(getColumnInternalName(reduceKeys.size() - 1));
    String field = Utilities.ReduceField.KEY.toString() + "."
        + getColumnInternalName(reduceKeys.size() - 1);
    ColumnInfo colInfo = new ColumnInfo(field, reduceKeys.get(
        reduceKeys.size() - 1).getTypeInfo(), null, true);
    reduceSinkOutputRowResolver.put(null, VirtualColumn.GROUPINGID.getName(), colInfo);
    colExprMap.put(colInfo.getInternalName(), inputExpr);
  }


  /**
   * Generate the GroupByOperator for the Query Block (parseInfo.getXXX(dest)).
   * The new GroupByOperator will be a child of the reduceSinkOperatorInfo.
   *
   * @param mode
   *          The mode of the aggregation (MERGEPARTIAL, PARTIAL2)
   * @param genericUDAFEvaluators
   *          The mapping from Aggregation StringTree to the
   *          genericUDAFEvaluator.
   * @param distPartAggr
   *          partial aggregation for distincts
   * @param groupingSets
   *          list of grouping sets
   * @param groupingSetsPresent
   *          whether grouping sets are present in this query
   * @param groupingSetsConsumedCurrentMR
   *          whether grouping sets are consumed by this group by
   * @return the new GroupByOperator
   */
  @SuppressWarnings("nls")
  private Operator genGroupByPlanGroupByOperator1(QBParseInfo parseInfo,
      String dest, Operator reduceSinkOperatorInfo, GroupByDesc.Mode mode,
      Map<String, GenericUDAFEvaluator> genericUDAFEvaluators,
      boolean distPartAgg,
      List<Integer> groupingSets,
      boolean groupingSetsPresent,
      boolean groupingSetsNeedAdditionalMRJob) throws SemanticException {
    ArrayList<String> outputColumnNames = new ArrayList<String>();
    RowResolver groupByInputRowResolver = opParseCtx
        .get(reduceSinkOperatorInfo).getRowResolver();
    RowResolver groupByOutputRowResolver = new RowResolver();
    groupByOutputRowResolver.setIsExprResolver(true);
    ArrayList<ExprNodeDesc> groupByKeys = new ArrayList<ExprNodeDesc>();
    ArrayList<AggregationDesc> aggregations = new ArrayList<AggregationDesc>();
    List<ASTNode> grpByExprs = getGroupByForClause(parseInfo, dest);
    Map<String, ExprNodeDesc> colExprMap = new HashMap<String, ExprNodeDesc>();
    for (int i = 0; i < grpByExprs.size(); ++i) {
      ASTNode grpbyExpr = grpByExprs.get(i);
      ColumnInfo exprInfo = groupByInputRowResolver.getExpression(grpbyExpr);

      if (exprInfo == null) {
        throw new SemanticException(ErrorMsg.INVALID_COLUMN.getMsg(grpbyExpr));
      }

      groupByKeys.add(new ExprNodeColumnDesc(exprInfo.getType(), exprInfo
          .getInternalName(), exprInfo.getTabAlias(), exprInfo
          .getIsVirtualCol()));
      String field = getColumnInternalName(i);
      outputColumnNames.add(field);
      groupByOutputRowResolver.putExpression(grpbyExpr,
          new ColumnInfo(field, exprInfo.getType(), "", false));
      colExprMap.put(field, groupByKeys.get(groupByKeys.size() - 1));
    }

    // This is only needed if a new grouping set key is being created
    int groupingSetsPosition = 0;

    // For grouping sets, add a dummy grouping key
    if (groupingSetsPresent) {
      // Consider the query: select a,b, count(1) from T group by a,b with cube;
      // where it is being executed in a single map-reduce job
      // The plan is TableScan -> GroupBy1 -> ReduceSink -> GroupBy2 -> FileSink
      // GroupBy1 already added the grouping id as part of the row
      // This function is called for GroupBy2 to add grouping id as part of the groupby keys
      if (!groupingSetsNeedAdditionalMRJob) {
        addGroupingSetKey(
            groupByKeys,
            groupByInputRowResolver,
            groupByOutputRowResolver,
            outputColumnNames,
            colExprMap);
      }
      else {
        groupingSetsPosition = groupByKeys.size();
        // The grouping set has not yet been processed. Create a new grouping key
        // Consider the query: select a,b, count(1) from T group by a,b with cube;
        // where it is being executed in 2 map-reduce jobs
        // The plan for 1st MR is TableScan -> GroupBy1 -> ReduceSink -> GroupBy2 -> FileSink
        // GroupBy1/ReduceSink worked as if grouping sets were not present
        // This function is called for GroupBy2 to create new rows for grouping sets
        // For each input row (a,b), 4 rows are created for the example above:
        // (a,b), (a,null), (null, b), (null, null)
        createNewGroupingKey(groupByKeys,
            outputColumnNames,
            groupByOutputRowResolver,
            colExprMap);
      }
    }

    HashMap<String, ASTNode> aggregationTrees = parseInfo
        .getAggregationExprsForClause(dest);
    // get the last colName for the reduce KEY
    // it represents the column name corresponding to distinct aggr, if any
    String lastKeyColName = null;
    List<ExprNodeDesc> reduceValues = null;
    if (reduceSinkOperatorInfo.getConf() instanceof ReduceSinkDesc) {
      List<String> inputKeyCols = ((ReduceSinkDesc)
          reduceSinkOperatorInfo.getConf()).getOutputKeyColumnNames();
      if (inputKeyCols.size() > 0) {
        lastKeyColName = inputKeyCols.get(inputKeyCols.size() - 1);
      }
      reduceValues = ((ReduceSinkDesc) reduceSinkOperatorInfo.getConf()).getValueCols();
    }
    int numDistinctUDFs = 0;
    boolean containsDistinctAggr = false;
    for (Map.Entry<String, ASTNode> entry : aggregationTrees.entrySet()) {
      ASTNode value = entry.getValue();
      String aggName = unescapeIdentifier(value.getChild(0).getText());
      ArrayList<ExprNodeDesc> aggParameters = new ArrayList<ExprNodeDesc>();
      boolean isDistinct = (value.getType() == HiveParser.TOK_FUNCTIONDI);
      containsDistinctAggr = containsDistinctAggr || isDistinct;

      // If the function is distinct, partial aggregation has not been done on
      // the client side.
      // If distPartAgg is set, the client is letting us know that partial
      // aggregation has not been done.
      // For eg: select a, count(b+c), count(distinct d+e) group by a
      // For count(b+c), if partial aggregation has been performed, then we
      // directly look for count(b+c).
      // Otherwise, we look for b+c.
      // For distincts, partial aggregation is never performed on the client
      // side, so always look for the parameters: d+e
      boolean partialAggDone = !(distPartAgg || isDistinct);
      if (!partialAggDone) {
        // 0 is the function name
        for (int i = 1; i < value.getChildCount(); i++) {
          ASTNode paraExpr = (ASTNode) value.getChild(i);
          ColumnInfo paraExprInfo =
              groupByInputRowResolver.getExpression(paraExpr);
          if (paraExprInfo == null) {
            throw new SemanticException(ErrorMsg.INVALID_COLUMN
                .getMsg(paraExpr));
          }

          String paraExpression = paraExprInfo.getInternalName();
          assert (paraExpression != null);
          if (isDistinct && lastKeyColName != null) {
            // if aggr is distinct, the parameter is name is constructed as
            // KEY.lastKeyColName:<tag>._colx
            paraExpression = Utilities.ReduceField.KEY.name() + "." +
                lastKeyColName + ":" + numDistinctUDFs + "."
                + getColumnInternalName(i - 1);

          }

          ExprNodeDesc expr = new ExprNodeColumnDesc(paraExprInfo.getType(),
              paraExpression, paraExprInfo.getTabAlias(),
              paraExprInfo.getIsVirtualCol());
          ExprNodeDesc reduceValue = isConstantParameterInAggregationParameters(
              paraExprInfo.getInternalName(), reduceValues);

          if (reduceValue != null) {
            // this parameter is a constant
            expr = reduceValue;
          }

          aggParameters.add(expr);

        }
      } else {
        ColumnInfo paraExprInfo = groupByInputRowResolver.getExpression(value);
        if (paraExprInfo == null) {
          throw new SemanticException(ErrorMsg.INVALID_COLUMN.getMsg(value));
        }
        String paraExpression = paraExprInfo.getInternalName();
        assert (paraExpression != null);
        aggParameters.add(new ExprNodeColumnDesc(paraExprInfo.getType(),
            paraExpression, paraExprInfo.getTabAlias(), paraExprInfo
                .getIsVirtualCol()));
      }
      if (isDistinct) {
        numDistinctUDFs++;
      }
      boolean isAllColumns = value.getType() == HiveParser.TOK_FUNCTIONSTAR;
      Mode amode = groupByDescModeToUDAFMode(mode, isDistinct);
      GenericUDAFEvaluator genericUDAFEvaluator = null;
      // For distincts, partial aggregations have not been done
      if (distPartAgg) {
        genericUDAFEvaluator = getGenericUDAFEvaluator(aggName, aggParameters,
            value, isDistinct, isAllColumns);
        assert (genericUDAFEvaluator != null);
        genericUDAFEvaluators.put(entry.getKey(), genericUDAFEvaluator);
      } else {
        genericUDAFEvaluator = genericUDAFEvaluators.get(entry.getKey());
        assert (genericUDAFEvaluator != null);
      }

      GenericUDAFInfo udaf = getGenericUDAFInfo(genericUDAFEvaluator, amode,
          aggParameters);
      aggregations.add(new AggregationDesc(aggName.toLowerCase(),
          udaf.genericUDAFEvaluator, udaf.convertedParameters,
          (mode != GroupByDesc.Mode.FINAL && isDistinct), amode));
      String field = getColumnInternalName(groupByKeys.size()
          + aggregations.size() - 1);
      outputColumnNames.add(field);
      groupByOutputRowResolver.putExpression(value, new ColumnInfo(
          field, udaf.returnType, "", false));
    }
    float groupByMemoryUsage = HiveConf.getFloatVar(conf, HiveConf.ConfVars.HIVEMAPAGGRHASHMEMORY);
    float memoryThreshold = HiveConf
        .getFloatVar(conf, HiveConf.ConfVars.HIVEMAPAGGRMEMORYTHRESHOLD);

    // Nothing special needs to be done for grouping sets if
    // this is the final group by operator, and multiple rows corresponding to the
    // grouping sets have been generated upstream.
    // However, if an addition MR job has been created to handle grouping sets,
    // additional rows corresponding to grouping sets need to be created here.
    Operator op = putOpInsertMap(OperatorFactory.getAndMakeChild(
        new GroupByDesc(mode, outputColumnNames, groupByKeys, aggregations,
            distPartAgg, groupByMemoryUsage, memoryThreshold,
            groupingSets,
            groupingSetsPresent && groupingSetsNeedAdditionalMRJob,
            groupingSetsPosition, containsDistinctAggr),
        new RowSchema(groupByOutputRowResolver.getColumnInfos()), reduceSinkOperatorInfo),
        groupByOutputRowResolver);
    op.setColumnExprMap(colExprMap);
    return op;
  }

  /*
   * Create a new grouping key for grouping id.
   * A dummy grouping id. is added. At runtime, the group by operator
   * creates 'n' rows per input row, where 'n' is the number of grouping sets.
   */
  private void createNewGroupingKey(List<ExprNodeDesc> groupByKeys,
      List<String> outputColumnNames,
      RowResolver groupByOutputRowResolver,
      Map<String, ExprNodeDesc> colExprMap) {
    // The value for the constant does not matter. It is replaced by the grouping set
    // value for the actual implementation
    ExprNodeConstantDesc constant = new ExprNodeConstantDesc("0");
    groupByKeys.add(constant);
    String field = getColumnInternalName(groupByKeys.size() - 1);
    outputColumnNames.add(field);
    groupByOutputRowResolver.put(null, VirtualColumn.GROUPINGID.getName(),
        new ColumnInfo(
            field,
            TypeInfoFactory.stringTypeInfo,
            null,
            true));
    colExprMap.put(field, constant);
  }

  /**
   * Generate the map-side GroupByOperator for the Query Block
   * (qb.getParseInfo().getXXX(dest)). The new GroupByOperator will be a child
   * of the inputOperatorInfo.
   *
   * @param mode
   *          The mode of the aggregation (HASH)
   * @param genericUDAFEvaluators
   *          If not null, this function will store the mapping from Aggregation
   *          StringTree to the genericUDAFEvaluator in this parameter, so it
   *          can be used in the next-stage GroupBy aggregations.
   * @return the new GroupByOperator
   */
  @SuppressWarnings("nls")
  private Operator genGroupByPlanMapGroupByOperator(QB qb,
      String dest,
      List<ASTNode> grpByExprs,
      Operator inputOperatorInfo,
      GroupByDesc.Mode mode,
      Map<String, GenericUDAFEvaluator> genericUDAFEvaluators,
      List<Integer> groupingSetKeys,
      boolean groupingSetsPresent) throws SemanticException {

    RowResolver groupByInputRowResolver = opParseCtx.get(inputOperatorInfo)
        .getRowResolver();
    QBParseInfo parseInfo = qb.getParseInfo();
    RowResolver groupByOutputRowResolver = new RowResolver();
    groupByOutputRowResolver.setIsExprResolver(true);
    ArrayList<ExprNodeDesc> groupByKeys = new ArrayList<ExprNodeDesc>();
    ArrayList<String> outputColumnNames = new ArrayList<String>();
    ArrayList<AggregationDesc> aggregations = new ArrayList<AggregationDesc>();
    Map<String, ExprNodeDesc> colExprMap = new HashMap<String, ExprNodeDesc>();
    for (int i = 0; i < grpByExprs.size(); ++i) {
      ASTNode grpbyExpr = grpByExprs.get(i);
      ExprNodeDesc grpByExprNode = genExprNodeDesc(grpbyExpr,
          groupByInputRowResolver);

      groupByKeys.add(grpByExprNode);
      String field = getColumnInternalName(i);
      outputColumnNames.add(field);
      groupByOutputRowResolver.putExpression(grpbyExpr,
          new ColumnInfo(field, grpByExprNode.getTypeInfo(), "", false));
      colExprMap.put(field, groupByKeys.get(groupByKeys.size() - 1));
    }

    // The grouping set key is present after the grouping keys, before the distinct keys
    int groupingSetsPosition = groupByKeys.size();

    // For grouping sets, add a dummy grouping key
    // This dummy key needs to be added as a reduce key
    // For eg: consider: select key, value, count(1) from T group by key, value with rollup.
    // Assuming map-side aggregation and no skew, the plan would look like:
    //
    // TableScan --> Select --> GroupBy1 --> ReduceSink --> GroupBy2 --> Select --> FileSink
    //
    // This function is called for GroupBy1 to create an additional grouping key
    // for the grouping set (corresponding to the rollup).
    if (groupingSetsPresent) {
      createNewGroupingKey(groupByKeys,
          outputColumnNames,
          groupByOutputRowResolver,
          colExprMap);
    }

    // If there is a distinctFuncExp, add all parameters to the reduceKeys.
    if (!parseInfo.getDistinctFuncExprsForClause(dest).isEmpty()) {
      List<ASTNode> list = parseInfo.getDistinctFuncExprsForClause(dest);
      for (ASTNode value : list) {
        // 0 is function name
        for (int i = 1; i < value.getChildCount(); i++) {
          ASTNode parameter = (ASTNode) value.getChild(i);
          if (groupByOutputRowResolver.getExpression(parameter) == null) {
            ExprNodeDesc distExprNode = genExprNodeDesc(parameter,
                groupByInputRowResolver);
            groupByKeys.add(distExprNode);
            String field = getColumnInternalName(groupByKeys.size() - 1);
            outputColumnNames.add(field);
            groupByOutputRowResolver.putExpression(parameter, new ColumnInfo(
                field, distExprNode.getTypeInfo(), "", false));
            colExprMap.put(field, groupByKeys.get(groupByKeys.size() - 1));
          }
        }
      }
    }

    // For each aggregation
    HashMap<String, ASTNode> aggregationTrees = parseInfo
        .getAggregationExprsForClause(dest);
    assert (aggregationTrees != null);

    boolean containsDistinctAggr = false;
    for (Map.Entry<String, ASTNode> entry : aggregationTrees.entrySet()) {
      ASTNode value = entry.getValue();
      String aggName = unescapeIdentifier(value.getChild(0).getText());
      ArrayList<ExprNodeDesc> aggParameters = new ArrayList<ExprNodeDesc>();
      new ArrayList<Class<?>>();
      // 0 is the function name
      for (int i = 1; i < value.getChildCount(); i++) {
        ASTNode paraExpr = (ASTNode) value.getChild(i);
        ExprNodeDesc paraExprNode = genExprNodeDesc(paraExpr,
            groupByInputRowResolver);

        aggParameters.add(paraExprNode);
      }

      boolean isDistinct = value.getType() == HiveParser.TOK_FUNCTIONDI;
      containsDistinctAggr = containsDistinctAggr || isDistinct;
      boolean isAllColumns = value.getType() == HiveParser.TOK_FUNCTIONSTAR;
      Mode amode = groupByDescModeToUDAFMode(mode, isDistinct);

      GenericUDAFEvaluator genericUDAFEvaluator = getGenericUDAFEvaluator(
          aggName, aggParameters, value, isDistinct, isAllColumns);
      assert (genericUDAFEvaluator != null);
      GenericUDAFInfo udaf = getGenericUDAFInfo(genericUDAFEvaluator, amode,
          aggParameters);
      aggregations.add(new AggregationDesc(aggName.toLowerCase(),
          udaf.genericUDAFEvaluator, udaf.convertedParameters, isDistinct,
          amode));
      String field = getColumnInternalName(groupByKeys.size()
          + aggregations.size() - 1);
      outputColumnNames.add(field);
      groupByOutputRowResolver.putExpression(value, new ColumnInfo(
          field, udaf.returnType, "", false));
      // Save the evaluator so that it can be used by the next-stage
      // GroupByOperators
      if (genericUDAFEvaluators != null) {
        genericUDAFEvaluators.put(entry.getKey(), genericUDAFEvaluator);
      }
    }
    float groupByMemoryUsage = HiveConf.getFloatVar(conf, HiveConf.ConfVars.HIVEMAPAGGRHASHMEMORY);
    float memoryThreshold = HiveConf
        .getFloatVar(conf, HiveConf.ConfVars.HIVEMAPAGGRMEMORYTHRESHOLD);
    Operator op = putOpInsertMap(OperatorFactory.getAndMakeChild(
        new GroupByDesc(mode, outputColumnNames, groupByKeys, aggregations,
            false, groupByMemoryUsage, memoryThreshold,
            groupingSetKeys, groupingSetsPresent, groupingSetsPosition, containsDistinctAggr),
        new RowSchema(groupByOutputRowResolver.getColumnInfos()),
        inputOperatorInfo), groupByOutputRowResolver);
    op.setColumnExprMap(colExprMap);
    return op;
  }

  /**
   * Generate the ReduceSinkOperator for the Group By Query Block
   * (qb.getPartInfo().getXXX(dest)). The new ReduceSinkOperator will be a child
   * of inputOperatorInfo.
   *
   * It will put all Group By keys and the distinct field (if any) in the
   * map-reduce sort key, and all other fields in the map-reduce value.
   *
   * @param numPartitionFields
   *          the number of fields for map-reduce partitioning. This is usually
   *          the number of fields in the Group By keys.
   * @return the new ReduceSinkOperator.
   * @throws SemanticException
   */
  @SuppressWarnings("nls")
  private ReduceSinkOperator genGroupByPlanReduceSinkOperator(QB qb,
      String dest,
      Operator inputOperatorInfo,
      List<ASTNode> grpByExprs,
      int numPartitionFields,
      boolean changeNumPartitionFields,
      int numReducers,
      boolean mapAggrDone,
      boolean groupingSetsPresent) throws SemanticException {

    RowResolver reduceSinkInputRowResolver = opParseCtx.get(inputOperatorInfo)
        .getRowResolver();
    QBParseInfo parseInfo = qb.getParseInfo();
    RowResolver reduceSinkOutputRowResolver = new RowResolver();
    reduceSinkOutputRowResolver.setIsExprResolver(true);
    Map<String, ExprNodeDesc> colExprMap = new HashMap<String, ExprNodeDesc>();
    // Pre-compute group-by keys and store in reduceKeys

    List<String> outputKeyColumnNames = new ArrayList<String>();
    List<String> outputValueColumnNames = new ArrayList<String>();

    ArrayList<ExprNodeDesc> reduceKeys = getReduceKeysForReduceSink(grpByExprs, dest,
        reduceSinkInputRowResolver, reduceSinkOutputRowResolver, outputKeyColumnNames,
        colExprMap);

    // add a key for reduce sink
    if (groupingSetsPresent) {
      // Process grouping set for the reduce sink operator
      processGroupingSetReduceSinkOperator(
          reduceSinkInputRowResolver,
          reduceSinkOutputRowResolver,
          reduceKeys,
          outputKeyColumnNames,
          colExprMap);

      if (changeNumPartitionFields) {
        numPartitionFields++;
      }
    }

    List<List<Integer>> distinctColIndices = getDistinctColIndicesForReduceSink(parseInfo, dest,
        reduceKeys, reduceSinkInputRowResolver, reduceSinkOutputRowResolver, outputKeyColumnNames,
        colExprMap);

    ArrayList<ExprNodeDesc> reduceValues = new ArrayList<ExprNodeDesc>();
    HashMap<String, ASTNode> aggregationTrees = parseInfo
        .getAggregationExprsForClause(dest);

    if (!mapAggrDone) {
      getReduceValuesForReduceSinkNoMapAgg(parseInfo, dest, reduceSinkInputRowResolver,
          reduceSinkOutputRowResolver, outputValueColumnNames, reduceValues, colExprMap);
    } else {
      // Put partial aggregation results in reduceValues
      int inputField = reduceKeys.size();

      for (Map.Entry<String, ASTNode> entry : aggregationTrees.entrySet()) {

        TypeInfo type = reduceSinkInputRowResolver.getColumnInfos().get(
            inputField).getType();
        ExprNodeColumnDesc exprDesc = new ExprNodeColumnDesc(type,
            getColumnInternalName(inputField), "", false);
        reduceValues.add(exprDesc);
        inputField++;
        outputValueColumnNames.add(getColumnInternalName(reduceValues.size() - 1));
        String field = Utilities.ReduceField.VALUE.toString() + "."
            + getColumnInternalName(reduceValues.size() - 1);
        reduceSinkOutputRowResolver.putExpression(entry.getValue(),
            new ColumnInfo(field, type, null, false));
        colExprMap.put(field, exprDesc);
      }
    }

    ReduceSinkOperator rsOp = (ReduceSinkOperator) putOpInsertMap(
        OperatorFactory.getAndMakeChild(
            PlanUtils.getReduceSinkDesc(reduceKeys,
                groupingSetsPresent ? grpByExprs.size() + 1 : grpByExprs.size(),
                reduceValues, distinctColIndices,
                outputKeyColumnNames, outputValueColumnNames, true, -1, numPartitionFields,
                numReducers),
            new RowSchema(reduceSinkOutputRowResolver.getColumnInfos()), inputOperatorInfo),
        reduceSinkOutputRowResolver);
    rsOp.setColumnExprMap(colExprMap);
    return rsOp;
  }

  private ArrayList<ExprNodeDesc> getReduceKeysForReduceSink(List<ASTNode> grpByExprs, String dest,
      RowResolver reduceSinkInputRowResolver, RowResolver reduceSinkOutputRowResolver,
      List<String> outputKeyColumnNames, Map<String, ExprNodeDesc> colExprMap)
      throws SemanticException {

    ArrayList<ExprNodeDesc> reduceKeys = new ArrayList<ExprNodeDesc>();

    for (int i = 0; i < grpByExprs.size(); ++i) {
      ASTNode grpbyExpr = grpByExprs.get(i);
      ExprNodeDesc inputExpr = genExprNodeDesc(grpbyExpr,
          reduceSinkInputRowResolver);
      reduceKeys.add(inputExpr);
      if (reduceSinkOutputRowResolver.getExpression(grpbyExpr) == null) {
        outputKeyColumnNames.add(getColumnInternalName(reduceKeys.size() - 1));
        String field = Utilities.ReduceField.KEY.toString() + "."
            + getColumnInternalName(reduceKeys.size() - 1);
        ColumnInfo colInfo = new ColumnInfo(field, reduceKeys.get(
            reduceKeys.size() - 1).getTypeInfo(), null, false);
        reduceSinkOutputRowResolver.putExpression(grpbyExpr, colInfo);
        colExprMap.put(colInfo.getInternalName(), inputExpr);
      } else {
        throw new SemanticException(ErrorMsg.DUPLICATE_GROUPBY_KEY
            .getMsg(grpbyExpr));
      }
    }

    return reduceKeys;
  }

  private List<List<Integer>> getDistinctColIndicesForReduceSink(QBParseInfo parseInfo,
      String dest,
      List<ExprNodeDesc> reduceKeys, RowResolver reduceSinkInputRowResolver,
      RowResolver reduceSinkOutputRowResolver, List<String> outputKeyColumnNames,
      Map<String, ExprNodeDesc> colExprMap)
      throws SemanticException {

    List<List<Integer>> distinctColIndices = new ArrayList<List<Integer>>();

    // If there is a distinctFuncExp, add all parameters to the reduceKeys.
    if (!parseInfo.getDistinctFuncExprsForClause(dest).isEmpty()) {
      List<ASTNode> distFuncs = parseInfo.getDistinctFuncExprsForClause(dest);
      String colName = getColumnInternalName(reduceKeys.size());
      outputKeyColumnNames.add(colName);
      for (int i = 0; i < distFuncs.size(); i++) {
        ASTNode value = distFuncs.get(i);
        int numExprs = 0;
        List<Integer> distinctIndices = new ArrayList<Integer>();
        // 0 is function name
        for (int j = 1; j < value.getChildCount(); j++) {
          ASTNode parameter = (ASTNode) value.getChild(j);
          ExprNodeDesc expr = genExprNodeDesc(parameter, reduceSinkInputRowResolver);
          // see if expr is already present in reduceKeys.
          // get index of expr in reduceKeys
          int ri;
          for (ri = 0; ri < reduceKeys.size(); ri++) {
            if (reduceKeys.get(ri).getExprString().equals(expr.getExprString())) {
              break;
            }
          }
          // add the expr to reduceKeys if it is not present
          if (ri == reduceKeys.size()) {
            reduceKeys.add(expr);
          }
          // add the index of expr in reduceKeys to distinctIndices
          distinctIndices.add(ri);
          String name = getColumnInternalName(numExprs);
          String field = Utilities.ReduceField.KEY.toString() + "." + colName
              + ":" + i
              + "." + name;
          ColumnInfo colInfo = new ColumnInfo(field, expr.getTypeInfo(), null, false);
          reduceSinkOutputRowResolver.putExpression(parameter, colInfo);
          colExprMap.put(field, expr);
          numExprs++;
        }
        distinctColIndices.add(distinctIndices);
      }
    }

    return distinctColIndices;
  }

  private void getReduceValuesForReduceSinkNoMapAgg(QBParseInfo parseInfo, String dest,
      RowResolver reduceSinkInputRowResolver, RowResolver reduceSinkOutputRowResolver,
      List<String> outputValueColumnNames, ArrayList<ExprNodeDesc> reduceValues,
      Map<String, ExprNodeDesc> colExprMap) throws SemanticException {
    HashMap<String, ASTNode> aggregationTrees = parseInfo
        .getAggregationExprsForClause(dest);

    // Put parameters to aggregations in reduceValues
    for (Map.Entry<String, ASTNode> entry : aggregationTrees.entrySet()) {
      ASTNode value = entry.getValue();
      // 0 is function name
      for (int i = 1; i < value.getChildCount(); i++) {
        ASTNode parameter = (ASTNode) value.getChild(i);
        if (reduceSinkOutputRowResolver.getExpression(parameter) == null) {
          ExprNodeDesc exprDesc = genExprNodeDesc(parameter, reduceSinkInputRowResolver);
          reduceValues.add(exprDesc);
          outputValueColumnNames
              .add(getColumnInternalName(reduceValues.size() - 1));
          String field = Utilities.ReduceField.VALUE.toString() + "."
              + getColumnInternalName(reduceValues.size() - 1);
          reduceSinkOutputRowResolver.putExpression(parameter, new ColumnInfo(field,
              reduceValues.get(reduceValues.size() - 1).getTypeInfo(), null,
              false));
          colExprMap.put(field, exprDesc);
        }
      }
    }
  }

  @SuppressWarnings("nls")
  private ReduceSinkOperator genCommonGroupByPlanReduceSinkOperator(QB qb, List<String> dests,
      Operator inputOperatorInfo) throws SemanticException {

    RowResolver reduceSinkInputRowResolver = opParseCtx.get(inputOperatorInfo)
        .getRowResolver();
    QBParseInfo parseInfo = qb.getParseInfo();
    RowResolver reduceSinkOutputRowResolver = new RowResolver();
    reduceSinkOutputRowResolver.setIsExprResolver(true);
    Map<String, ExprNodeDesc> colExprMap = new HashMap<String, ExprNodeDesc>();

    // The group by keys and distinct keys should be the same for all dests, so using the first
    // one to produce these will be the same as using any other.
    String dest = dests.get(0);

    // Pre-compute group-by keys and store in reduceKeys
    List<String> outputKeyColumnNames = new ArrayList<String>();
    List<String> outputValueColumnNames = new ArrayList<String>();
    List<ASTNode> grpByExprs = getGroupByForClause(parseInfo, dest);

    ArrayList<ExprNodeDesc> reduceKeys = getReduceKeysForReduceSink(grpByExprs, dest,
        reduceSinkInputRowResolver, reduceSinkOutputRowResolver, outputKeyColumnNames,
        colExprMap);

    List<List<Integer>> distinctColIndices = getDistinctColIndicesForReduceSink(parseInfo, dest,
        reduceKeys, reduceSinkInputRowResolver, reduceSinkOutputRowResolver, outputKeyColumnNames,
        colExprMap);

    ArrayList<ExprNodeDesc> reduceValues = new ArrayList<ExprNodeDesc>();

    // The dests can have different non-distinct aggregations, so we have to iterate over all of
    // them
    for (String destination : dests) {

      getReduceValuesForReduceSinkNoMapAgg(parseInfo, destination, reduceSinkInputRowResolver,
          reduceSinkOutputRowResolver, outputValueColumnNames, reduceValues, colExprMap);

      // Need to pass all of the columns used in the where clauses as reduce values
      ASTNode whereClause = parseInfo.getWhrForClause(destination);
      if (whereClause != null) {
        assert whereClause.getChildCount() == 1;
        ASTNode predicates = (ASTNode) whereClause.getChild(0);

        Map<ASTNode, ExprNodeDesc> nodeOutputs =
            genAllExprNodeDesc(predicates, reduceSinkInputRowResolver);
        removeMappingForKeys(predicates, nodeOutputs, reduceKeys);

        // extract columns missing in current RS key/value
        for (Map.Entry<ASTNode, ExprNodeDesc> entry : nodeOutputs.entrySet()) {
          ASTNode parameter = (ASTNode) entry.getKey();
          ExprNodeDesc expression = (ExprNodeDesc) entry.getValue();
          if (!(expression instanceof ExprNodeColumnDesc)) {
            continue;
          }
          if (ExprNodeDescUtils.indexOf(expression, reduceValues) >= 0) {
            continue;
          }
          String internalName = getColumnInternalName(reduceValues.size());
          String field = Utilities.ReduceField.VALUE.toString() + "." + internalName;

          reduceValues.add(expression);
          outputValueColumnNames.add(internalName);
          reduceSinkOutputRowResolver.putExpression(parameter,
              new ColumnInfo(field, expression.getTypeInfo(), null, false));
          colExprMap.put(field, expression);
        }
      }
    }

    ReduceSinkOperator rsOp = (ReduceSinkOperator) putOpInsertMap(
        OperatorFactory.getAndMakeChild(PlanUtils.getReduceSinkDesc(reduceKeys,
            grpByExprs.size(), reduceValues, distinctColIndices,
            outputKeyColumnNames, outputValueColumnNames, true, -1, grpByExprs.size(),
            -1), new RowSchema(reduceSinkOutputRowResolver
            .getColumnInfos()), inputOperatorInfo), reduceSinkOutputRowResolver);
    rsOp.setColumnExprMap(colExprMap);
    return rsOp;
  }

  // Remove expression node descriptor and children of it for a given predicate
  // from mapping if it's already on RS keys.
  // Remaining column expressions would be a candidate for an RS value
  private void removeMappingForKeys(ASTNode predicate, Map<ASTNode, ExprNodeDesc> mapping,
      List<ExprNodeDesc> keys) {
    ExprNodeDesc expr = (ExprNodeDesc) mapping.get(predicate);
    if (expr != null && ExprNodeDescUtils.indexOf(expr, keys) >= 0) {
      removeRecursively(predicate, mapping);
    } else {
      for (int i = 0; i < predicate.getChildCount(); i++) {
        removeMappingForKeys((ASTNode) predicate.getChild(i), mapping, keys);
      }
    }
  }

  // Remove expression node desc and all children of it from mapping
  private void removeRecursively(ASTNode current, Map<ASTNode, ExprNodeDesc> mapping) {
    mapping.remove(current);
    for (int i = 0; i < current.getChildCount(); i++) {
      removeRecursively((ASTNode) current.getChild(i), mapping);
    }
  }

  /**
   * Generate the second ReduceSinkOperator for the Group By Plan
   * (parseInfo.getXXX(dest)). The new ReduceSinkOperator will be a child of
   * groupByOperatorInfo.
   *
   * The second ReduceSinkOperator will put the group by keys in the map-reduce
   * sort key, and put the partial aggregation results in the map-reduce value.
   *
   * @param numPartitionFields
   *          the number of fields in the map-reduce partition key. This should
   *          always be the same as the number of Group By keys. We should be
   *          able to remove this parameter since in this phase there is no
   *          distinct any more.
   * @return the new ReduceSinkOperator.
   * @throws SemanticException
   */
  @SuppressWarnings("nls")
  private Operator genGroupByPlanReduceSinkOperator2MR(QBParseInfo parseInfo,
      String dest,
      Operator groupByOperatorInfo,
      int numPartitionFields,
      int numReducers,
      boolean groupingSetsPresent) throws SemanticException {
    RowResolver reduceSinkInputRowResolver2 = opParseCtx.get(
        groupByOperatorInfo).getRowResolver();
    RowResolver reduceSinkOutputRowResolver2 = new RowResolver();
    reduceSinkOutputRowResolver2.setIsExprResolver(true);
    Map<String, ExprNodeDesc> colExprMap = new HashMap<String, ExprNodeDesc>();
    ArrayList<ExprNodeDesc> reduceKeys = new ArrayList<ExprNodeDesc>();
    ArrayList<String> outputColumnNames = new ArrayList<String>();
    // Get group-by keys and store in reduceKeys
    List<ASTNode> grpByExprs = getGroupByForClause(parseInfo, dest);
    for (int i = 0; i < grpByExprs.size(); ++i) {
      ASTNode grpbyExpr = grpByExprs.get(i);
      String field = getColumnInternalName(i);
      outputColumnNames.add(field);
      TypeInfo typeInfo = reduceSinkInputRowResolver2.getExpression(
          grpbyExpr).getType();
      ExprNodeColumnDesc inputExpr = new ExprNodeColumnDesc(typeInfo, field,
          "", false);
      reduceKeys.add(inputExpr);
      ColumnInfo colInfo = new ColumnInfo(Utilities.ReduceField.KEY.toString()
          + "." + field, typeInfo, "", false);
      reduceSinkOutputRowResolver2.putExpression(grpbyExpr, colInfo);
      colExprMap.put(colInfo.getInternalName(), inputExpr);
    }

    // add a key for reduce sink
    if (groupingSetsPresent) {
      // Note that partitioning fields dont need to change, since it is either
      // partitioned randomly, or by all grouping keys + distinct keys
      processGroupingSetReduceSinkOperator(
          reduceSinkInputRowResolver2,
          reduceSinkOutputRowResolver2,
          reduceKeys,
          outputColumnNames,
          colExprMap);
    }

    // Get partial aggregation results and store in reduceValues
    ArrayList<ExprNodeDesc> reduceValues = new ArrayList<ExprNodeDesc>();
    int inputField = reduceKeys.size();
    HashMap<String, ASTNode> aggregationTrees = parseInfo
        .getAggregationExprsForClause(dest);
    for (Map.Entry<String, ASTNode> entry : aggregationTrees.entrySet()) {
      String field = getColumnInternalName(inputField);
      ASTNode t = entry.getValue();
      TypeInfo typeInfo = reduceSinkInputRowResolver2.getExpression(t)
          .getType();
      ExprNodeColumnDesc exprDesc = new ExprNodeColumnDesc(typeInfo, field, "", false);
      reduceValues.add(exprDesc);
      inputField++;
      String col = getColumnInternalName(reduceValues.size() - 1);
      outputColumnNames.add(col);
      reduceSinkOutputRowResolver2.putExpression(t, new ColumnInfo(
          Utilities.ReduceField.VALUE.toString() + "." + col, typeInfo, "",
          false));
      colExprMap.put(col, exprDesc);
    }

    ReduceSinkOperator rsOp = (ReduceSinkOperator) putOpInsertMap(
        OperatorFactory.getAndMakeChild(PlanUtils.getReduceSinkDesc(reduceKeys,
            reduceValues, outputColumnNames, true, -1, numPartitionFields,
            numReducers), new RowSchema(reduceSinkOutputRowResolver2
            .getColumnInfos()), groupByOperatorInfo),
        reduceSinkOutputRowResolver2);

    rsOp.setColumnExprMap(colExprMap);
    return rsOp;
  }

  /**
   * Generate the second GroupByOperator for the Group By Plan
   * (parseInfo.getXXX(dest)). The new GroupByOperator will do the second
   * aggregation based on the partial aggregation results.
   *
   * @param mode
   *          the mode of aggregation (FINAL)
   * @param genericUDAFEvaluators
   *          The mapping from Aggregation StringTree to the
   *          genericUDAFEvaluator.
   * @return the new GroupByOperator
   * @throws SemanticException
   */
  @SuppressWarnings("nls")
  private Operator genGroupByPlanGroupByOperator2MR(QBParseInfo parseInfo,
      String dest,
      Operator reduceSinkOperatorInfo2,
      GroupByDesc.Mode mode,
      Map<String, GenericUDAFEvaluator> genericUDAFEvaluators,
      boolean groupingSetsPresent) throws SemanticException {

    RowResolver groupByInputRowResolver2 = opParseCtx.get(
        reduceSinkOperatorInfo2).getRowResolver();
    RowResolver groupByOutputRowResolver2 = new RowResolver();
    groupByOutputRowResolver2.setIsExprResolver(true);
    ArrayList<ExprNodeDesc> groupByKeys = new ArrayList<ExprNodeDesc>();
    ArrayList<AggregationDesc> aggregations = new ArrayList<AggregationDesc>();
    Map<String, ExprNodeDesc> colExprMap = new HashMap<String, ExprNodeDesc>();
    List<ASTNode> grpByExprs = getGroupByForClause(parseInfo, dest);
    ArrayList<String> outputColumnNames = new ArrayList<String>();
    for (int i = 0; i < grpByExprs.size(); ++i) {
      ASTNode grpbyExpr = grpByExprs.get(i);
      ColumnInfo exprInfo = groupByInputRowResolver2.getExpression(grpbyExpr);
      if (exprInfo == null) {
        throw new SemanticException(ErrorMsg.INVALID_COLUMN.getMsg(grpbyExpr));
      }

      String expression = exprInfo.getInternalName();
      groupByKeys.add(new ExprNodeColumnDesc(exprInfo.getType(), expression,
          exprInfo.getTabAlias(), exprInfo.getIsVirtualCol()));
      String field = getColumnInternalName(i);
      outputColumnNames.add(field);
      groupByOutputRowResolver2.putExpression(grpbyExpr,
          new ColumnInfo(field, exprInfo.getType(), "", false));
      colExprMap.put(field, groupByKeys.get(groupByKeys.size() - 1));
    }

    // For grouping sets, add a dummy grouping key
    if (groupingSetsPresent) {
      addGroupingSetKey(
          groupByKeys,
          groupByInputRowResolver2,
          groupByOutputRowResolver2,
          outputColumnNames,
          colExprMap);
    }

    HashMap<String, ASTNode> aggregationTrees = parseInfo
        .getAggregationExprsForClause(dest);
    boolean containsDistinctAggr = false;
    for (Map.Entry<String, ASTNode> entry : aggregationTrees.entrySet()) {
      ArrayList<ExprNodeDesc> aggParameters = new ArrayList<ExprNodeDesc>();
      ASTNode value = entry.getValue();
      ColumnInfo paraExprInfo = groupByInputRowResolver2.getExpression(value);
      if (paraExprInfo == null) {
        throw new SemanticException(ErrorMsg.INVALID_COLUMN.getMsg(value));
      }
      String paraExpression = paraExprInfo.getInternalName();
      assert (paraExpression != null);
      aggParameters.add(new ExprNodeColumnDesc(paraExprInfo.getType(),
          paraExpression, paraExprInfo.getTabAlias(), paraExprInfo
              .getIsVirtualCol()));

      String aggName = unescapeIdentifier(value.getChild(0).getText());

      boolean isDistinct = value.getType() == HiveParser.TOK_FUNCTIONDI;
      containsDistinctAggr = containsDistinctAggr || isDistinct;
      boolean isStar = value.getType() == HiveParser.TOK_FUNCTIONSTAR;
      Mode amode = groupByDescModeToUDAFMode(mode, isDistinct);
      GenericUDAFEvaluator genericUDAFEvaluator = genericUDAFEvaluators
          .get(entry.getKey());
      assert (genericUDAFEvaluator != null);
      GenericUDAFInfo udaf = getGenericUDAFInfo(genericUDAFEvaluator, amode,
          aggParameters);
      aggregations
          .add(new AggregationDesc(
              aggName.toLowerCase(),
              udaf.genericUDAFEvaluator,
              udaf.convertedParameters,
              (mode != GroupByDesc.Mode.FINAL && value.getToken().getType() ==
              HiveParser.TOK_FUNCTIONDI),
              amode));
      String field = getColumnInternalName(groupByKeys.size()
          + aggregations.size() - 1);
      outputColumnNames.add(field);
      groupByOutputRowResolver2.putExpression(value, new ColumnInfo(
          field, udaf.returnType, "", false));
    }
    float groupByMemoryUsage = HiveConf.getFloatVar(conf, HiveConf.ConfVars.HIVEMAPAGGRHASHMEMORY);
    float memoryThreshold = HiveConf
        .getFloatVar(conf, HiveConf.ConfVars.HIVEMAPAGGRMEMORYTHRESHOLD);

    Operator op = putOpInsertMap(OperatorFactory.getAndMakeChild(
        new GroupByDesc(mode, outputColumnNames, groupByKeys, aggregations,
            false, groupByMemoryUsage, memoryThreshold, null, false, 0, containsDistinctAggr),
        new RowSchema(groupByOutputRowResolver2.getColumnInfos()),
        reduceSinkOperatorInfo2), groupByOutputRowResolver2);
    op.setColumnExprMap(colExprMap);
    return op;
  }

  /**
   * Generate a Group-By plan using a single map-reduce job (3 operators will be
   * inserted):
   *
   * ReduceSink ( keys = (K1_EXP, K2_EXP, DISTINCT_EXP), values = (A1_EXP,
   * A2_EXP) ) SortGroupBy (keys = (KEY.0,KEY.1), aggregations =
   * (count_distinct(KEY.2), sum(VALUE.0), count(VALUE.1))) Select (final
   * selects).
   *
   * @param dest
   * @param qb
   * @param input
   * @return
   * @throws SemanticException
   *
   *           Generate a Group-By plan using 1 map-reduce job. Spray by the
   *           group by key, and sort by the distinct key (if any), and compute
   *           aggregates * The aggregation evaluation functions are as
   *           follows: Partitioning Key: grouping key
   *
   *           Sorting Key: grouping key if no DISTINCT grouping + distinct key
   *           if DISTINCT
   *
   *           Reducer: iterate/merge (mode = COMPLETE)
   **/
  @SuppressWarnings({"nls"})
  private Operator genGroupByPlan1MR(String dest, QB qb, Operator input)
      throws SemanticException {

    QBParseInfo parseInfo = qb.getParseInfo();

    int numReducers = -1;
    ObjectPair<List<ASTNode>, List<Integer>> grpByExprsGroupingSets =
        getGroupByGroupingSetsForClause(parseInfo, dest);

    List<ASTNode> grpByExprs = grpByExprsGroupingSets.getFirst();
    List<Integer> groupingSets = grpByExprsGroupingSets.getSecond();

    if (grpByExprs.isEmpty()) {
      numReducers = 1;
    }

    // Grouping sets are not allowed
    if (!groupingSets.isEmpty()) {
      throw new SemanticException(ErrorMsg.HIVE_GROUPING_SETS_AGGR_NOMAPAGGR.getMsg());
    }

    // ////// 1. Generate ReduceSinkOperator
    ReduceSinkOperator reduceSinkOperatorInfo =
        genGroupByPlanReduceSinkOperator(qb,
            dest,
            input,
            grpByExprs,
            grpByExprs.size(),
            false,
            numReducers,
            false,
            false);

    // ////// 2. Generate GroupbyOperator
    Operator groupByOperatorInfo = genGroupByPlanGroupByOperator(parseInfo,
        dest, reduceSinkOperatorInfo, reduceSinkOperatorInfo, GroupByDesc.Mode.COMPLETE, null);

    return groupByOperatorInfo;
  }

  @SuppressWarnings({"nls"})
  private Operator genGroupByPlan1ReduceMultiGBY(List<String> dests, QB qb, Operator input)
      throws SemanticException {

    QBParseInfo parseInfo = qb.getParseInfo();

    ExprNodeDesc previous = null;
    Operator selectInput = input;

    // In order to facilitate partition pruning, or the where clauses together and put them at the
    // top of the operator tree, this could also reduce the amount of data going to the reducer
    List<ExprNodeDesc.ExprNodeDescEqualityWrapper> whereExpressions =
        new ArrayList<ExprNodeDesc.ExprNodeDescEqualityWrapper>();
    for (String dest : dests) {
      ASTNode whereExpr = parseInfo.getWhrForClause(dest);

      if (whereExpr != null) {
        OpParseContext inputCtx = opParseCtx.get(input);
        RowResolver inputRR = inputCtx.getRowResolver();
        ExprNodeDesc current = genExprNodeDesc((ASTNode) whereExpr.getChild(0), inputRR);

        // Check the list of where expressions already added so they aren't duplicated
        ExprNodeDesc.ExprNodeDescEqualityWrapper currentWrapped =
            new ExprNodeDesc.ExprNodeDescEqualityWrapper(current);
        if (!whereExpressions.contains(currentWrapped)) {
          whereExpressions.add(currentWrapped);
        } else {
          continue;
        }

        if (previous == null) {
          // If this is the first expression
          previous = current;
          continue;
        }

        GenericUDFOPOr or = new GenericUDFOPOr();
        List<ExprNodeDesc> expressions = new ArrayList<ExprNodeDesc>(2);
        expressions.add(previous);
        expressions.add(current);
        ExprNodeDesc orExpr =
            new ExprNodeGenericFuncDesc(TypeInfoFactory.booleanTypeInfo, or, expressions);
        previous = orExpr;
      } else {
        // If an expression does not have a where clause, there can be no common filter
        previous = null;
        break;
      }
    }

    if (previous != null) {
      OpParseContext inputCtx = opParseCtx.get(input);
      RowResolver inputRR = inputCtx.getRowResolver();
      FilterDesc orFilterDesc = new FilterDesc(previous, false);

      selectInput = putOpInsertMap(OperatorFactory.getAndMakeChild(
          orFilterDesc, new RowSchema(
              inputRR.getColumnInfos()), input), inputRR);
    }

    // insert a select operator here used by the ColumnPruner to reduce
    // the data to shuffle
    Operator select = insertSelectAllPlanForGroupBy(selectInput);

    // Generate ReduceSinkOperator
    ReduceSinkOperator reduceSinkOperatorInfo =
        genCommonGroupByPlanReduceSinkOperator(qb, dests, select);

    // It is assumed throughout the code that a reducer has a single child, add a
    // ForwardOperator so that we can add multiple filter/group by operators as children
    RowResolver reduceSinkOperatorInfoRR = opParseCtx.get(reduceSinkOperatorInfo).getRowResolver();
    Operator forwardOp = putOpInsertMap(OperatorFactory.getAndMakeChild(new ForwardDesc(),
        new RowSchema(reduceSinkOperatorInfoRR.getColumnInfos()), reduceSinkOperatorInfo),
        reduceSinkOperatorInfoRR);

    Operator curr = forwardOp;

    for (String dest : dests) {
      curr = forwardOp;

      if (parseInfo.getWhrForClause(dest) != null) {
        curr = genFilterPlan(dest, qb, forwardOp);
      }

      // Generate GroupbyOperator
      Operator groupByOperatorInfo = genGroupByPlanGroupByOperator(parseInfo,
          dest, curr, reduceSinkOperatorInfo, GroupByDesc.Mode.COMPLETE, null);

      curr = genPostGroupByBodyPlan(groupByOperatorInfo, dest, qb);
    }

    return curr;
  }

  static ArrayList<GenericUDAFEvaluator> getUDAFEvaluators(
      ArrayList<AggregationDesc> aggs) {
    ArrayList<GenericUDAFEvaluator> result = new ArrayList<GenericUDAFEvaluator>();
    for (int i = 0; i < aggs.size(); i++) {
      result.add(aggs.get(i).getGenericUDAFEvaluator());
    }
    return result;
  }

  /**
   * Generate a Multi Group-By plan using a 2 map-reduce jobs.
   *
   * @param dest
   * @param qb
   * @param input
   * @return
   * @throws SemanticException
   *
   *           Generate a Group-By plan using a 2 map-reduce jobs. Spray by the
   *           distinct key in hope of getting a uniform distribution, and
   *           compute partial aggregates by the grouping key. Evaluate partial
   *           aggregates first, and spray by the grouping key to compute actual
   *           aggregates in the second phase. The agggregation evaluation
   *           functions are as follows: Partitioning Key: distinct key
   *
   *           Sorting Key: distinct key
   *
   *           Reducer: iterate/terminatePartial (mode = PARTIAL1)
   *
   *           STAGE 2
   *
   *           Partitioning Key: grouping key
   *
   *           Sorting Key: grouping key
   *
   *           Reducer: merge/terminate (mode = FINAL)
   */
  @SuppressWarnings("nls")
  private Operator genGroupByPlan2MRMultiGroupBy(String dest, QB qb,
      Operator input) throws SemanticException {

    // ////// Generate GroupbyOperator for a map-side partial aggregation
    Map<String, GenericUDAFEvaluator> genericUDAFEvaluators =
        new LinkedHashMap<String, GenericUDAFEvaluator>();

    QBParseInfo parseInfo = qb.getParseInfo();

    // ////// 2. Generate GroupbyOperator
    Operator groupByOperatorInfo = genGroupByPlanGroupByOperator1(parseInfo,
        dest, input, GroupByDesc.Mode.HASH, genericUDAFEvaluators, true,
        null, false, false);

    int numReducers = -1;
    List<ASTNode> grpByExprs = getGroupByForClause(parseInfo, dest);

    // ////// 3. Generate ReduceSinkOperator2
    Operator reduceSinkOperatorInfo2 = genGroupByPlanReduceSinkOperator2MR(
        parseInfo, dest, groupByOperatorInfo, grpByExprs.size(), numReducers, false);

    // ////// 4. Generate GroupbyOperator2
    Operator groupByOperatorInfo2 = genGroupByPlanGroupByOperator2MR(parseInfo,
        dest, reduceSinkOperatorInfo2, GroupByDesc.Mode.FINAL,
        genericUDAFEvaluators, false);

    return groupByOperatorInfo2;
  }

  /**
   * Generate a Group-By plan using a 2 map-reduce jobs (5 operators will be
   * inserted):
   *
   * ReduceSink ( keys = (K1_EXP, K2_EXP, DISTINCT_EXP), values = (A1_EXP,
   * A2_EXP) ) NOTE: If DISTINCT_EXP is null, partition by rand() SortGroupBy
   * (keys = (KEY.0,KEY.1), aggregations = (count_distinct(KEY.2), sum(VALUE.0),
   * count(VALUE.1))) ReduceSink ( keys = (0,1), values=(2,3,4)) SortGroupBy
   * (keys = (KEY.0,KEY.1), aggregations = (sum(VALUE.0), sum(VALUE.1),
   * sum(VALUE.2))) Select (final selects).
   *
   * @param dest
   * @param qb
   * @param input
   * @return
   * @throws SemanticException
   *
   *           Generate a Group-By plan using a 2 map-reduce jobs. Spray by the
   *           grouping key and distinct key (or a random number, if no distinct
   *           is present) in hope of getting a uniform distribution, and
   *           compute partial aggregates grouped by the reduction key (grouping
   *           key + distinct key). Evaluate partial aggregates first, and spray
   *           by the grouping key to compute actual aggregates in the second
   *           phase. The agggregation evaluation functions are as follows:
   *           Partitioning Key: random() if no DISTINCT grouping + distinct key
   *           if DISTINCT
   *
   *           Sorting Key: grouping key if no DISTINCT grouping + distinct key
   *           if DISTINCT
   *
   *           Reducer: iterate/terminatePartial (mode = PARTIAL1)
   *
   *           STAGE 2
   *
   *           Partitioning Key: grouping key
   *
   *           Sorting Key: grouping key if no DISTINCT grouping + distinct key
   *           if DISTINCT
   *
   *           Reducer: merge/terminate (mode = FINAL)
   */
  @SuppressWarnings("nls")
  private Operator genGroupByPlan2MR(String dest, QB qb, Operator input)
      throws SemanticException {

    QBParseInfo parseInfo = qb.getParseInfo();

    ObjectPair<List<ASTNode>, List<Integer>> grpByExprsGroupingSets =
        getGroupByGroupingSetsForClause(parseInfo, dest);

    List<ASTNode> grpByExprs = grpByExprsGroupingSets.getFirst();
    List<Integer> groupingSets = grpByExprsGroupingSets.getSecond();

    // Grouping sets are not allowed
    // This restriction can be lifted in future.
    // HIVE-3508 has been filed for this
    if (!groupingSets.isEmpty()) {
      throw new SemanticException(ErrorMsg.HIVE_GROUPING_SETS_AGGR_NOMAPAGGR.getMsg());
    }

    // ////// 1. Generate ReduceSinkOperator
    // There is a special case when we want the rows to be randomly distributed
    // to
    // reducers for load balancing problem. That happens when there is no
    // DISTINCT
    // operator. We set the numPartitionColumns to -1 for this purpose. This is
    // captured by WritableComparableHiveObject.hashCode() function.
    ReduceSinkOperator reduceSinkOperatorInfo =
        genGroupByPlanReduceSinkOperator(qb,
            dest,
            input,
            grpByExprs,
            (parseInfo.getDistinctFuncExprsForClause(dest).isEmpty() ? -1 : Integer.MAX_VALUE),
            false,
            -1,
            false,
            false);

    // ////// 2. Generate GroupbyOperator
    Map<String, GenericUDAFEvaluator> genericUDAFEvaluators =
        new LinkedHashMap<String, GenericUDAFEvaluator>();
    GroupByOperator groupByOperatorInfo = (GroupByOperator) genGroupByPlanGroupByOperator(
        parseInfo, dest, reduceSinkOperatorInfo, reduceSinkOperatorInfo, GroupByDesc.Mode.PARTIAL1,
        genericUDAFEvaluators);

    int numReducers = -1;
    if (grpByExprs.isEmpty()) {
      numReducers = 1;
    }

    // ////// 3. Generate ReduceSinkOperator2
    Operator reduceSinkOperatorInfo2 = genGroupByPlanReduceSinkOperator2MR(
        parseInfo, dest, groupByOperatorInfo, grpByExprs.size(), numReducers, false);

    // ////// 4. Generate GroupbyOperator2
    Operator groupByOperatorInfo2 = genGroupByPlanGroupByOperator2MR(parseInfo,
        dest, reduceSinkOperatorInfo2, GroupByDesc.Mode.FINAL,
        genericUDAFEvaluators, false);

    return groupByOperatorInfo2;
  }

  private boolean optimizeMapAggrGroupBy(String dest, QB qb) {
    List<ASTNode> grpByExprs = getGroupByForClause(qb.getParseInfo(), dest);
    if ((grpByExprs != null) && !grpByExprs.isEmpty()) {
      return false;
    }

    if (!qb.getParseInfo().getDistinctFuncExprsForClause(dest).isEmpty()) {
      return false;
    }

    return true;
  }

  static private void extractColumns(Set<String> colNamesExprs,
      ExprNodeDesc exprNode) throws SemanticException {
    if (exprNode instanceof ExprNodeColumnDesc) {
      colNamesExprs.add(((ExprNodeColumnDesc) exprNode).getColumn());
      return;
    }

    if (exprNode instanceof ExprNodeGenericFuncDesc) {
      ExprNodeGenericFuncDesc funcDesc = (ExprNodeGenericFuncDesc) exprNode;
      for (ExprNodeDesc childExpr : funcDesc.getChildExprs()) {
        extractColumns(colNamesExprs, childExpr);
      }
    }
  }

  static private boolean hasCommonElement(Set<String> set1, Set<String> set2) {
    for (String elem1 : set1) {
      if (set2.contains(elem1)) {
        return true;
      }
    }

    return false;
  }

  private void checkExpressionsForGroupingSet(List<ASTNode> grpByExprs,
      List<ASTNode> distinctGrpByExprs,
      Map<String, ASTNode> aggregationTrees,
      RowResolver inputRowResolver) throws SemanticException {

    Set<String> colNamesGroupByExprs = new HashSet<String>();
    Set<String> colNamesGroupByDistinctExprs = new HashSet<String>();
    Set<String> colNamesAggregateParameters = new HashSet<String>();

    // The columns in the group by expressions should not intersect with the columns in the
    // distinct expressions
    for (ASTNode grpByExpr : grpByExprs) {
      extractColumns(colNamesGroupByExprs, genExprNodeDesc(grpByExpr, inputRowResolver));
    }

    // If there is a distinctFuncExp, add all parameters to the reduceKeys.
    if (!distinctGrpByExprs.isEmpty()) {
      for (ASTNode value : distinctGrpByExprs) {
        // 0 is function name
        for (int i = 1; i < value.getChildCount(); i++) {
          ASTNode parameter = (ASTNode) value.getChild(i);
          ExprNodeDesc distExprNode = genExprNodeDesc(parameter, inputRowResolver);
          // extract all the columns
          extractColumns(colNamesGroupByDistinctExprs, distExprNode);
        }

        if (hasCommonElement(colNamesGroupByExprs, colNamesGroupByDistinctExprs)) {
          throw new SemanticException(ErrorMsg.HIVE_GROUPING_SETS_AGGR_EXPRESSION_INVALID.getMsg());
        }
      }
    }

    for (Map.Entry<String, ASTNode> entry : aggregationTrees.entrySet()) {
      ASTNode value = entry.getValue();
      ArrayList<ExprNodeDesc> aggParameters = new ArrayList<ExprNodeDesc>();
      // 0 is the function name
      for (int i = 1; i < value.getChildCount(); i++) {
        ASTNode paraExpr = (ASTNode) value.getChild(i);
        ExprNodeDesc paraExprNode = genExprNodeDesc(paraExpr, inputRowResolver);

        // extract all the columns
        extractColumns(colNamesAggregateParameters, paraExprNode);
      }

      if (hasCommonElement(colNamesGroupByExprs, colNamesAggregateParameters)) {
        throw new SemanticException(ErrorMsg.HIVE_GROUPING_SETS_AGGR_EXPRESSION_INVALID.getMsg());
      }
    }
  }

  /**
   * Generate a Group-By plan using 1 map-reduce job. First perform a map-side
   * partial aggregation (to reduce the amount of data), at this point of time,
   * we may turn off map-side partial aggregation based on its performance. Then
   * spray by the group by key, and sort by the distinct key (if any), and
   * compute aggregates based on actual aggregates
   *
   * The agggregation evaluation functions are as follows:
   *
   * No grouping sets:
   * Group By Operator:
   * grouping keys: group by expressions if no DISTINCT
   * grouping keys: group by expressions + distinct keys if DISTINCT
   * Mapper: iterate/terminatePartial (mode = HASH)
   * Partitioning Key: grouping key
   * Sorting Key: grouping key if no DISTINCT
   * grouping + distinct key if DISTINCT
   * Reducer: iterate/terminate if DISTINCT
   * merge/terminate if NO DISTINCT (mode MERGEPARTIAL)
   *
   * Grouping Sets:
   * Group By Operator:
   * grouping keys: group by expressions + grouping id. if no DISTINCT
   * grouping keys: group by expressions + grouping id. + distinct keys if DISTINCT
   * Mapper: iterate/terminatePartial (mode = HASH)
   * Partitioning Key: grouping key + grouping id.
   * Sorting Key: grouping key + grouping id. if no DISTINCT
   * grouping + grouping id. + distinct key if DISTINCT
   * Reducer: iterate/terminate if DISTINCT
   * merge/terminate if NO DISTINCT (mode MERGEPARTIAL)
   *
   * Grouping Sets with an additional MR job introduced (distincts are not allowed):
   * Group By Operator:
   * grouping keys: group by expressions
   * Mapper: iterate/terminatePartial (mode = HASH)
   * Partitioning Key: grouping key
   * Sorting Key: grouping key
   * Reducer: merge/terminate (mode MERGEPARTIAL)
   * Group by Operator:
   * grouping keys: group by expressions + add a new grouping id. key
   *
   * STAGE 2
   * Partitioning Key: grouping key + grouping id.
   * Sorting Key: grouping key + grouping id.
   * Reducer: merge/terminate (mode = FINAL)
   * Group by Operator:
   * grouping keys: group by expressions + grouping id.
   */
  @SuppressWarnings("nls")
  private Operator genGroupByPlanMapAggrNoSkew(String dest, QB qb,
      Operator inputOperatorInfo) throws SemanticException {

    QBParseInfo parseInfo = qb.getParseInfo();
    ObjectPair<List<ASTNode>, List<Integer>> grpByExprsGroupingSets =
        getGroupByGroupingSetsForClause(parseInfo, dest);

    List<ASTNode> grpByExprs = grpByExprsGroupingSets.getFirst();
    List<Integer> groupingSets = grpByExprsGroupingSets.getSecond();
    boolean groupingSetsPresent = !groupingSets.isEmpty();

    int newMRJobGroupingSetsThreshold =
        conf.getIntVar(HiveConf.ConfVars.HIVE_NEW_JOB_GROUPING_SET_CARDINALITY);

    if (groupingSetsPresent) {
      checkExpressionsForGroupingSet(grpByExprs,
          parseInfo.getDistinctFuncExprsForClause(dest),
          parseInfo.getAggregationExprsForClause(dest),
          opParseCtx.get(inputOperatorInfo).getRowResolver());
    }

    // ////// Generate GroupbyOperator for a map-side partial aggregation
    Map<String, GenericUDAFEvaluator> genericUDAFEvaluators =
        new LinkedHashMap<String, GenericUDAFEvaluator>();

    // Is the grouping sets data consumed in the current in MR job, or
    // does it need an additional MR job
    boolean groupingSetsNeedAdditionalMRJob =
        groupingSetsPresent && groupingSets.size() > newMRJobGroupingSetsThreshold ?
            true : false;

    GroupByOperator groupByOperatorInfo =
        (GroupByOperator) genGroupByPlanMapGroupByOperator(
            qb,
            dest,
            grpByExprs,
            inputOperatorInfo,
            GroupByDesc.Mode.HASH,
            genericUDAFEvaluators,
            groupingSets,
            groupingSetsPresent && !groupingSetsNeedAdditionalMRJob);

    groupOpToInputTables.put(groupByOperatorInfo, opParseCtx.get(
        inputOperatorInfo).getRowResolver().getTableNames());
    int numReducers = -1;

    // Optimize the scenario when there are no grouping keys - only 1 reducer is
    // needed
    if (grpByExprs.isEmpty()) {
      numReducers = 1;
    }

    // ////// Generate ReduceSink Operator
    boolean isDistinct = !qb.getParseInfo().getDistinctFuncExprsForClause(dest).isEmpty();

    // Distincts are not allowed with an additional mr job
    if (groupingSetsNeedAdditionalMRJob && isDistinct) {
      String errorMsg = "The number of rows per input row due to grouping sets is "
          + groupingSets.size();
      throw new SemanticException(
          ErrorMsg.HIVE_GROUPING_SETS_THRESHOLD_NOT_ALLOWED_WITH_DISTINCTS.getMsg(errorMsg));
    }

    Operator reduceSinkOperatorInfo =
        genGroupByPlanReduceSinkOperator(qb,
            dest,
            groupByOperatorInfo,
            grpByExprs,
            grpByExprs.size(),
            true,
            numReducers,
            true,
            groupingSetsPresent && !groupingSetsNeedAdditionalMRJob);

    // Does it require a new MR job for grouping sets
    if (!groupingSetsPresent || !groupingSetsNeedAdditionalMRJob) {
      // This is a 1-stage map-reduce processing of the groupby. Tha map-side
      // aggregates was just used to
      // reduce output data. In case of distincts, partial results are not used,
      // and so iterate is again
      // invoked on the reducer. In case of non-distincts, partial results are
      // used, and merge is invoked
      // on the reducer.
      return genGroupByPlanGroupByOperator1(parseInfo, dest,
          reduceSinkOperatorInfo, GroupByDesc.Mode.MERGEPARTIAL,
          genericUDAFEvaluators, false,
          groupingSets, groupingSetsPresent, groupingSetsNeedAdditionalMRJob);
    }
    else
    {
      // Add 'n' rows corresponding to the grouping sets. For each row, create 'n' rows,
      // one for each grouping set key. Since map-side aggregation has already been performed,
      // the number of rows would have been reduced. Moreover, the rows corresponding to the
      // grouping keys come together, so there is a higher chance of finding the rows in the hash
      // table.
      Operator groupByOperatorInfo2 =
          genGroupByPlanGroupByOperator1(parseInfo, dest,
              reduceSinkOperatorInfo, GroupByDesc.Mode.PARTIALS,
              genericUDAFEvaluators, false,
              groupingSets, groupingSetsPresent, groupingSetsNeedAdditionalMRJob);

      // ////// Generate ReduceSinkOperator2
      Operator reduceSinkOperatorInfo2 = genGroupByPlanReduceSinkOperator2MR(
          parseInfo, dest, groupByOperatorInfo2, grpByExprs.size() + 1, numReducers,
          groupingSetsPresent);

      // ////// Generate GroupbyOperator3
      return genGroupByPlanGroupByOperator2MR(parseInfo, dest,
          reduceSinkOperatorInfo2, GroupByDesc.Mode.FINAL,
          genericUDAFEvaluators, groupingSetsPresent);
    }
  }

  /**
   * Generate a Group-By plan using a 2 map-reduce jobs. However, only 1
   * group-by plan is generated if the query involves no grouping key and no
   * distincts. In that case, the plan is same as generated by
   * genGroupByPlanMapAggr1MR. Otherwise, the following plan is generated: First
   * perform a map side partial aggregation (to reduce the amount of data). Then
   * spray by the grouping key and distinct key (or a random number, if no
   * distinct is present) in hope of getting a uniform distribution, and compute
   * partial aggregates grouped by the reduction key (grouping key + distinct
   * key). Evaluate partial aggregates first, and spray by the grouping key to
   * compute actual aggregates in the second phase.
   *
   * The agggregation evaluation functions are as follows:
   *
   * No grouping sets:
   * STAGE 1
   * Group by Operator:
   * grouping keys: group by expressions if no DISTINCT
   * grouping keys: group by expressions + distinct keys if DISTINCT
   * Mapper: iterate/terminatePartial (mode = HASH)
   * Partitioning Key: random() if no DISTINCT
   * grouping + distinct key if DISTINCT
   * Sorting Key: grouping key if no DISTINCT
   * grouping + distinct key if DISTINCT
   * Reducer: iterate/terminatePartial if DISTINCT
   * merge/terminatePartial if NO DISTINCT (mode = MERGEPARTIAL)
   * Group by Operator:
   * grouping keys: group by expressions
   *
   * STAGE 2
   * Partitioning Key: grouping key
   * Sorting Key: grouping key
   * Reducer: merge/terminate (mode = FINAL)
   *
   * In the presence of grouping sets, the agggregation evaluation functions are as follows:
   * STAGE 1
   * Group by Operator:
   * grouping keys: group by expressions + grouping id. if no DISTINCT
   * grouping keys: group by expressions + + grouping id. + distinct keys if DISTINCT
   * Mapper: iterate/terminatePartial (mode = HASH)
   * Partitioning Key: random() if no DISTINCT
   * grouping + grouping id. + distinct key if DISTINCT
   * Sorting Key: grouping key + grouping id. if no DISTINCT
   * grouping + grouping id. + distinct key if DISTINCT
   * Reducer: iterate/terminatePartial if DISTINCT
   * merge/terminatePartial if NO DISTINCT (mode = MERGEPARTIAL)
   * Group by Operator:
   * grouping keys: group by expressions + grouping id.
   *
   * STAGE 2
   * Partitioning Key: grouping key
   * Sorting Key: grouping key + grouping id.
   * Reducer: merge/terminate (mode = FINAL)
   */
  @SuppressWarnings("nls")
  private Operator genGroupByPlanMapAggr2MR(String dest, QB qb,
      Operator inputOperatorInfo) throws SemanticException {

    QBParseInfo parseInfo = qb.getParseInfo();

    ObjectPair<List<ASTNode>, List<Integer>> grpByExprsGroupingSets =
        getGroupByGroupingSetsForClause(parseInfo, dest);

    List<ASTNode> grpByExprs = grpByExprsGroupingSets.getFirst();
    List<Integer> groupingSets = grpByExprsGroupingSets.getSecond();
    boolean groupingSetsPresent = !groupingSets.isEmpty();

    if (groupingSetsPresent) {
      checkExpressionsForGroupingSet(grpByExprs,
          parseInfo.getDistinctFuncExprsForClause(dest),
          parseInfo.getAggregationExprsForClause(dest),
          opParseCtx.get(inputOperatorInfo).getRowResolver());

      int newMRJobGroupingSetsThreshold =
          conf.getIntVar(HiveConf.ConfVars.HIVE_NEW_JOB_GROUPING_SET_CARDINALITY);

      // Turn off skew if an additional MR job is required anyway for grouping sets.
      if (groupingSets.size() > newMRJobGroupingSetsThreshold) {
        String errorMsg = "The number of rows per input row due to grouping sets is "
            + groupingSets.size();
        throw new SemanticException(
            ErrorMsg.HIVE_GROUPING_SETS_THRESHOLD_NOT_ALLOWED_WITH_SKEW.getMsg(errorMsg));
      }
    }

    // ////// Generate GroupbyOperator for a map-side partial aggregation
    Map<String, GenericUDAFEvaluator> genericUDAFEvaluators =
        new LinkedHashMap<String, GenericUDAFEvaluator>();
    GroupByOperator groupByOperatorInfo =
        (GroupByOperator) genGroupByPlanMapGroupByOperator(
            qb, dest, grpByExprs, inputOperatorInfo, GroupByDesc.Mode.HASH,
            genericUDAFEvaluators, groupingSets, groupingSetsPresent);

    groupOpToInputTables.put(groupByOperatorInfo, opParseCtx.get(
        inputOperatorInfo).getRowResolver().getTableNames());
    // Optimize the scenario when there are no grouping keys and no distinct - 2
    // map-reduce jobs are not needed
    // For eg: select count(1) from T where t.ds = ....
    if (!optimizeMapAggrGroupBy(dest, qb)) {
      List<ASTNode> distinctFuncExprs = parseInfo.getDistinctFuncExprsForClause(dest);

      // ////// Generate ReduceSink Operator
      Operator reduceSinkOperatorInfo =
          genGroupByPlanReduceSinkOperator(qb,
              dest,
              groupByOperatorInfo,
              grpByExprs,
              distinctFuncExprs.isEmpty() ? -1 : Integer.MAX_VALUE,
              false,
              -1,
              true,
              groupingSetsPresent);

      // ////// Generate GroupbyOperator for a partial aggregation
      Operator groupByOperatorInfo2 = genGroupByPlanGroupByOperator1(parseInfo,
          dest, reduceSinkOperatorInfo, GroupByDesc.Mode.PARTIALS,
          genericUDAFEvaluators, false,
          groupingSets, groupingSetsPresent, false);

      int numReducers = -1;
      if (grpByExprs.isEmpty()) {
        numReducers = 1;
      }

      // ////// Generate ReduceSinkOperator2
      Operator reduceSinkOperatorInfo2 = genGroupByPlanReduceSinkOperator2MR(
          parseInfo, dest, groupByOperatorInfo2, grpByExprs.size(), numReducers,
          groupingSetsPresent);

      // ////// Generate GroupbyOperator3
      return genGroupByPlanGroupByOperator2MR(parseInfo, dest,
          reduceSinkOperatorInfo2, GroupByDesc.Mode.FINAL,
          genericUDAFEvaluators, groupingSetsPresent);
    } else {
      // If there are no grouping keys, grouping sets cannot be present
      assert !groupingSetsPresent;

      // ////// Generate ReduceSink Operator
      Operator reduceSinkOperatorInfo =
          genGroupByPlanReduceSinkOperator(qb,
              dest,
              groupByOperatorInfo,
              grpByExprs,
              grpByExprs.size(),
              false,
              1,
              true,
              groupingSetsPresent);

      return genGroupByPlanGroupByOperator2MR(parseInfo, dest,
          reduceSinkOperatorInfo, GroupByDesc.Mode.FINAL, genericUDAFEvaluators, false);
    }
  }

  @SuppressWarnings("nls")
  private Operator genConversionOps(String dest, QB qb, Operator input)
      throws SemanticException {

    Integer dest_type = qb.getMetaData().getDestTypeForAlias(dest);
    switch (dest_type.intValue()) {
    case QBMetaData.DEST_TABLE: {
      qb.getMetaData().getDestTableForAlias(dest);
      break;
    }
    case QBMetaData.DEST_PARTITION: {
      qb.getMetaData().getDestPartitionForAlias(dest).getTable();
      break;
    }
    default: {
      return input;
    }
    }

    return input;
  }

  private int getReducersBucketing(int totalFiles, int maxReducers) {
    int numFiles = (int)Math.ceil((double)totalFiles / (double)maxReducers);
    while (true) {
      if (totalFiles % numFiles == 0) {
        return totalFiles / numFiles;
      }
      numFiles++;
    }
  }

  private static class SortBucketRSCtx {
    ArrayList<ExprNodeDesc> partnCols;
    boolean multiFileSpray;
    int numFiles;
    int totalFiles;

    public SortBucketRSCtx() {
      partnCols = null;
      multiFileSpray = false;
      numFiles = 1;
      totalFiles = 1;
    }

    /**
     * @return the partnCols
     */
    public ArrayList<ExprNodeDesc> getPartnCols() {
      return partnCols;
    }

    /**
     * @param partnCols
     *          the partnCols to set
     */
    public void setPartnCols(ArrayList<ExprNodeDesc> partnCols) {
      this.partnCols = partnCols;
    }

    /**
     * @return the multiFileSpray
     */
    public boolean isMultiFileSpray() {
      return multiFileSpray;
    }

    /**
     * @param multiFileSpray
     *          the multiFileSpray to set
     */
    public void setMultiFileSpray(boolean multiFileSpray) {
      this.multiFileSpray = multiFileSpray;
    }

    /**
     * @return the numFiles
     */
    public int getNumFiles() {
      return numFiles;
    }

    /**
     * @param numFiles
     *          the numFiles to set
     */
    public void setNumFiles(int numFiles) {
      this.numFiles = numFiles;
    }

    /**
     * @return the totalFiles
     */
    public int getTotalFiles() {
      return totalFiles;
    }

    /**
     * @param totalFiles
     *          the totalFiles to set
     */
    public void setTotalFiles(int totalFiles) {
      this.totalFiles = totalFiles;
    }
  }

  @SuppressWarnings("nls")
  private Operator genBucketingSortingDest(String dest, Operator input, QB qb,
      TableDesc table_desc, Table dest_tab, SortBucketRSCtx ctx) throws SemanticException {

    // If the table is bucketed, and bucketing is enforced, do the following:
    // If the number of buckets is smaller than the number of maximum reducers,
    // create those many reducers.
    // If not, create a multiFileSink instead of FileSink - the multiFileSink will
    // spray the data into multiple buckets. That way, we can support a very large
    // number of buckets without needing a very large number of reducers.
    boolean enforceBucketing = false;
    boolean enforceSorting = false;
    ArrayList<ExprNodeDesc> partnCols = new ArrayList<ExprNodeDesc>();
    ArrayList<ExprNodeDesc> partnColsNoConvert = new ArrayList<ExprNodeDesc>();
    ArrayList<ExprNodeDesc> sortCols = new ArrayList<ExprNodeDesc>();
    ArrayList<Integer> sortOrders = new ArrayList<Integer>();
    boolean multiFileSpray = false;
    int numFiles = 1;
    int totalFiles = 1;

    if ((dest_tab.getNumBuckets() > 0) &&
        (conf.getBoolVar(HiveConf.ConfVars.HIVEENFORCEBUCKETING))) {
      enforceBucketing = true;
      partnCols = getParitionColsFromBucketCols(dest, qb, dest_tab, table_desc, input, true);
      partnColsNoConvert = getParitionColsFromBucketCols(dest, qb, dest_tab, table_desc, input,
          false);
    }

    if ((dest_tab.getSortCols() != null) &&
        (dest_tab.getSortCols().size() > 0) &&
        (conf.getBoolVar(HiveConf.ConfVars.HIVEENFORCESORTING))) {
      enforceSorting = true;
      sortCols = getSortCols(dest, qb, dest_tab, table_desc, input, true);
      sortOrders = getSortOrders(dest, qb, dest_tab, input);
      if (!enforceBucketing) {
        partnCols = sortCols;
        partnColsNoConvert = getSortCols(dest, qb, dest_tab, table_desc, input, false);
      }
    }

    if (enforceBucketing || enforceSorting) {
      int maxReducers = conf.getIntVar(HiveConf.ConfVars.MAXREDUCERS);
      if (conf.getIntVar(HiveConf.ConfVars.HADOOPNUMREDUCERS) > 0) {
        maxReducers = conf.getIntVar(HiveConf.ConfVars.HADOOPNUMREDUCERS);
      }
      int numBuckets = dest_tab.getNumBuckets();
      if (numBuckets > maxReducers) {
        multiFileSpray = true;
        totalFiles = numBuckets;
        if (totalFiles % maxReducers == 0) {
          numFiles = totalFiles / maxReducers;
        }
        else {
          // find the number of reducers such that it is a divisor of totalFiles
          maxReducers = getReducersBucketing(totalFiles, maxReducers);
          numFiles = totalFiles / maxReducers;
        }
      }
      else {
        maxReducers = numBuckets;
      }

      input = genReduceSinkPlanForSortingBucketing(dest_tab, input,
          sortCols, sortOrders, partnCols, maxReducers);
      ctx.setMultiFileSpray(multiFileSpray);
      ctx.setNumFiles(numFiles);
      ctx.setPartnCols(partnColsNoConvert);
      ctx.setTotalFiles(totalFiles);
    }
    return input;
  }

  /**
   * Check for HOLD_DDLTIME hint.
   *
   * @param qb
   * @return true if HOLD_DDLTIME is set, false otherwise.
   */
  private boolean checkHoldDDLTime(QB qb) {
    ASTNode hints = qb.getParseInfo().getHints();
    if (hints == null) {
      return false;
    }
    for (int pos = 0; pos < hints.getChildCount(); pos++) {
      ASTNode hint = (ASTNode) hints.getChild(pos);
      if (((ASTNode) hint.getChild(0)).getToken().getType() == HiveParser.TOK_HOLD_DDLTIME) {
        return true;
      }
    }
    return false;
  }

  @SuppressWarnings("nls")
  private Operator genFileSinkPlan(String dest, QB qb, Operator input)
      throws SemanticException {

    RowResolver inputRR = opParseCtx.get(input).getRowResolver();
    QBMetaData qbm = qb.getMetaData();
    Integer dest_type = qbm.getDestTypeForAlias(dest);

    Table dest_tab = null; // destination table if any
    Partition dest_part = null;// destination partition if any
    String queryTmpdir = null; // the intermediate destination directory
    Path dest_path = null; // the final destination directory
    TableDesc table_desc = null;
    int currentTableId = 0;
    boolean isLocal = false;
    SortBucketRSCtx rsCtx = new SortBucketRSCtx();
    DynamicPartitionCtx dpCtx = null;
    LoadTableDesc ltd = null;
    boolean holdDDLTime = checkHoldDDLTime(qb);
    ListBucketingCtx lbCtx = null;

    switch (dest_type.intValue()) {
    case QBMetaData.DEST_TABLE: {

      dest_tab = qbm.getDestTableForAlias(dest);

      // Is the user trying to insert into a external tables
      if ((!conf.getBoolVar(HiveConf.ConfVars.HIVE_INSERT_INTO_EXTERNAL_TABLES)) &&
          (dest_tab.getTableType().equals(TableType.EXTERNAL_TABLE))) {
        throw new SemanticException(
            ErrorMsg.INSERT_EXTERNAL_TABLE.getMsg(dest_tab.getTableName()));
      }

      Map<String, String> partSpec = qbm.getPartSpecForAlias(dest);
      dest_path = dest_tab.getPath();

      // check for partition
      List<FieldSchema> parts = dest_tab.getPartitionKeys();
      if (parts != null && parts.size() > 0) { // table is partitioned
        if (partSpec == null || partSpec.size() == 0) { // user did NOT specify partition
          throw new SemanticException(generateErrorMessage(
              qb.getParseInfo().getDestForClause(dest),
              ErrorMsg.NEED_PARTITION_ERROR.getMsg()));
        }
        // the HOLD_DDLTIIME hint should not be used with dynamic partition since the
        // newly generated partitions should always update their DDLTIME
        if (holdDDLTime) {
          throw new SemanticException(generateErrorMessage(
              qb.getParseInfo().getDestForClause(dest),
              ErrorMsg.HOLD_DDLTIME_ON_NONEXIST_PARTITIONS.getMsg()));
        }
        dpCtx = qbm.getDPCtx(dest);
        if (dpCtx == null) {
          Utilities.validatePartSpec(dest_tab, partSpec);
          dpCtx = new DynamicPartitionCtx(dest_tab, partSpec,
              conf.getVar(HiveConf.ConfVars.DEFAULTPARTITIONNAME),
              conf.getIntVar(HiveConf.ConfVars.DYNAMICPARTITIONMAXPARTSPERNODE));
          qbm.setDPCtx(dest, dpCtx);
        }

        if (HiveConf.getBoolVar(conf, HiveConf.ConfVars.DYNAMICPARTITIONING)) { // allow DP
          // turn on hive.task.progress to update # of partitions created to the JT
          HiveConf.setBoolVar(conf, HiveConf.ConfVars.HIVEJOBPROGRESS, true);

        } else { // QBMetaData.DEST_PARTITION capture the all-SP case
          throw new SemanticException(generateErrorMessage(
              qb.getParseInfo().getDestForClause(dest),
              ErrorMsg.DYNAMIC_PARTITION_DISABLED.getMsg()));
        }
        if (dpCtx.getSPPath() != null) {
          dest_path = new Path(dest_tab.getPath(), dpCtx.getSPPath());
        }
        if ((dest_tab.getNumBuckets() > 0) &&
            (conf.getBoolVar(HiveConf.ConfVars.HIVEENFORCEBUCKETING))) {
          dpCtx.setNumBuckets(dest_tab.getNumBuckets());
        }
      }

      boolean isNonNativeTable = dest_tab.isNonNative();
      if (isNonNativeTable) {
        queryTmpdir = dest_path.toUri().getPath();
      } else {
        queryTmpdir = ctx.getExternalTmpFileURI(dest_path.toUri());
      }
      if (dpCtx != null) {
        // set the root of the temporay path where dynamic partition columns will populate
        dpCtx.setRootPath(queryTmpdir);
      }
      // this table_desc does not contain the partitioning columns
      table_desc = Utilities.getTableDesc(dest_tab);

      // Add sorting/bucketing if needed
      input = genBucketingSortingDest(dest, input, qb, table_desc, dest_tab, rsCtx);

      idToTableNameMap.put(String.valueOf(destTableId), dest_tab.getTableName());
      currentTableId = destTableId;
      destTableId++;

      lbCtx = constructListBucketingCtx(dest_tab.getSkewedColNames(),
          dest_tab.getSkewedColValues(), dest_tab.getSkewedColValueLocationMaps(),
          dest_tab.isStoredAsSubDirectories(), conf);

      // Create the work for moving the table
      // NOTE: specify Dynamic partitions in dest_tab for WriteEntity
      if (!isNonNativeTable) {
        ltd = new LoadTableDesc(queryTmpdir, ctx.getExternalTmpFileURI(dest_path.toUri()),
            table_desc, dpCtx);
        ltd.setReplace(!qb.getParseInfo().isInsertIntoTable(dest_tab.getDbName(),
            dest_tab.getTableName()));
        ltd.setLbCtx(lbCtx);

        if (holdDDLTime) {
          LOG.info("this query will not update transient_lastDdlTime!");
          ltd.setHoldDDLTime(true);
        }
        loadTableWork.add(ltd);
      }

      WriteEntity output = null;

      // Here only register the whole table for post-exec hook if no DP present
      // in the case of DP, we will register WriteEntity in MoveTask when the
      // list of dynamically created partitions are known.
      if ((dpCtx == null || dpCtx.getNumDPCols() == 0)) {
        output = new WriteEntity(dest_tab);
        if (!outputs.add(output)) {
          throw new SemanticException(ErrorMsg.OUTPUT_SPECIFIED_MULTIPLE_TIMES
              .getMsg(dest_tab.getTableName()));
        }
      }
      if ((dpCtx != null) && (dpCtx.getNumDPCols() >= 0)) {
        // No static partition specified
        if (dpCtx.getNumSPCols() == 0) {
          output = new WriteEntity(dest_tab, false);
          outputs.add(output);
        }
        // part of the partition specified
        // Create a DummyPartition in this case. Since, the metastore does not store partial
        // partitions currently, we need to store dummy partitions
        else {
          try {
            String ppath = dpCtx.getSPPath();
            ppath = ppath.substring(0, ppath.length() - 1);
            DummyPartition p =
                new DummyPartition(dest_tab, dest_tab.getDbName()
                    + "@" + dest_tab.getTableName() + "@" + ppath,
                    partSpec);
            output = new WriteEntity(p, false);
            outputs.add(output);
          } catch (HiveException e) {
            throw new SemanticException(e.getMessage(), e);
          }
        }
      }

      ctx.getLoadTableOutputMap().put(ltd, output);
      break;
    }
    case QBMetaData.DEST_PARTITION: {

      dest_part = qbm.getDestPartitionForAlias(dest);
      dest_tab = dest_part.getTable();
      if ((!conf.getBoolVar(HiveConf.ConfVars.HIVE_INSERT_INTO_EXTERNAL_TABLES)) &&
          dest_tab.getTableType().equals(TableType.EXTERNAL_TABLE)) {
        throw new SemanticException(
            ErrorMsg.INSERT_EXTERNAL_TABLE.getMsg(dest_tab.getTableName()));
      }

      Path tabPath = dest_tab.getPath();
      Path partPath = dest_part.getPartitionPath();

      // if the table is in a different dfs than the partition,
      // replace the partition's dfs with the table's dfs.
      dest_path = new Path(tabPath.toUri().getScheme(), tabPath.toUri()
          .getAuthority(), partPath.toUri().getPath());

      queryTmpdir = ctx.getExternalTmpFileURI(dest_path.toUri());
      table_desc = Utilities.getTableDesc(dest_tab);

      // Add sorting/bucketing if needed
      input = genBucketingSortingDest(dest, input, qb, table_desc, dest_tab, rsCtx);

      idToTableNameMap.put(String.valueOf(destTableId), dest_tab.getTableName());
      currentTableId = destTableId;
      destTableId++;

      lbCtx = constructListBucketingCtx(dest_part.getSkewedColNames(),
          dest_part.getSkewedColValues(), dest_part.getSkewedColValueLocationMaps(),
          dest_part.isStoredAsSubDirectories(), conf);
      ltd = new LoadTableDesc(queryTmpdir, ctx.getExternalTmpFileURI(dest_path.toUri()),
          table_desc, dest_part.getSpec());
      ltd.setReplace(!qb.getParseInfo().isInsertIntoTable(dest_tab.getDbName(),
          dest_tab.getTableName()));
      ltd.setLbCtx(lbCtx);

      if (holdDDLTime) {
        try {
          Partition part = db.getPartition(dest_tab, dest_part.getSpec(), false);
          if (part == null) {
            throw new SemanticException(generateErrorMessage(
                qb.getParseInfo().getDestForClause(dest),
                ErrorMsg.HOLD_DDLTIME_ON_NONEXIST_PARTITIONS.getMsg()));
          }
        } catch (HiveException e) {
          throw new SemanticException(e);
        }
        LOG.info("this query will not update transient_lastDdlTime!");
        ltd.setHoldDDLTime(true);
      }
      loadTableWork.add(ltd);
      if (!outputs.add(new WriteEntity(dest_part))) {
        throw new SemanticException(ErrorMsg.OUTPUT_SPECIFIED_MULTIPLE_TIMES
            .getMsg(dest_tab.getTableName() + "@" + dest_part.getName()));
      }
      break;
    }
    case QBMetaData.DEST_LOCAL_FILE:
      isLocal = true;
      // fall through
    case QBMetaData.DEST_DFS_FILE: {
      dest_path = new Path(qbm.getDestFileForAlias(dest));
      String destStr = dest_path.toString();

      if (isLocal) {
        // for local directory - we always write to map-red intermediate
        // store and then copy to local fs
        queryTmpdir = ctx.getMRTmpFileURI();
      } else {
        // otherwise write to the file system implied by the directory
        // no copy is required. we may want to revisit this policy in future

        try {
          Path qPath = FileUtils.makeQualified(dest_path, conf);
          queryTmpdir = ctx.getExternalTmpFileURI(qPath.toUri());
        } catch (Exception e) {
          throw new SemanticException("Error creating temporary folder on: "
              + dest_path, e);
        }
      }
      String cols = "";
      String colTypes = "";
      ArrayList<ColumnInfo> colInfos = inputRR.getColumnInfos();

      // CTAS case: the file output format and serde are defined by the create
      // table command
      // rather than taking the default value
      List<FieldSchema> field_schemas = null;
      CreateTableDesc tblDesc = qb.getTableDesc();
      if (tblDesc != null) {
        field_schemas = new ArrayList<FieldSchema>();
      }

      boolean first = true;
      for (ColumnInfo colInfo : colInfos) {
        String[] nm = inputRR.reverseLookup(colInfo.getInternalName());

        if (nm[1] != null) { // non-null column alias
          colInfo.setAlias(nm[1]);
        }

        if (field_schemas != null) {
          FieldSchema col = new FieldSchema();
          if ("".equals(nm[0]) || nm[1] == null) {
            // ast expression is not a valid column name for table
            col.setName(colInfo.getInternalName());
          } else {
            col.setName(unescapeIdentifier(colInfo.getAlias()).toLowerCase()); // remove ``
          }
          col.setType(colInfo.getType().getTypeName());
          field_schemas.add(col);
        }

        if (!first) {
          cols = cols.concat(",");
          colTypes = colTypes.concat(":");
        }

        first = false;
        cols = cols.concat(colInfo.getInternalName());

        // Replace VOID type with string when the output is a temp table or
        // local files.
        // A VOID type can be generated under the query:
        //
        // select NULL from tt;
        // or
        // insert overwrite local directory "abc" select NULL from tt;
        //
        // where there is no column type to which the NULL value should be
        // converted.
        //
        String tName = colInfo.getType().getTypeName();
        if (tName.equals(serdeConstants.VOID_TYPE_NAME)) {
          colTypes = colTypes.concat(serdeConstants.STRING_TYPE_NAME);
        } else {
          colTypes = colTypes.concat(tName);
        }
      }

      // update the create table descriptor with the resulting schema.
      if (tblDesc != null) {
        tblDesc.setCols(new ArrayList<FieldSchema>(field_schemas));
      }

      if (!ctx.isMRTmpFileURI(destStr)) {
        idToTableNameMap.put(String.valueOf(destTableId), destStr);
        currentTableId = destTableId;
        destTableId++;
      }

      boolean isDfsDir = (dest_type.intValue() == QBMetaData.DEST_DFS_FILE);
      loadFileWork.add(new LoadFileDesc(tblDesc, queryTmpdir, destStr, isDfsDir, cols,
          colTypes));

      if (tblDesc == null) {
        if (qb.getIsQuery()) {
          String fileFormat = HiveConf.getVar(conf, HiveConf.ConfVars.HIVEQUERYRESULTFILEFORMAT);
          table_desc = PlanUtils.getDefaultQueryOutputTableDesc(cols, colTypes, fileFormat);
        } else {
          table_desc = PlanUtils.getDefaultTableDesc(qb.getLLocalDirectoryDesc(), cols, colTypes);
        }
      } else {
        table_desc = PlanUtils.getTableDesc(tblDesc, cols, colTypes);
      }

      if (!outputs.add(new WriteEntity(destStr, !isDfsDir))) {
        throw new SemanticException(ErrorMsg.OUTPUT_SPECIFIED_MULTIPLE_TIMES
            .getMsg(destStr));
      }
      break;
    }
    default:
      throw new SemanticException("Unknown destination type: " + dest_type);
    }

    input = genConversionSelectOperator(dest, qb, input, table_desc, dpCtx);
    inputRR = opParseCtx.get(input).getRowResolver();

    ArrayList<ColumnInfo> vecCol = new ArrayList<ColumnInfo>();

    try {
      StructObjectInspector rowObjectInspector = (StructObjectInspector) table_desc
          .getDeserializer().getObjectInspector();
      List<? extends StructField> fields = rowObjectInspector
          .getAllStructFieldRefs();
      for (int i = 0; i < fields.size(); i++) {
        vecCol.add(new ColumnInfo(fields.get(i).getFieldName(), TypeInfoUtils
            .getTypeInfoFromObjectInspector(fields.get(i)
            .getFieldObjectInspector()), "", false));
      }
    } catch (Exception e) {
      throw new SemanticException(e.getMessage(), e);
    }

    RowSchema fsRS = new RowSchema(vecCol);

    // The output files of a FileSink can be merged if they are either not being written to a table
    // or are being written to a table which is either not bucketed or enforce bucketing is not set
    // and table the table is either not sorted or enforce sorting is not set
    boolean canBeMerged = (dest_tab == null || !((dest_tab.getNumBuckets() > 0 &&
        conf.getBoolVar(HiveConf.ConfVars.HIVEENFORCEBUCKETING)) ||
        (dest_tab.getSortCols() != null && dest_tab.getSortCols().size() > 0 &&
        conf.getBoolVar(HiveConf.ConfVars.HIVEENFORCESORTING))));

    FileSinkDesc fileSinkDesc = new FileSinkDesc(
      queryTmpdir,
      table_desc,
      conf.getBoolVar(HiveConf.ConfVars.COMPRESSRESULT),
      currentTableId,
      rsCtx.isMultiFileSpray(),
      canBeMerged,
      rsCtx.getNumFiles(),
      rsCtx.getTotalFiles(),
      rsCtx.getPartnCols(),
      dpCtx);

    /* Set List Bucketing context. */
    if (lbCtx != null) {
      lbCtx.processRowSkewedIndex(fsRS);
      lbCtx.calculateSkewedValueSubDirList();
    }
    fileSinkDesc.setLbCtx(lbCtx);

    // set it in plan instead of runtime in FileSinkOperator
    fileSinkDesc.setStatsCollectRawDataSize(HiveConf.getBoolVar(conf,
        HiveConf.ConfVars.HIVE_STATS_COLLECT_RAWDATASIZE));

    // set the stats publishing/aggregating key prefix
    // the same as directory name. The directory name
    // can be changed in the optimizer but the key should not be changed
    // it should be the same as the MoveWork's sourceDir.
    fileSinkDesc.setStatsAggPrefix(fileSinkDesc.getDirName());

    if (dest_part != null) {
      try {
        String staticSpec = Warehouse.makePartPath(dest_part.getSpec());
        fileSinkDesc.setStaticSpec(staticSpec);
      } catch (MetaException e) {
        throw new SemanticException(e);
      }
    } else if (dpCtx != null) {
      fileSinkDesc.setStaticSpec(dpCtx.getSPPath());
    }

    Operator output = putOpInsertMap(OperatorFactory.getAndMakeChild(fileSinkDesc,
        fsRS, input), inputRR);

    if (ltd != null && SessionState.get() != null) {
      SessionState.get().getLineageState()
          .mapDirToFop(ltd.getSourceDir(), (FileSinkOperator) output);
    }

    if (LOG.isDebugEnabled()) {
      LOG.debug("Created FileSink Plan for clause: " + dest + "dest_path: "
          + dest_path + " row schema: " + inputRR.toString());
    }

    fsopToTable.put((FileSinkOperator) output, dest_tab);
    return output;
  }

  /**
   * Generate the conversion SelectOperator that converts the columns into the
   * types that are expected by the table_desc.
   */
  Operator genConversionSelectOperator(String dest, QB qb, Operator input,
      TableDesc table_desc, DynamicPartitionCtx dpCtx) throws SemanticException {
    StructObjectInspector oi = null;
    try {
      Deserializer deserializer = table_desc.getDeserializerClass()
          .newInstance();
      deserializer.initialize(conf, table_desc.getProperties());
      oi = (StructObjectInspector) deserializer.getObjectInspector();
    } catch (Exception e) {
      throw new SemanticException(e);
    }

    // Check column number
    List<? extends StructField> tableFields = oi.getAllStructFieldRefs();
    boolean dynPart = HiveConf.getBoolVar(conf, HiveConf.ConfVars.DYNAMICPARTITIONING);
    ArrayList<ColumnInfo> rowFields = opParseCtx.get(input).getRowResolver()
        .getColumnInfos();
    int inColumnCnt = rowFields.size();
    int outColumnCnt = tableFields.size();
    if (dynPart && dpCtx != null) {
      outColumnCnt += dpCtx.getNumDPCols();
    }

    if (inColumnCnt != outColumnCnt) {
      String reason = "Table " + dest + " has " + outColumnCnt
          + " columns, but query has " + inColumnCnt + " columns.";
      throw new SemanticException(ErrorMsg.TARGET_TABLE_COLUMN_MISMATCH.getMsg(
          qb.getParseInfo().getDestForClause(dest), reason));
    } else if (dynPart && dpCtx != null) {
      // create the mapping from input ExprNode to dest table DP column
      dpCtx.mapInputToDP(rowFields.subList(tableFields.size(), rowFields.size()));
    }

    // Check column types
    boolean converted = false;
    int columnNumber = tableFields.size();
    ArrayList<ExprNodeDesc> expressions = new ArrayList<ExprNodeDesc>(
        columnNumber);
    // MetadataTypedColumnsetSerDe does not need type conversions because it
    // does the conversion to String by itself.
    boolean isMetaDataSerDe = table_desc.getDeserializerClass().equals(
        MetadataTypedColumnsetSerDe.class);
    boolean isLazySimpleSerDe = table_desc.getDeserializerClass().equals(
        LazySimpleSerDe.class);
    if (!isMetaDataSerDe) {

      // here only deals with non-partition columns. We deal with partition columns next
      for (int i = 0; i < columnNumber; i++) {
        ObjectInspector tableFieldOI = tableFields.get(i)
            .getFieldObjectInspector();
        TypeInfo tableFieldTypeInfo = TypeInfoUtils
            .getTypeInfoFromObjectInspector(tableFieldOI);
        TypeInfo rowFieldTypeInfo = rowFields.get(i).getType();
        ExprNodeDesc column = new ExprNodeColumnDesc(rowFieldTypeInfo,
            rowFields.get(i).getInternalName(), "", false, rowFields.get(i).isSkewedCol());
        // LazySimpleSerDe can convert any types to String type using
        // JSON-format.
        if (!tableFieldTypeInfo.equals(rowFieldTypeInfo)
            && !(isLazySimpleSerDe
                && tableFieldTypeInfo.getCategory().equals(Category.PRIMITIVE) && tableFieldTypeInfo
                  .equals(TypeInfoFactory.stringTypeInfo))) {
          // need to do some conversions here
          converted = true;
          if (tableFieldTypeInfo.getCategory() != Category.PRIMITIVE) {
            // cannot convert to complex types
            column = null;
          } else {
            column = TypeCheckProcFactory.DefaultExprProcessor
                .getFuncExprNodeDesc(tableFieldTypeInfo.getTypeName(),
                    column);
          }
          if (column == null) {
            String reason = "Cannot convert column " + i + " from "
                + rowFieldTypeInfo + " to " + tableFieldTypeInfo + ".";
            throw new SemanticException(ErrorMsg.TARGET_TABLE_COLUMN_MISMATCH
                .getMsg(qb.getParseInfo().getDestForClause(dest), reason));
          }
        }
        expressions.add(column);
      }
    }

    // deal with dynamic partition columns: convert ExprNodeDesc type to String??
    if (dynPart && dpCtx != null && dpCtx.getNumDPCols() > 0) {
      // DP columns starts with tableFields.size()
      for (int i = tableFields.size(); i < rowFields.size(); ++i) {
        TypeInfo rowFieldTypeInfo = rowFields.get(i).getType();
        ExprNodeDesc column = new ExprNodeColumnDesc(
            rowFieldTypeInfo, rowFields.get(i).getInternalName(), "", false);
        expressions.add(column);
      }
      // converted = true; // [TODO]: should we check & convert type to String and set it to true?
    }

    if (converted) {
      // add the select operator
      RowResolver rowResolver = new RowResolver();
      ArrayList<String> colName = new ArrayList<String>();
      for (int i = 0; i < expressions.size(); i++) {
        String name = getColumnInternalName(i);
        rowResolver.put("", name, new ColumnInfo(name, expressions.get(i)
            .getTypeInfo(), "", false));
        colName.add(name);
      }
      Operator output = putOpInsertMap(OperatorFactory.getAndMakeChild(
          new SelectDesc(expressions, colName), new RowSchema(rowResolver
              .getColumnInfos()), input), rowResolver);

      return output;
    } else {
      // not converted
      return input;
    }
  }

  @SuppressWarnings("nls")
  private Operator genLimitPlan(String dest, QB qb, Operator input, int limit)
      throws SemanticException {
    // A map-only job can be optimized - instead of converting it to a
    // map-reduce job, we can have another map
    // job to do the same to avoid the cost of sorting in the map-reduce phase.
    // A better approach would be to
    // write into a local file and then have a map-only job.
    // Add the limit operator to get the value fields

    RowResolver inputRR = opParseCtx.get(input).getRowResolver();

    LimitDesc limitDesc = new LimitDesc(limit);
    globalLimitCtx.setLastReduceLimitDesc(limitDesc);

    Operator limitMap = putOpInsertMap(OperatorFactory.getAndMakeChild(
        limitDesc, new RowSchema(inputRR.getColumnInfos()), input),
        inputRR);

    if (LOG.isDebugEnabled()) {
      LOG.debug("Created LimitOperator Plan for clause: " + dest
          + " row schema: " + inputRR.toString());
    }

    return limitMap;
  }

  private Operator genUDTFPlan(GenericUDTF genericUDTF,
      String outputTableAlias, ArrayList<String> colAliases, QB qb,
      Operator input, boolean outerLV) throws SemanticException {

    // No GROUP BY / DISTRIBUTE BY / SORT BY / CLUSTER BY
    QBParseInfo qbp = qb.getParseInfo();
    if (!qbp.getDestToGroupBy().isEmpty()) {
      throw new SemanticException(ErrorMsg.UDTF_NO_GROUP_BY.getMsg());
    }
    if (!qbp.getDestToDistributeBy().isEmpty()) {
      throw new SemanticException(ErrorMsg.UDTF_NO_DISTRIBUTE_BY.getMsg());
    }
    if (!qbp.getDestToSortBy().isEmpty()) {
      throw new SemanticException(ErrorMsg.UDTF_NO_SORT_BY.getMsg());
    }
    if (!qbp.getDestToClusterBy().isEmpty()) {
      throw new SemanticException(ErrorMsg.UDTF_NO_CLUSTER_BY.getMsg());
    }
    if (!qbp.getAliasToLateralViews().isEmpty()) {
      throw new SemanticException(ErrorMsg.UDTF_LATERAL_VIEW.getMsg());
    }

    if (LOG.isDebugEnabled()) {
      LOG.debug("Table alias: " + outputTableAlias + " Col aliases: "
          + colAliases);
    }

    // Use the RowResolver from the input operator to generate a input
    // ObjectInspector that can be used to initialize the UDTF. Then, the

    // resulting output object inspector can be used to make the RowResolver
    // for the UDTF operator
    RowResolver selectRR = opParseCtx.get(input).getRowResolver();
    ArrayList<ColumnInfo> inputCols = selectRR.getColumnInfos();

    // Create the object inspector for the input columns and initialize the UDTF
    ArrayList<String> colNames = new ArrayList<String>();
    ObjectInspector[] colOIs = new ObjectInspector[inputCols.size()];
    for (int i = 0; i < inputCols.size(); i++) {
      colNames.add(inputCols.get(i).getInternalName());
      colOIs[i] = inputCols.get(i).getObjectInspector();
    }
    StructObjectInspector outputOI = genericUDTF.initialize(colOIs);

    int numUdtfCols = outputOI.getAllStructFieldRefs().size();
    if (colAliases.isEmpty()) {
      // user did not specfied alias names, infer names from outputOI
      for (StructField field : outputOI.getAllStructFieldRefs()) {
        colAliases.add(field.getFieldName());
      }
    }
    // Make sure that the number of column aliases in the AS clause matches
    // the number of columns output by the UDTF
    int numSuppliedAliases = colAliases.size();
    if (numUdtfCols != numSuppliedAliases) {
      throw new SemanticException(ErrorMsg.UDTF_ALIAS_MISMATCH
          .getMsg("expected " + numUdtfCols + " aliases " + "but got "
              + numSuppliedAliases));
    }

    // Generate the output column info's / row resolver using internal names.
    ArrayList<ColumnInfo> udtfCols = new ArrayList<ColumnInfo>();

    Iterator<String> colAliasesIter = colAliases.iterator();
    for (StructField sf : outputOI.getAllStructFieldRefs()) {

      String colAlias = colAliasesIter.next();
      assert (colAlias != null);

      // Since the UDTF operator feeds into a LVJ operator that will rename
      // all the internal names, we can just use field name from the UDTF's OI
      // as the internal name
      ColumnInfo col = new ColumnInfo(sf.getFieldName(), TypeInfoUtils
          .getTypeInfoFromObjectInspector(sf.getFieldObjectInspector()),
          outputTableAlias, false);
      udtfCols.add(col);
    }

    // Create the row resolver for this operator from the output columns
    RowResolver out_rwsch = new RowResolver();
    for (int i = 0; i < udtfCols.size(); i++) {
      out_rwsch.put(outputTableAlias, colAliases.get(i), udtfCols.get(i));
    }

    // Add the UDTFOperator to the operator DAG
    Operator<?> udtf = putOpInsertMap(OperatorFactory.getAndMakeChild(
        new UDTFDesc(genericUDTF, outerLV), new RowSchema(out_rwsch.getColumnInfos()),
        input), out_rwsch);
    return udtf;
  }

  @SuppressWarnings("nls")
  private Operator genLimitMapRedPlan(String dest, QB qb, Operator input,
      int limit, boolean extraMRStep) throws SemanticException {
    // A map-only job can be optimized - instead of converting it to a
    // map-reduce job, we can have another map
    // job to do the same to avoid the cost of sorting in the map-reduce phase.
    // A better approach would be to
    // write into a local file and then have a map-only job.
    // Add the limit operator to get the value fields
    Operator curr = genLimitPlan(dest, qb, input, limit);

    // the client requested that an extra map-reduce step be performed
    if (!extraMRStep) {
      return curr;
    }

    // Create a reduceSink operator followed by another limit
    curr = genReduceSinkPlan(dest, qb, curr, 1);
    return genLimitPlan(dest, qb, curr, limit);
  }

  private ArrayList<ExprNodeDesc> getParitionColsFromBucketCols(String dest, QB qb, Table tab,
      TableDesc table_desc, Operator input, boolean convert)
      throws SemanticException {
    List<String> tabBucketCols = tab.getBucketCols();
    List<FieldSchema> tabCols = tab.getCols();

    // Partition by the bucketing column
    List<Integer> posns = new ArrayList<Integer>();

    for (String bucketCol : tabBucketCols) {
      int pos = 0;
      for (FieldSchema tabCol : tabCols) {
        if (bucketCol.equals(tabCol.getName())) {
          posns.add(pos);
          break;
        }
        pos++;
      }
    }

    return genConvertCol(dest, qb, tab, table_desc, input, posns, convert);
  }

  private ArrayList<ExprNodeDesc> genConvertCol(String dest, QB qb, Table tab,
      TableDesc table_desc, Operator input, List<Integer> posns, boolean convert)
      throws SemanticException {
    StructObjectInspector oi = null;
    try {
      Deserializer deserializer = table_desc.getDeserializerClass()
          .newInstance();
      deserializer.initialize(conf, table_desc.getProperties());
      oi = (StructObjectInspector) deserializer.getObjectInspector();
    } catch (Exception e) {
      throw new SemanticException(e);
    }

    List<? extends StructField> tableFields = oi.getAllStructFieldRefs();
    ArrayList<ColumnInfo> rowFields = opParseCtx.get(input).getRowResolver()
        .getColumnInfos();

    // Check column type
    int columnNumber = posns.size();
    ArrayList<ExprNodeDesc> expressions = new ArrayList<ExprNodeDesc>(columnNumber);
    for (Integer posn : posns) {
      ObjectInspector tableFieldOI = tableFields.get(posn).getFieldObjectInspector();
      TypeInfo tableFieldTypeInfo = TypeInfoUtils.getTypeInfoFromObjectInspector(tableFieldOI);
      TypeInfo rowFieldTypeInfo = rowFields.get(posn).getType();
      ExprNodeDesc column = new ExprNodeColumnDesc(rowFieldTypeInfo,
          rowFields.get(posn).getInternalName(), rowFields.get(posn).getTabAlias(),
          rowFields.get(posn).getIsVirtualCol());

      if (convert && !tableFieldTypeInfo.equals(rowFieldTypeInfo)) {
        // need to do some conversions here
        if (tableFieldTypeInfo.getCategory() != Category.PRIMITIVE) {
          // cannot convert to complex types
          column = null;
        } else {
          column = TypeCheckProcFactory.DefaultExprProcessor
              .getFuncExprNodeDesc(tableFieldTypeInfo.getTypeName(),
                  column);
        }
        if (column == null) {
          String reason = "Cannot convert column " + posn + " from "
              + rowFieldTypeInfo + " to " + tableFieldTypeInfo + ".";
          throw new SemanticException(ErrorMsg.TARGET_TABLE_COLUMN_MISMATCH
              .getMsg(qb.getParseInfo().getDestForClause(dest), reason));
        }
      }
      expressions.add(column);
    }

    return expressions;
  }

  private ArrayList<ExprNodeDesc> getSortCols(String dest, QB qb, Table tab, TableDesc table_desc,
      Operator input, boolean convert)
      throws SemanticException {
    RowResolver inputRR = opParseCtx.get(input).getRowResolver();
    List<Order> tabSortCols = tab.getSortCols();
    List<FieldSchema> tabCols = tab.getCols();

    // Partition by the bucketing column
    List<Integer> posns = new ArrayList<Integer>();
    for (Order sortCol : tabSortCols) {
      int pos = 0;
      for (FieldSchema tabCol : tabCols) {
        if (sortCol.getCol().equals(tabCol.getName())) {
          ColumnInfo colInfo = inputRR.getColumnInfos().get(pos);
          posns.add(pos);
          break;
        }
        pos++;
      }
    }

    return genConvertCol(dest, qb, tab, table_desc, input, posns, convert);
  }

  private ArrayList<Integer> getSortOrders(String dest, QB qb, Table tab, Operator input)
      throws SemanticException {
    RowResolver inputRR = opParseCtx.get(input).getRowResolver();
    List<Order> tabSortCols = tab.getSortCols();
    List<FieldSchema> tabCols = tab.getCols();

    ArrayList<Integer> orders = new ArrayList<Integer>();
    for (Order sortCol : tabSortCols) {
      for (FieldSchema tabCol : tabCols) {
        if (sortCol.getCol().equals(tabCol.getName())) {
          orders.add(sortCol.getOrder());
          break;
        }
      }
    }
    return orders;
  }

  @SuppressWarnings("nls")
  private Operator genReduceSinkPlanForSortingBucketing(Table tab, Operator input,
      ArrayList<ExprNodeDesc> sortCols,
      List<Integer> sortOrders,
      ArrayList<ExprNodeDesc> partitionCols,
      int numReducers)
      throws SemanticException {
    RowResolver inputRR = opParseCtx.get(input).getRowResolver();

    // For the generation of the values expression just get the inputs
    // signature and generate field expressions for those
    Map<String, ExprNodeDesc> colExprMap = new HashMap<String, ExprNodeDesc>();
    ArrayList<ExprNodeDesc> valueCols = new ArrayList<ExprNodeDesc>();
    for (ColumnInfo colInfo : inputRR.getColumnInfos()) {
      valueCols.add(new ExprNodeColumnDesc(colInfo.getType(), colInfo
          .getInternalName(), colInfo.getTabAlias(), colInfo
          .getIsVirtualCol()));
      colExprMap.put(colInfo.getInternalName(), valueCols
          .get(valueCols.size() - 1));
    }

    ArrayList<String> outputColumns = new ArrayList<String>();
    for (int i = 0; i < valueCols.size(); i++) {
      outputColumns.add(getColumnInternalName(i));
    }

    StringBuilder order = new StringBuilder();
    for (int sortOrder : sortOrders) {
      order.append(sortOrder == BaseSemanticAnalyzer.HIVE_COLUMN_ORDER_ASC ? '+' : '-');
    }

    Operator interim = putOpInsertMap(OperatorFactory.getAndMakeChild(PlanUtils
        .getReduceSinkDesc(sortCols, valueCols, outputColumns, false, -1,
            partitionCols, order.toString(), numReducers),
        new RowSchema(inputRR.getColumnInfos()), input), inputRR);
    interim.setColumnExprMap(colExprMap);
    reduceSinkOperatorsAddedByEnforceBucketingSorting.add((ReduceSinkOperator) interim);

    // Add the extract operator to get the value fields
    RowResolver out_rwsch = new RowResolver();
    RowResolver interim_rwsch = inputRR;
    Integer pos = Integer.valueOf(0);
    for (ColumnInfo colInfo : interim_rwsch.getColumnInfos()) {
      String[] info = interim_rwsch.reverseLookup(colInfo.getInternalName());
      out_rwsch.put(info[0], info[1], new ColumnInfo(
          getColumnInternalName(pos), colInfo.getType(), info[0],
          colInfo.getIsVirtualCol(), colInfo.isHiddenVirtualCol()));
      pos = Integer.valueOf(pos.intValue() + 1);
    }

    Operator output = putOpInsertMap(OperatorFactory.getAndMakeChild(
        new ExtractDesc(new ExprNodeColumnDesc(TypeInfoFactory.stringTypeInfo,
            Utilities.ReduceField.VALUE.toString(), "", false)), new RowSchema(
            out_rwsch.getColumnInfos()), interim), out_rwsch);

    if (LOG.isDebugEnabled()) {
      LOG.debug("Created ReduceSink Plan for table: " + tab.getTableName() +
          " row schema: " + out_rwsch.toString());
    }

    return output;

  }

  @SuppressWarnings("nls")
  private Operator genReduceSinkPlan(String dest, QB qb, Operator input,
      int numReducers) throws SemanticException {

    RowResolver inputRR = opParseCtx.get(input).getRowResolver();

    // First generate the expression for the partition and sort keys
    // The cluster by clause / distribute by clause has the aliases for
    // partition function
    ASTNode partitionExprs = qb.getParseInfo().getClusterByForClause(dest);
    if (partitionExprs == null) {
      partitionExprs = qb.getParseInfo().getDistributeByForClause(dest);
    }
    ArrayList<ExprNodeDesc> partitionCols = new ArrayList<ExprNodeDesc>();
    if (partitionExprs != null) {
      int ccount = partitionExprs.getChildCount();
      for (int i = 0; i < ccount; ++i) {
        ASTNode cl = (ASTNode) partitionExprs.getChild(i);
        partitionCols.add(genExprNodeDesc(cl, inputRR));
      }
    }

    ASTNode sortExprs = qb.getParseInfo().getClusterByForClause(dest);
    if (sortExprs == null) {
      sortExprs = qb.getParseInfo().getSortByForClause(dest);
    }

    if (sortExprs == null) {
      sortExprs = qb.getParseInfo().getOrderByForClause(dest);
      if (sortExprs != null) {
        assert numReducers == 1;
        // in strict mode, in the presence of order by, limit must be specified
        Integer limit = qb.getParseInfo().getDestLimit(dest);
        if (conf.getVar(HiveConf.ConfVars.HIVEMAPREDMODE).equalsIgnoreCase(
            "strict")
            && limit == null) {
          throw new SemanticException(generateErrorMessage(sortExprs,
              ErrorMsg.NO_LIMIT_WITH_ORDERBY.getMsg()));
        }
      }
    }

    ArrayList<ExprNodeDesc> sortCols = new ArrayList<ExprNodeDesc>();
    StringBuilder order = new StringBuilder();
    if (sortExprs != null) {
      int ccount = sortExprs.getChildCount();
      for (int i = 0; i < ccount; ++i) {
        ASTNode cl = (ASTNode) sortExprs.getChild(i);

        if (cl.getType() == HiveParser.TOK_TABSORTCOLNAMEASC) {
          // SortBy ASC
          order.append("+");
          cl = (ASTNode) cl.getChild(0);
        } else if (cl.getType() == HiveParser.TOK_TABSORTCOLNAMEDESC) {
          // SortBy DESC
          order.append("-");
          cl = (ASTNode) cl.getChild(0);
        } else {
          // ClusterBy
          order.append("+");
        }
        ExprNodeDesc exprNode = genExprNodeDesc(cl, inputRR);
        sortCols.add(exprNode);
      }
    }

    // For the generation of the values expression just get the inputs
    // signature and generate field expressions for those
    Map<String, ExprNodeDesc> colExprMap = new HashMap<String, ExprNodeDesc>();
    ArrayList<ExprNodeDesc> valueCols = new ArrayList<ExprNodeDesc>();
    for (ColumnInfo colInfo : inputRR.getColumnInfos()) {
      valueCols.add(new ExprNodeColumnDesc(colInfo.getType(), colInfo
          .getInternalName(), colInfo.getTabAlias(), colInfo
          .getIsVirtualCol()));
      colExprMap.put(colInfo.getInternalName(), valueCols
          .get(valueCols.size() - 1));
    }

    ArrayList<String> outputColumns = new ArrayList<String>();
    for (int i = 0; i < valueCols.size(); i++) {
      outputColumns.add(getColumnInternalName(i));
    }
    Operator interim = putOpInsertMap(OperatorFactory.getAndMakeChild(PlanUtils
        .getReduceSinkDesc(sortCols, valueCols, outputColumns, false, -1,
            partitionCols, order.toString(), numReducers),
        new RowSchema(inputRR.getColumnInfos()), input), inputRR);
    interim.setColumnExprMap(colExprMap);

    // Add the extract operator to get the value fields
    RowResolver out_rwsch = new RowResolver();
    RowResolver interim_rwsch = inputRR;
    Integer pos = Integer.valueOf(0);
    for (ColumnInfo colInfo : interim_rwsch.getColumnInfos()) {
      String[] info = interim_rwsch.reverseLookup(colInfo.getInternalName());
      out_rwsch.put(info[0], info[1], new ColumnInfo(
          getColumnInternalName(pos), colInfo.getType(), info[0],
          colInfo.getIsVirtualCol(), colInfo.isHiddenVirtualCol()));
      pos = Integer.valueOf(pos.intValue() + 1);
    }

    Operator output = putOpInsertMap(OperatorFactory.getAndMakeChild(
        new ExtractDesc(new ExprNodeColumnDesc(TypeInfoFactory.stringTypeInfo,
            Utilities.ReduceField.VALUE.toString(), "", false)), new RowSchema(
            out_rwsch.getColumnInfos()), interim), out_rwsch);

    if (LOG.isDebugEnabled()) {
      LOG.debug("Created ReduceSink Plan for clause: " + dest + " row schema: "
          + out_rwsch.toString());
    }
    return output;
  }

  private Operator genJoinOperatorChildren(QBJoinTree join, Operator left,
      Operator[] right, HashSet<Integer> omitOpts) throws SemanticException {

    RowResolver outputRS = new RowResolver();
    ArrayList<String> outputColumnNames = new ArrayList<String>();
    // all children are base classes
    Operator<?>[] rightOps = new Operator[right.length];
    int outputPos = 0;

    Map<String, Byte> reversedExprs = new HashMap<String, Byte>();
    HashMap<Byte, List<ExprNodeDesc>> exprMap = new HashMap<Byte, List<ExprNodeDesc>>();
    Map<String, ExprNodeDesc> colExprMap = new HashMap<String, ExprNodeDesc>();
    HashMap<Integer, Set<String>> posToAliasMap = new HashMap<Integer, Set<String>>();
    HashMap<Byte, List<ExprNodeDesc>> filterMap =
        new HashMap<Byte, List<ExprNodeDesc>>();

    for (int pos = 0; pos < right.length; ++pos) {

      Operator input = right[pos];
      if (input == null) {
        input = left;
      }

      ArrayList<ExprNodeDesc> keyDesc = new ArrayList<ExprNodeDesc>();
      ArrayList<ExprNodeDesc> filterDesc = new ArrayList<ExprNodeDesc>();
      Byte tag = Byte.valueOf((byte) (((ReduceSinkDesc) (input.getConf()))
          .getTag()));

      // check whether this input operator produces output
      if (omitOpts == null || !omitOpts.contains(pos)) {
        // prepare output descriptors for the input opt
        RowResolver inputRS = opParseCtx.get(input).getRowResolver();
        Iterator<String> keysIter = inputRS.getTableNames().iterator();
        Set<String> aliases = posToAliasMap.get(pos);
        if (aliases == null) {
          aliases = new HashSet<String>();
          posToAliasMap.put(pos, aliases);
        }
        while (keysIter.hasNext()) {
          String key = keysIter.next();
          aliases.add(key);
          HashMap<String, ColumnInfo> map = inputRS.getFieldMap(key);
          Iterator<String> fNamesIter = map.keySet().iterator();
          while (fNamesIter.hasNext()) {
            String field = fNamesIter.next();
            ColumnInfo valueInfo = inputRS.get(key, field);
            keyDesc.add(new ExprNodeColumnDesc(valueInfo.getType(), valueInfo
                .getInternalName(), valueInfo.getTabAlias(), valueInfo
                .getIsVirtualCol()));

            if (outputRS.get(key, field) == null) {
              String colName = getColumnInternalName(outputPos);
              outputPos++;
              outputColumnNames.add(colName);
              colExprMap.put(colName, keyDesc.get(keyDesc.size() - 1));
              outputRS.put(key, field, new ColumnInfo(colName, valueInfo
                  .getType(), key, valueInfo.getIsVirtualCol(), valueInfo
                  .isHiddenVirtualCol()));
              reversedExprs.put(colName, tag);
            }
          }
        }
        for (ASTNode cond : join.getFilters().get(tag)) {
          filterDesc.add(genExprNodeDesc(cond, inputRS));
        }
      }
      exprMap.put(tag, keyDesc);
      filterMap.put(tag, filterDesc);
      rightOps[pos] = input;
    }

    JoinCondDesc[] joinCondns = new JoinCondDesc[join.getJoinCond().length];
    for (int i = 0; i < join.getJoinCond().length; i++) {
      JoinCond condn = join.getJoinCond()[i];
      joinCondns[i] = new JoinCondDesc(condn);
    }

    JoinDesc desc = new JoinDesc(exprMap, outputColumnNames,
        join.getNoOuterJoin(), joinCondns, filterMap);
    desc.setReversedExprs(reversedExprs);
    desc.setFilterMap(join.getFilterMap());

    JoinOperator joinOp = (JoinOperator) OperatorFactory.getAndMakeChild(desc,
        new RowSchema(outputRS.getColumnInfos()), rightOps);
    joinOp.setColumnExprMap(colExprMap);
    joinOp.setPosToAliasMap(posToAliasMap);

    if (join.getNullSafes() != null) {
      boolean[] nullsafes = new boolean[join.getNullSafes().size()];
      for (int i = 0; i < nullsafes.length; i++) {
        nullsafes[i] = join.getNullSafes().get(i);
      }
      desc.setNullSafes(nullsafes);
    }
    return putOpInsertMap(joinOp, outputRS);
  }

  @SuppressWarnings("nls")
  private Operator genJoinReduceSinkChild(QB qb, QBJoinTree joinTree,
      Operator child, String srcName, int pos) throws SemanticException {
    RowResolver inputRS = opParseCtx.get(child).getRowResolver();
    RowResolver outputRS = new RowResolver();
    ArrayList<String> outputColumns = new ArrayList<String>();
    ArrayList<ExprNodeDesc> reduceKeys = new ArrayList<ExprNodeDesc>();

    // Compute join keys and store in reduceKeys
    ArrayList<ASTNode> exprs = joinTree.getExpressions().get(pos);
    for (int i = 0; i < exprs.size(); i++) {
      ASTNode expr = exprs.get(i);
      reduceKeys.add(genExprNodeDesc(expr, inputRS));
    }

    // Walk over the input row resolver and copy in the output
    ArrayList<ExprNodeDesc> reduceValues = new ArrayList<ExprNodeDesc>();
    Iterator<String> tblNamesIter = inputRS.getTableNames().iterator();
    Map<String, ExprNodeDesc> colExprMap = new HashMap<String, ExprNodeDesc>();
    while (tblNamesIter.hasNext()) {
      String src = tblNamesIter.next();
      HashMap<String, ColumnInfo> fMap = inputRS.getFieldMap(src);
      for (Map.Entry<String, ColumnInfo> entry : fMap.entrySet()) {
        String field = entry.getKey();
        ColumnInfo valueInfo = entry.getValue();
        ExprNodeColumnDesc inputExpr = new ExprNodeColumnDesc(valueInfo
            .getType(), valueInfo.getInternalName(), valueInfo.getTabAlias(),
            valueInfo.getIsVirtualCol());
        reduceValues.add(inputExpr);
        if (outputRS.get(src, field) == null) {
          String col = getColumnInternalName(reduceValues.size() - 1);
          outputColumns.add(col);
          ColumnInfo newColInfo = new ColumnInfo(Utilities.ReduceField.VALUE
              .toString()
              + "." + col, valueInfo.getType(), src, valueInfo
              .getIsVirtualCol(), valueInfo.isHiddenVirtualCol());

          colExprMap.put(newColInfo.getInternalName(), inputExpr);
          outputRS.put(src, field, newColInfo);
        }
      }
    }

    int numReds = -1;

    // Use only 1 reducer in case of cartesian product
    if (reduceKeys.size() == 0) {
      numReds = 1;

      // Cartesian product is not supported in strict mode
      if (conf.getVar(HiveConf.ConfVars.HIVEMAPREDMODE).equalsIgnoreCase(
          "strict")) {
        throw new SemanticException(ErrorMsg.NO_CARTESIAN_PRODUCT.getMsg());
      }
    }

    ReduceSinkOperator rsOp = (ReduceSinkOperator) putOpInsertMap(
        OperatorFactory.getAndMakeChild(PlanUtils.getReduceSinkDesc(reduceKeys,
            reduceValues, outputColumns, false, joinTree.getNextTag(),
            reduceKeys.size(), numReds), new RowSchema(outputRS
            .getColumnInfos()), child), outputRS);
    rsOp.setColumnExprMap(colExprMap);
    rsOp.setInputAlias(srcName);
    return rsOp;
  }

  private Operator genJoinOperator(QB qb, QBJoinTree joinTree,
      Map<String, Operator> map) throws SemanticException {
    QBJoinTree leftChild = joinTree.getJoinSrc();
    Operator joinSrcOp = null;
    if (leftChild != null) {
      Operator joinOp = genJoinOperator(qb, leftChild, map);
      ArrayList<ASTNode> filter = joinTree.getFiltersForPushing().get(0);
      for (ASTNode cond : filter) {
        joinOp = genFilterPlan(qb, cond, joinOp);
      }

      joinSrcOp = genJoinReduceSinkChild(qb, joinTree, joinOp, null, 0);
    }

    Operator[] srcOps = new Operator[joinTree.getBaseSrc().length];

    HashSet<Integer> omitOpts = null; // set of input to the join that should be
    // omitted by the output
    int pos = 0;
    for (String src : joinTree.getBaseSrc()) {
      if (src != null) {
        Operator srcOp = map.get(src.toLowerCase());

        // for left-semi join, generate an additional selection & group-by
        // operator before ReduceSink
        ArrayList<ASTNode> fields = joinTree.getRHSSemijoinColumns(src);
        if (fields != null) {
          // the RHS table columns should be not be output from the join
          if (omitOpts == null) {
            omitOpts = new HashSet<Integer>();
          }
          omitOpts.add(pos);

          // generate a selection operator for group-by keys only
          srcOp = insertSelectForSemijoin(fields, srcOp);

          // generate a groupby operator (HASH mode) for a map-side partial
          // aggregation for semijoin
          srcOp = genMapGroupByForSemijoin(qb, fields, srcOp,
              GroupByDesc.Mode.HASH);
        }

        // generate a ReduceSink operator for the join
        srcOps[pos] = genJoinReduceSinkChild(qb, joinTree, srcOp, src, pos);
        pos++;
      } else {
        assert pos == 0;
        srcOps[pos++] = null;
      }
    }

    // Type checking and implicit type conversion for join keys
    genJoinOperatorTypeCheck(joinSrcOp, srcOps);

    JoinOperator joinOp = (JoinOperator) genJoinOperatorChildren(joinTree,
      joinSrcOp, srcOps, omitOpts);
    joinContext.put(joinOp, joinTree);
    return joinOp;
  }

  /**
   * Construct a selection operator for semijoin that filter out all fields
   * other than the group by keys.
   *
   * @param fields
   *          list of fields need to be output
   * @param input
   *          input operator
   * @return the selection operator.
   * @throws SemanticException
   */
  private Operator insertSelectForSemijoin(ArrayList<ASTNode> fields,
      Operator input) throws SemanticException {

    RowResolver inputRR = opParseCtx.get(input).getRowResolver();
    ArrayList<ExprNodeDesc> colList = new ArrayList<ExprNodeDesc>();
    ArrayList<String> columnNames = new ArrayList<String>();

    // construct the list of columns that need to be projected
    for (ASTNode field : fields) {
      ExprNodeColumnDesc exprNode = (ExprNodeColumnDesc) genExprNodeDesc(field,
          inputRR);
      colList.add(exprNode);
      columnNames.add(exprNode.getColumn());
    }

    // create selection operator
    Operator output = putOpInsertMap(OperatorFactory.getAndMakeChild(
        new SelectDesc(colList, columnNames, false), new RowSchema(inputRR
            .getColumnInfos()), input), inputRR);

    output.setColumnExprMap(input.getColumnExprMap());
    return output;
  }

  private Operator genMapGroupByForSemijoin(QB qb, ArrayList<ASTNode> fields, // the
      // ASTNode
      // of
      // the
      // join
      // key
      // "tab.col"
      Operator inputOperatorInfo, GroupByDesc.Mode mode)
      throws SemanticException {

    RowResolver groupByInputRowResolver = opParseCtx.get(inputOperatorInfo)
        .getRowResolver();
    RowResolver groupByOutputRowResolver = new RowResolver();
    ArrayList<ExprNodeDesc> groupByKeys = new ArrayList<ExprNodeDesc>();
    ArrayList<String> outputColumnNames = new ArrayList<String>();
    ArrayList<AggregationDesc> aggregations = new ArrayList<AggregationDesc>();
    Map<String, ExprNodeDesc> colExprMap = new HashMap<String, ExprNodeDesc>();
    qb.getParseInfo();

    groupByOutputRowResolver.setIsExprResolver(true); // join keys should only
    // be columns but not be
    // expressions

    for (int i = 0; i < fields.size(); ++i) {
      // get the group by keys to ColumnInfo
      ASTNode colName = fields.get(i);
      ExprNodeDesc grpByExprNode = genExprNodeDesc(colName,
          groupByInputRowResolver);
      groupByKeys.add(grpByExprNode);

      // generate output column names
      String field = getColumnInternalName(i);
      outputColumnNames.add(field);
      ColumnInfo colInfo2 = new ColumnInfo(field, grpByExprNode.getTypeInfo(),
          "", false);
      groupByOutputRowResolver.putExpression(colName, colInfo2);

      // establish mapping from the output column to the input column
      colExprMap.put(field, grpByExprNode);
    }

    // Generate group-by operator
    float groupByMemoryUsage = HiveConf.getFloatVar(conf, HiveConf.ConfVars.HIVEMAPAGGRHASHMEMORY);
    float memoryThreshold = HiveConf
        .getFloatVar(conf, HiveConf.ConfVars.HIVEMAPAGGRMEMORYTHRESHOLD);
    Operator op = putOpInsertMap(OperatorFactory.getAndMakeChild(
        new GroupByDesc(mode, outputColumnNames, groupByKeys, aggregations,
            false, groupByMemoryUsage, memoryThreshold, null, false, 0, false),
        new RowSchema(groupByOutputRowResolver.getColumnInfos()),
        inputOperatorInfo), groupByOutputRowResolver);

    op.setColumnExprMap(colExprMap);
    return op;
  }

  private void genJoinOperatorTypeCheck(Operator left, Operator[] right)
      throws SemanticException {
    // keys[i] -> ArrayList<exprNodeDesc> for the i-th join operator key list
    ArrayList<ArrayList<ExprNodeDesc>> keys = new ArrayList<ArrayList<ExprNodeDesc>>();
    int keyLength = 0;
    for (int i = 0; i < right.length; i++) {
      Operator oi = (i == 0 && right[i] == null ? left : right[i]);
      ReduceSinkDesc now = ((ReduceSinkOperator) (oi)).getConf();
      if (i == 0) {
        keyLength = now.getKeyCols().size();
      } else {
        assert (keyLength == now.getKeyCols().size());
      }
      keys.add(now.getKeyCols());
    }
    // implicit type conversion hierarchy
    for (int k = 0; k < keyLength; k++) {
      // Find the common class for type conversion
      TypeInfo commonType = keys.get(0).get(k).getTypeInfo();
      for (int i = 1; i < right.length; i++) {
        TypeInfo a = commonType;
        TypeInfo b = keys.get(i).get(k).getTypeInfo();
        commonType = FunctionRegistry.getCommonClassForComparison(a, b);
        if (commonType == null) {
          throw new SemanticException(
              "Cannot do equality join on different types: " + a.getTypeName()
                  + " and " + b.getTypeName());
        }
      }
      // Add implicit type conversion if necessary
      for (int i = 0; i < right.length; i++) {
        if (!commonType.equals(keys.get(i).get(k).getTypeInfo())) {
          keys.get(i).set(
              k,
              TypeCheckProcFactory.DefaultExprProcessor.getFuncExprNodeDesc(
                  commonType.getTypeName(), keys.get(i).get(k)));
        }
      }
    }
    // regenerate keySerializationInfo because the ReduceSinkOperator's
    // output key types might have changed.
    for (int i = 0; i < right.length; i++) {
      Operator oi = (i == 0 && right[i] == null ? left : right[i]);
      ReduceSinkDesc now = ((ReduceSinkOperator) (oi)).getConf();

      now.setKeySerializeInfo(PlanUtils.getReduceKeyTableDesc(PlanUtils
          .getFieldSchemasFromColumnList(now.getKeyCols(), "joinkey"), now
          .getOrder()));
    }
  }

  private Operator genJoinPlan(QB qb, Map<String, Operator> map)
      throws SemanticException {
    QBJoinTree joinTree = qb.getQbJoinTree();
    Operator joinOp = genJoinOperator(qb, joinTree, map);
    return joinOp;
  }

  /**
   * Extract the filters from the join condition and push them on top of the
   * source operators. This procedure traverses the query tree recursively,
   */
  private void pushJoinFilters(QB qb, QBJoinTree joinTree,
      Map<String, Operator> map) throws SemanticException {
    if (joinTree.getJoinSrc() != null) {
      pushJoinFilters(qb, joinTree.getJoinSrc(), map);
    }
    ArrayList<ArrayList<ASTNode>> filters = joinTree.getFiltersForPushing();
    int pos = 0;
    for (String src : joinTree.getBaseSrc()) {
      if (src != null) {
        Operator srcOp = map.get(src);
        ArrayList<ASTNode> filter = filters.get(pos);
        for (ASTNode cond : filter) {
          srcOp = genFilterPlan(qb, cond, srcOp);
        }
        map.put(src, srcOp);
      }
      pos++;
    }
  }

  private List<String> getMapSideJoinTables(QB qb) {
    List<String> cols = new ArrayList<String>();


    ASTNode hints = qb.getParseInfo().getHints();
    for (int pos = 0; pos < hints.getChildCount(); pos++) {
      ASTNode hint = (ASTNode) hints.getChild(pos);
      if (((ASTNode) hint.getChild(0)).getToken().getType() == HiveParser.TOK_MAPJOIN) {
        // the user has specified to ignore mapjoin hint
        if (!conf.getBoolVar(HiveConf.ConfVars.HIVEIGNOREMAPJOINHINT)) {
          ASTNode hintTblNames = (ASTNode) hint.getChild(1);
          int numCh = hintTblNames.getChildCount();
          for (int tblPos = 0; tblPos < numCh; tblPos++) {
            String tblName = ((ASTNode) hintTblNames.getChild(tblPos)).getText()
                .toLowerCase();
            if (!cols.contains(tblName)) {
              cols.add(tblName);
            }
          }
        }
        else {
          queryProperties.setMapJoinRemoved(true);
        }
      }
    }

    return cols;
  }

  // The join alias is modified before being inserted for consumption by sort-merge
  // join queries. If the join is part of a sub-query the alias is modified to include
  // the sub-query alias.
  private String getModifiedAlias(QB qb, String alias) {
    return QB.getAppendedAliasFromId(qb.getId(), alias);
  }

  private QBJoinTree genUniqueJoinTree(QB qb, ASTNode joinParseTree,
      Map<String, Operator> aliasToOpInfo)
      throws SemanticException {
    QBJoinTree joinTree = new QBJoinTree();
    joinTree.setNoOuterJoin(false);

    joinTree.setExpressions(new ArrayList<ArrayList<ASTNode>>());
    joinTree.setFilters(new ArrayList<ArrayList<ASTNode>>());
    joinTree.setFiltersForPushing(new ArrayList<ArrayList<ASTNode>>());

    // Create joinTree structures to fill them up later
    ArrayList<String> rightAliases = new ArrayList<String>();
    ArrayList<String> leftAliases = new ArrayList<String>();
    ArrayList<String> baseSrc = new ArrayList<String>();
    ArrayList<Boolean> preserved = new ArrayList<Boolean>();

    boolean lastPreserved = false;
    int cols = -1;

    for (int i = 0; i < joinParseTree.getChildCount(); i++) {
      ASTNode child = (ASTNode) joinParseTree.getChild(i);

      switch (child.getToken().getType()) {
      case HiveParser.TOK_TABREF:
        // Handle a table - populate aliases appropriately:
        // leftAliases should contain the first table, rightAliases should
        // contain all other tables and baseSrc should contain all tables

        String tableName = getUnescapedUnqualifiedTableName((ASTNode) child.getChild(0));

        String alias = child.getChildCount() == 1 ? tableName
            : unescapeIdentifier(child.getChild(child.getChildCount() - 1)
                .getText().toLowerCase());

        if (i == 0) {
          leftAliases.add(alias);
          joinTree.setLeftAlias(alias);
        } else {
          rightAliases.add(alias);
        }
        joinTree.getAliasToOpInfo().put(
            getModifiedAlias(qb, alias), aliasToOpInfo.get(alias));
        joinTree.setId(qb.getId());
        baseSrc.add(alias);

        preserved.add(lastPreserved);
        lastPreserved = false;
        break;

      case HiveParser.TOK_EXPLIST:
        if (cols == -1 && child.getChildCount() != 0) {
          cols = child.getChildCount();
        } else if (child.getChildCount() != cols) {
          throw new SemanticException("Tables with different or invalid "
              + "number of keys in UNIQUEJOIN");
        }

        ArrayList<ASTNode> expressions = new ArrayList<ASTNode>();
        ArrayList<ASTNode> filt = new ArrayList<ASTNode>();
        ArrayList<ASTNode> filters = new ArrayList<ASTNode>();

        for (Node exp : child.getChildren()) {
          expressions.add((ASTNode) exp);
        }

        joinTree.getExpressions().add(expressions);
        joinTree.getFilters().add(filt);
        joinTree.getFiltersForPushing().add(filters);
        break;

      case HiveParser.KW_PRESERVE:
        lastPreserved = true;
        break;

      case HiveParser.TOK_SUBQUERY:
        throw new SemanticException(
            "Subqueries are not supported in UNIQUEJOIN");

      default:
        throw new SemanticException("Unexpected UNIQUEJOIN structure");
      }
    }

    joinTree.setBaseSrc(baseSrc.toArray(new String[0]));
    joinTree.setLeftAliases(leftAliases.toArray(new String[0]));
    joinTree.setRightAliases(rightAliases.toArray(new String[0]));

    JoinCond[] condn = new JoinCond[preserved.size()];
    for (int i = 0; i < condn.length; i++) {
      condn[i] = new JoinCond(preserved.get(i));
    }
    joinTree.setJoinCond(condn);

    if (qb.getParseInfo().getHints() != null) {
      parseStreamTables(joinTree, qb);
    }

    return joinTree;
  }

  private QBJoinTree genJoinTree(QB qb, ASTNode joinParseTree,
      Map<String, Operator> aliasToOpInfo)
      throws SemanticException {
    QBJoinTree joinTree = new QBJoinTree();
    JoinCond[] condn = new JoinCond[1];

    switch (joinParseTree.getToken().getType()) {
    case HiveParser.TOK_LEFTOUTERJOIN:
      joinTree.setNoOuterJoin(false);
      condn[0] = new JoinCond(0, 1, JoinType.LEFTOUTER);
      break;
    case HiveParser.TOK_RIGHTOUTERJOIN:
      joinTree.setNoOuterJoin(false);
      condn[0] = new JoinCond(0, 1, JoinType.RIGHTOUTER);
      break;
    case HiveParser.TOK_FULLOUTERJOIN:
      joinTree.setNoOuterJoin(false);
      condn[0] = new JoinCond(0, 1, JoinType.FULLOUTER);
      break;
    case HiveParser.TOK_LEFTSEMIJOIN:
      joinTree.setNoSemiJoin(false);
      condn[0] = new JoinCond(0, 1, JoinType.LEFTSEMI);
      break;
    default:
      condn[0] = new JoinCond(0, 1, JoinType.INNER);
      joinTree.setNoOuterJoin(true);
      break;
    }

    joinTree.setJoinCond(condn);

    ASTNode left = (ASTNode) joinParseTree.getChild(0);
    ASTNode right = (ASTNode) joinParseTree.getChild(1);

    if ((left.getToken().getType() == HiveParser.TOK_TABREF)
        || (left.getToken().getType() == HiveParser.TOK_SUBQUERY)
        || (left.getToken().getType() == HiveParser.TOK_PTBLFUNCTION)) {
      String tableName = getUnescapedUnqualifiedTableName((ASTNode) left.getChild(0))
          .toLowerCase();
      String alias = left.getChildCount() == 1 ? tableName
          : unescapeIdentifier(left.getChild(left.getChildCount() - 1)
          .getText().toLowerCase());
      // ptf node form is: ^(TOK_PTBLFUNCTION $name $alias? partitionTableFunctionSource partitioningSpec? expression*)
      // guranteed to have an lias here: check done in processJoin
      alias = (left.getToken().getType() == HiveParser.TOK_PTBLFUNCTION) ?
          unescapeIdentifier(left.getChild(1).getText().toLowerCase()) :
            alias;
      joinTree.setLeftAlias(alias);
      String[] leftAliases = new String[1];
      leftAliases[0] = alias;
      joinTree.setLeftAliases(leftAliases);
      String[] children = new String[2];
      children[0] = alias;
      joinTree.setBaseSrc(children);
      joinTree.setId(qb.getId());
      joinTree.getAliasToOpInfo().put(
          getModifiedAlias(qb, alias), aliasToOpInfo.get(alias));
    } else if (isJoinToken(left)) {
      QBJoinTree leftTree = genJoinTree(qb, left, aliasToOpInfo);
      joinTree.setJoinSrc(leftTree);
      String[] leftChildAliases = leftTree.getLeftAliases();
      String leftAliases[] = new String[leftChildAliases.length + 1];
      for (int i = 0; i < leftChildAliases.length; i++) {
        leftAliases[i] = leftChildAliases[i];
      }
      leftAliases[leftChildAliases.length] = leftTree.getRightAliases()[0];
      joinTree.setLeftAliases(leftAliases);
    } else {
      assert (false);
    }

    if ((right.getToken().getType() == HiveParser.TOK_TABREF)
        || (right.getToken().getType() == HiveParser.TOK_SUBQUERY)
        || (right.getToken().getType() == HiveParser.TOK_PTBLFUNCTION)) {
      String tableName = getUnescapedUnqualifiedTableName((ASTNode) right.getChild(0))
          .toLowerCase();
      String alias = right.getChildCount() == 1 ? tableName
          : unescapeIdentifier(right.getChild(right.getChildCount() - 1)
          .getText().toLowerCase());
      // ptf node form is: ^(TOK_PTBLFUNCTION $name $alias? partitionTableFunctionSource partitioningSpec? expression*)
      // guranteed to have an lias here: check done in processJoin
      alias = (right.getToken().getType() == HiveParser.TOK_PTBLFUNCTION) ?
          unescapeIdentifier(right.getChild(1).getText().toLowerCase()) :
            alias;
      String[] rightAliases = new String[1];
      rightAliases[0] = alias;
      joinTree.setRightAliases(rightAliases);
      String[] children = joinTree.getBaseSrc();
      if (children == null) {
        children = new String[2];
      }
      children[1] = alias;
      joinTree.setBaseSrc(children);
      joinTree.setId(qb.getId());
      joinTree.getAliasToOpInfo().put(
          getModifiedAlias(qb, alias), aliasToOpInfo.get(alias));
      // remember rhs table for semijoin
      if (joinTree.getNoSemiJoin() == false) {
        joinTree.addRHSSemijoin(alias);
      }
    } else {
      assert false;
    }

    ArrayList<ArrayList<ASTNode>> expressions = new ArrayList<ArrayList<ASTNode>>();
    expressions.add(new ArrayList<ASTNode>());
    expressions.add(new ArrayList<ASTNode>());
    joinTree.setExpressions(expressions);

    ArrayList<Boolean> nullsafes = new ArrayList<Boolean>();
    joinTree.setNullSafes(nullsafes);

    ArrayList<ArrayList<ASTNode>> filters = new ArrayList<ArrayList<ASTNode>>();
    filters.add(new ArrayList<ASTNode>());
    filters.add(new ArrayList<ASTNode>());
    joinTree.setFilters(filters);
    joinTree.setFilterMap(new int[2][]);

    ArrayList<ArrayList<ASTNode>> filtersForPushing =
        new ArrayList<ArrayList<ASTNode>>();
    filtersForPushing.add(new ArrayList<ASTNode>());
    filtersForPushing.add(new ArrayList<ASTNode>());
    joinTree.setFiltersForPushing(filtersForPushing);

    ASTNode joinCond = (ASTNode) joinParseTree.getChild(2);
    ArrayList<String> leftSrc = new ArrayList<String>();
    parseJoinCondition(joinTree, joinCond, leftSrc);
    if (leftSrc.size() == 1) {
      joinTree.setLeftAlias(leftSrc.get(0));
    }

    // check the hints to see if the user has specified a map-side join. This
    // will be removed later on, once the cost-based
    // infrastructure is in place
    if (qb.getParseInfo().getHints() != null) {
      List<String> mapSideTables = getMapSideJoinTables(qb);
      List<String> mapAliases = joinTree.getMapAliases();

      for (String mapTbl : mapSideTables) {
        boolean mapTable = false;
        for (String leftAlias : joinTree.getLeftAliases()) {
          if (mapTbl.equalsIgnoreCase(leftAlias)) {
            mapTable = true;
          }
        }
        for (String rightAlias : joinTree.getRightAliases()) {
          if (mapTbl.equalsIgnoreCase(rightAlias)) {
            mapTable = true;
          }
        }

        if (mapTable) {
          if (mapAliases == null) {
            mapAliases = new ArrayList<String>();
          }
          mapAliases.add(mapTbl);
          joinTree.setMapSideJoin(true);
        }
      }

      joinTree.setMapAliases(mapAliases);

      parseStreamTables(joinTree, qb);
    }

    return joinTree;
  }

  private void parseStreamTables(QBJoinTree joinTree, QB qb) {
    List<String> streamAliases = joinTree.getStreamAliases();

    for (Node hintNode : qb.getParseInfo().getHints().getChildren()) {
      ASTNode hint = (ASTNode) hintNode;
      if (hint.getChild(0).getType() == HiveParser.TOK_STREAMTABLE) {
        for (int i = 0; i < hint.getChild(1).getChildCount(); i++) {
          if (streamAliases == null) {
            streamAliases = new ArrayList<String>();
          }
          streamAliases.add(hint.getChild(1).getChild(i).getText());
        }
      }
    }

    joinTree.setStreamAliases(streamAliases);
  }

  /**
   * Merges node to target
   */
  private void mergeJoins(QB qb, QBJoinTree node, QBJoinTree target, int pos) {
    String[] nodeRightAliases = node.getRightAliases();
    String[] trgtRightAliases = target.getRightAliases();
    String[] rightAliases = new String[nodeRightAliases.length
        + trgtRightAliases.length];

    for (int i = 0; i < trgtRightAliases.length; i++) {
      rightAliases[i] = trgtRightAliases[i];
    }
    for (int i = 0; i < nodeRightAliases.length; i++) {
      rightAliases[i + trgtRightAliases.length] = nodeRightAliases[i];
    }
    target.setRightAliases(rightAliases);
    target.getAliasToOpInfo().putAll(node.getAliasToOpInfo());

    String[] nodeBaseSrc = node.getBaseSrc();
    String[] trgtBaseSrc = target.getBaseSrc();
    String[] baseSrc = new String[nodeBaseSrc.length + trgtBaseSrc.length - 1];

    for (int i = 0; i < trgtBaseSrc.length; i++) {
      baseSrc[i] = trgtBaseSrc[i];
    }
    for (int i = 1; i < nodeBaseSrc.length; i++) {
      baseSrc[i + trgtBaseSrc.length - 1] = nodeBaseSrc[i];
    }
    target.setBaseSrc(baseSrc);

    ArrayList<ArrayList<ASTNode>> expr = target.getExpressions();
    for (int i = 0; i < nodeRightAliases.length; i++) {
      expr.add(node.getExpressions().get(i + 1));
    }

    ArrayList<Boolean> nns = node.getNullSafes();
    ArrayList<Boolean> tns = target.getNullSafes();
    for (int i = 0; i < tns.size(); i++) {
      tns.set(i, tns.get(i) & nns.get(i)); // any of condition contains non-NS, non-NS
    }

    ArrayList<ArrayList<ASTNode>> filters = target.getFilters();
    for (int i = 0; i < nodeRightAliases.length; i++) {
      filters.add(node.getFilters().get(i + 1));
    }

    if (node.getFilters().get(0).size() != 0) {
      ArrayList<ASTNode> filterPos = filters.get(pos);
      filterPos.addAll(node.getFilters().get(0));
    }

    int[][] nmap = node.getFilterMap();
    int[][] tmap = target.getFilterMap();
    int[][] newmap = new int[tmap.length + nmap.length - 1][];

    for (int[] mapping : nmap) {
      if (mapping != null) {
        for (int i = 0; i < mapping.length; i += 2) {
          if (pos > 0 || mapping[i] > 0) {
            mapping[i] += trgtRightAliases.length;
          }
        }
      }
    }
    if (nmap[0] != null) {
      if (tmap[pos] == null) {
        tmap[pos] = nmap[0];
      } else {
        int[] appended = new int[tmap[pos].length + nmap[0].length];
        System.arraycopy(tmap[pos], 0, appended, 0, tmap[pos].length);
        System.arraycopy(nmap[0], 0, appended, tmap[pos].length, nmap[0].length);
        tmap[pos] = appended;
      }
    }
    System.arraycopy(tmap, 0, newmap, 0, tmap.length);
    System.arraycopy(nmap, 1, newmap, tmap.length, nmap.length - 1);
    target.setFilterMap(newmap);

    ArrayList<ArrayList<ASTNode>> filter = target.getFiltersForPushing();
    for (int i = 0; i < nodeRightAliases.length; i++) {
      filter.add(node.getFiltersForPushing().get(i + 1));
    }

    if (node.getFiltersForPushing().get(0).size() != 0) {
      ArrayList<ASTNode> filterPos = filter.get(pos);
      filterPos.addAll(node.getFiltersForPushing().get(0));
    }

    if (node.getNoOuterJoin() && target.getNoOuterJoin()) {
      target.setNoOuterJoin(true);
    } else {
      target.setNoOuterJoin(false);
    }

    if (node.getNoSemiJoin() && target.getNoSemiJoin()) {
      target.setNoSemiJoin(true);
    } else {
      target.setNoSemiJoin(false);
    }

    target.mergeRHSSemijoin(node);

    JoinCond[] nodeCondns = node.getJoinCond();
    int nodeCondnsSize = nodeCondns.length;
    JoinCond[] targetCondns = target.getJoinCond();
    int targetCondnsSize = targetCondns.length;
    JoinCond[] newCondns = new JoinCond[nodeCondnsSize + targetCondnsSize];
    for (int i = 0; i < targetCondnsSize; i++) {
      newCondns[i] = targetCondns[i];
    }

    for (int i = 0; i < nodeCondnsSize; i++) {
      JoinCond nodeCondn = nodeCondns[i];
      if (nodeCondn.getLeft() == 0) {
        nodeCondn.setLeft(pos);
      } else {
        nodeCondn.setLeft(nodeCondn.getLeft() + targetCondnsSize);
      }
      nodeCondn.setRight(nodeCondn.getRight() + targetCondnsSize);
      newCondns[targetCondnsSize + i] = nodeCondn;
    }

    target.setJoinCond(newCondns);
    if (target.isMapSideJoin()) {
      assert node.isMapSideJoin();
      List<String> mapAliases = target.getMapAliases();
      for (String mapTbl : node.getMapAliases()) {
        if (!mapAliases.contains(mapTbl)) {
          mapAliases.add(mapTbl);
        }
      }
      target.setMapAliases(mapAliases);
    }
  }

  private int findMergePos(QBJoinTree node, QBJoinTree target) {
    int res = -1;
    String leftAlias = node.getLeftAlias();
    if (leftAlias == null) {
      return -1;
    }

    ArrayList<ASTNode> nodeCondn = node.getExpressions().get(0);
    ArrayList<ASTNode> targetCondn = null;

    if (leftAlias.equals(target.getLeftAlias())) {
      targetCondn = target.getExpressions().get(0);
      res = 0;
    } else {
      for (int i = 0; i < target.getRightAliases().length; i++) {
        if (leftAlias.equals(target.getRightAliases()[i])) {
          targetCondn = target.getExpressions().get(i + 1);
          res = i + 1;
          break;
        }
      }
    }

    if ((targetCondn == null) || (nodeCondn.size() != targetCondn.size())) {
      return -1;
    }

    for (int i = 0; i < nodeCondn.size(); i++) {
      if (!nodeCondn.get(i).toStringTree().equals(
          targetCondn.get(i).toStringTree())) {
        return -1;
      }
    }

    return res;
  }

  // try merge join tree from inner most source
  // (it was merged from outer most to inner, which could be invalid)
  //
  // in a join tree ((A-B)-C)-D where C is not mergeable with A-B,
  // D can be merged with A-B into single join If and only if C and D has same join type
  // In this case, A-B-D join will be executed first and ABD-C join will be executed in next
  private void mergeJoinTree(QB qb) {
    QBJoinTree tree = qb.getQbJoinTree();
    if (tree.getJoinSrc() == null) {
      return;
    }
    // make array with QBJoinTree : outer most(0) --> inner most(n)
    List<QBJoinTree> trees = new ArrayList<QBJoinTree>();
    for (;tree != null; tree = tree.getJoinSrc()) {
      trees.add(tree);
    }
    // merging from 'target'(inner) to 'node'(outer)
    for (int i = trees.size() - 1; i >= 0; i--) {
      QBJoinTree target = trees.get(i);
      if (target == null) {
        continue;
      }
      JoinType prevType = null;   // save join type
      for (int j = i - 1; j >= 0; j--) {
        QBJoinTree node = trees.get(j);
        if (node == null) {
          continue;
        }
        JoinType currType = getType(node.getJoinCond());
        if (prevType != null && prevType != currType) {
          break;
        }
        int pos = findMergePos(node, target);
        if (pos >= 0) {
          // for outer joins, it should not exceed 16 aliases (short type)
          if (!node.getNoOuterJoin() || !target.getNoOuterJoin()) {
            if (node.getRightAliases().length + target.getRightAliases().length + 1 > 16) {
              LOG.info(ErrorMsg.JOINNODE_OUTERJOIN_MORETHAN_16);
              continue;
            }
          }
          mergeJoins(qb, node, target, pos);
          trees.set(j, null);
          continue; // continue merging with next alias
        }
        if (prevType == null) {
          prevType = currType;
        }
      }
    }
    // reconstruct join tree
    QBJoinTree current = null;
    for (int i = 0; i < trees.size(); i++) {
      QBJoinTree target = trees.get(i);
      if (target == null) {
        continue;
      }
      if (current == null) {
        qb.setQbJoinTree(current = target);
      } else {
        current.setJoinSrc(target);
        current = target;
      }
    }
  }

  // Join types should be all the same for merging (or returns null)
  private JoinType getType(JoinCond[] conds) {
    JoinType type = conds[0].getJoinType();
    for (int k = 1; k < conds.length; k++) {
      if (type != conds[k].getJoinType()) {
        return null;
      }
    }
    return type;
  }

  private Operator insertSelectAllPlanForGroupBy(Operator input)
      throws SemanticException {
    OpParseContext inputCtx = opParseCtx.get(input);
    RowResolver inputRR = inputCtx.getRowResolver();
    ArrayList<ColumnInfo> columns = inputRR.getColumnInfos();
    ArrayList<ExprNodeDesc> colList = new ArrayList<ExprNodeDesc>();
    ArrayList<String> columnNames = new ArrayList<String>();
    Map<String, ExprNodeDesc> columnExprMap =
        new HashMap<String, ExprNodeDesc>();
    for (int i = 0; i < columns.size(); i++) {
      ColumnInfo col = columns.get(i);
      colList.add(new ExprNodeColumnDesc(col.getType(), col.getInternalName(),
          col.getTabAlias(), col.getIsVirtualCol()));
      columnNames.add(col.getInternalName());
      columnExprMap.put(col.getInternalName(),
          new ExprNodeColumnDesc(col.getType(), col.getInternalName(),
              col.getTabAlias(), col.getIsVirtualCol()));
    }
    Operator output = putOpInsertMap(OperatorFactory.getAndMakeChild(
        new SelectDesc(colList, columnNames, true), new RowSchema(inputRR
            .getColumnInfos()), input), inputRR);
    output.setColumnExprMap(columnExprMap);
    return output;
  }

  // Return the common distinct expression
  // There should be more than 1 destination, with group bys in all of them.
  private List<ASTNode> getCommonDistinctExprs(QB qb, Operator input) {
    QBParseInfo qbp = qb.getParseInfo();
    // If a grouping set aggregation is present, common processing is not possible
    if (!qbp.getDestCubes().isEmpty() || !qbp.getDestRollups().isEmpty()
        || !qbp.getDestToLateralView().isEmpty()) {
      return null;
    }

    RowResolver inputRR = opParseCtx.get(input).getRowResolver();
    TreeSet<String> ks = new TreeSet<String>();
    ks.addAll(qbp.getClauseNames());

    // Go over all the destination tables
    if (ks.size() <= 1) {
      return null;
    }

    List<ExprNodeDesc> oldList = null;
    List<ASTNode> oldASTList = null;

    for (String dest : ks) {
      // If a filter is present, common processing is not possible
      if (qbp.getWhrForClause(dest) != null) {
        return null;
      }

      if (qbp.getAggregationExprsForClause(dest).size() == 0
          && getGroupByForClause(qbp, dest).size() == 0) {
        return null;
      }

      // All distinct expressions must be the same
      List<ASTNode> list = qbp.getDistinctFuncExprsForClause(dest);
      if (list.isEmpty()) {
        return null;
      }

      List<ExprNodeDesc> currDestList;
      try {
        currDestList = getDistinctExprs(qbp, dest, inputRR);
      } catch (SemanticException e) {
        return null;
      }

      List<ASTNode> currASTList = new ArrayList<ASTNode>();
      for (ASTNode value : list) {
        // 0 is function name
        for (int i = 1; i < value.getChildCount(); i++) {
          ASTNode parameter = (ASTNode) value.getChild(i);
          currASTList.add(parameter);
        }
        if (oldList == null) {
          oldList = currDestList;
          oldASTList = currASTList;
        } else {
          if (!matchExprLists(oldList, currDestList)) {
            return null;
          }
        }
      }
    }

    return oldASTList;
  }

  private Operator createCommonReduceSink(QB qb, Operator input)
      throws SemanticException {
    // Go over all the tables and extract the common distinct key
    List<ASTNode> distExprs = getCommonDistinctExprs(qb, input);

    QBParseInfo qbp = qb.getParseInfo();
    TreeSet<String> ks = new TreeSet<String>();
    ks.addAll(qbp.getClauseNames());

    // Pass the entire row
    RowResolver inputRR = opParseCtx.get(input).getRowResolver();
    RowResolver reduceSinkOutputRowResolver = new RowResolver();
    reduceSinkOutputRowResolver.setIsExprResolver(true);
    ArrayList<ExprNodeDesc> reduceKeys = new ArrayList<ExprNodeDesc>();
    ArrayList<ExprNodeDesc> reduceValues = new ArrayList<ExprNodeDesc>();
    Map<String, ExprNodeDesc> colExprMap = new HashMap<String, ExprNodeDesc>();

    // Pre-compute distinct group-by keys and store in reduceKeys

    List<String> outputColumnNames = new ArrayList<String>();
    for (ASTNode distn : distExprs) {
      ExprNodeDesc distExpr = genExprNodeDesc(distn, inputRR);
      if (reduceSinkOutputRowResolver.getExpression(distn) == null) {
        reduceKeys.add(distExpr);
        outputColumnNames.add(getColumnInternalName(reduceKeys.size() - 1));
        String field = Utilities.ReduceField.KEY.toString() + "."
            + getColumnInternalName(reduceKeys.size() - 1);
        ColumnInfo colInfo = new ColumnInfo(field, reduceKeys.get(
            reduceKeys.size() - 1).getTypeInfo(), "", false);
        reduceSinkOutputRowResolver.putExpression(distn, colInfo);
        colExprMap.put(colInfo.getInternalName(), distExpr);
      }
    }

    // Go over all the grouping keys and aggregations
    for (String dest : ks) {

      List<ASTNode> grpByExprs = getGroupByForClause(qbp, dest);
      for (int i = 0; i < grpByExprs.size(); ++i) {
        ASTNode grpbyExpr = grpByExprs.get(i);

        if (reduceSinkOutputRowResolver.getExpression(grpbyExpr) == null) {
          ExprNodeDesc grpByExprNode = genExprNodeDesc(grpbyExpr, inputRR);
          reduceValues.add(grpByExprNode);
          String field = Utilities.ReduceField.VALUE.toString() + "."
              + getColumnInternalName(reduceValues.size() - 1);
          ColumnInfo colInfo = new ColumnInfo(field, reduceValues.get(
              reduceValues.size() - 1).getTypeInfo(), "", false);
          reduceSinkOutputRowResolver.putExpression(grpbyExpr, colInfo);
          outputColumnNames.add(getColumnInternalName(reduceValues.size() - 1));
          colExprMap.put(field, grpByExprNode);
        }
      }

      // For each aggregation
      HashMap<String, ASTNode> aggregationTrees = qbp
          .getAggregationExprsForClause(dest);
      assert (aggregationTrees != null);

      for (Map.Entry<String, ASTNode> entry : aggregationTrees.entrySet()) {
        ASTNode value = entry.getValue();

        // 0 is the function name
        for (int i = 1; i < value.getChildCount(); i++) {
          ASTNode paraExpr = (ASTNode) value.getChild(i);

          if (reduceSinkOutputRowResolver.getExpression(paraExpr) == null) {
            ExprNodeDesc paraExprNode = genExprNodeDesc(paraExpr, inputRR);
            reduceValues.add(paraExprNode);
            String field = Utilities.ReduceField.VALUE.toString() + "."
                + getColumnInternalName(reduceValues.size() - 1);
            ColumnInfo colInfo = new ColumnInfo(field, reduceValues.get(
                reduceValues.size() - 1).getTypeInfo(), "", false);
            reduceSinkOutputRowResolver.putExpression(paraExpr, colInfo);
            outputColumnNames
                .add(getColumnInternalName(reduceValues.size() - 1));
            colExprMap.put(field, paraExprNode);
          }
        }
      }
    }

    ReduceSinkOperator rsOp = (ReduceSinkOperator) putOpInsertMap(
        OperatorFactory.getAndMakeChild(PlanUtils.getReduceSinkDesc(reduceKeys,
            reduceValues, outputColumnNames, true, -1, reduceKeys.size(), -1),
            new RowSchema(reduceSinkOutputRowResolver.getColumnInfos()), input),
        reduceSinkOutputRowResolver);

    rsOp.setColumnExprMap(colExprMap);
    return rsOp;
  }

  // Groups the clause names into lists so that any two clauses in the same list has the same
  // group by and distinct keys and no clause appears in more than one list. Returns a list of the
  // lists of clauses.
  private List<List<String>> getCommonGroupByDestGroups(QB qb,
      Map<String, Operator<? extends OperatorDesc>> inputs) throws SemanticException {

    QBParseInfo qbp = qb.getParseInfo();

    TreeSet<String> ks = new TreeSet<String>();
    ks.addAll(qbp.getClauseNames());

    List<List<String>> commonGroupByDestGroups = new ArrayList<List<String>>();

    // If this is a trivial query block return
    if (ks.size() <= 1) {
      List<String> oneList = new ArrayList<String>(1);
      if (ks.size() == 1) {
        oneList.add(ks.first());
      }
      commonGroupByDestGroups.add(oneList);
      return commonGroupByDestGroups;
    }

    List<Operator<? extends OperatorDesc>> inputOperators =
        new ArrayList<Operator<? extends OperatorDesc>>(ks.size());
    List<List<ExprNodeDesc>> sprayKeyLists = new ArrayList<List<ExprNodeDesc>>(ks.size());
    List<List<ExprNodeDesc>> distinctKeyLists = new ArrayList<List<ExprNodeDesc>>(ks.size());

    // Iterate over each clause
    for (String dest : ks) {
      Operator input = inputs.get(dest);
      RowResolver inputRR = opParseCtx.get(input).getRowResolver();

      List<ExprNodeDesc> distinctKeys = getDistinctExprs(qbp, dest, inputRR);
      List<ExprNodeDesc> sprayKeys = new ArrayList<ExprNodeDesc>();

      // Add the group by expressions
      List<ASTNode> grpByExprs = getGroupByForClause(qbp, dest);
      for (ASTNode grpByExpr : grpByExprs) {
        ExprNodeDesc exprDesc = genExprNodeDesc(grpByExpr, inputRR);
        if (ExprNodeDescUtils.indexOf(exprDesc, sprayKeys) < 0) {
          sprayKeys.add(exprDesc);
        }
      }

      // Loop through each of the lists of exprs, looking for a match
      boolean found = false;
      for (int i = 0; i < sprayKeyLists.size(); i++) {
        if (!input.equals(inputOperators.get(i))) {
          continue;
        }

        if (distinctKeys.isEmpty()) {
          // current dest has no distinct keys.
          List<ExprNodeDesc> combinedList = new ArrayList<ExprNodeDesc>();
          combineExprNodeLists(sprayKeyLists.get(i), distinctKeyLists.get(i), combinedList);
          if (!matchExprLists(combinedList, sprayKeys)) {
            continue;
          } // else do the common code at the end.
        } else {
          if (distinctKeyLists.get(i).isEmpty()) {
            List<ExprNodeDesc> combinedList = new ArrayList<ExprNodeDesc>();
            combineExprNodeLists(sprayKeys, distinctKeys, combinedList);
            if (!matchExprLists(combinedList, sprayKeyLists.get(i))) {
              continue;
            } else {
              // we have found a match. insert this distinct clause to head.
              distinctKeyLists.remove(i);
              sprayKeyLists.remove(i);
              distinctKeyLists.add(i, distinctKeys);
              sprayKeyLists.add(i, sprayKeys);
              commonGroupByDestGroups.get(i).add(0, dest);
              found = true;
              break;
            }
          } else {
            if (!matchExprLists(distinctKeyLists.get(i), distinctKeys)) {
              continue;
            }

            if (!matchExprLists(sprayKeyLists.get(i), sprayKeys)) {
              continue;
            }
            // else do common code
          }
        }

        // common code
        // A match was found, so add the clause to the corresponding list
        commonGroupByDestGroups.get(i).add(dest);
        found = true;
        break;
      }

      // No match was found, so create new entries
      if (!found) {
        inputOperators.add(input);
        sprayKeyLists.add(sprayKeys);
        distinctKeyLists.add(distinctKeys);
        List<String> destGroup = new ArrayList<String>();
        destGroup.add(dest);
        commonGroupByDestGroups.add(destGroup);
      }
    }

    return commonGroupByDestGroups;
  }

  private void combineExprNodeLists(List<ExprNodeDesc> list, List<ExprNodeDesc> list2,
      List<ExprNodeDesc> combinedList) {
    combinedList.addAll(list);
    for (ExprNodeDesc elem : list2) {
      if (!combinedList.contains(elem)) {
        combinedList.add(elem);
      }
    }
  }

  // Returns whether or not two lists contain the same elements independent of order
  private boolean matchExprLists(List<ExprNodeDesc> list1, List<ExprNodeDesc> list2) {

    if (list1.size() != list2.size()) {
      return false;
    }
    for (ExprNodeDesc exprNodeDesc : list1) {
      if (ExprNodeDescUtils.indexOf(exprNodeDesc, list2) < 0) {
        return false;
      }
    }

    return true;
  }

  // Returns a list of the distinct exprs without duplicates for a given clause name
  private List<ExprNodeDesc> getDistinctExprs(QBParseInfo qbp, String dest, RowResolver inputRR)
      throws SemanticException {

    List<ASTNode> distinctAggExprs = qbp.getDistinctFuncExprsForClause(dest);
    List<ExprNodeDesc> distinctExprs = new ArrayList<ExprNodeDesc>();

    for (ASTNode distinctAggExpr : distinctAggExprs) {
      // 0 is function name
      for (int i = 1; i < distinctAggExpr.getChildCount(); i++) {
        ASTNode parameter = (ASTNode) distinctAggExpr.getChild(i);
        ExprNodeDesc expr = genExprNodeDesc(parameter, inputRR);
        if (ExprNodeDescUtils.indexOf(expr, distinctExprs) < 0) {
          distinctExprs.add(expr);
        }
      }
    }

    return distinctExprs;
  }

  // see if there are any distinct expressions
  private boolean distinctExprsExists(QB qb) {
    QBParseInfo qbp = qb.getParseInfo();

    TreeSet<String> ks = new TreeSet<String>();
    ks.addAll(qbp.getClauseNames());

    for (String dest : ks) {
      List<ASTNode> list = qbp.getDistinctFuncExprsForClause(dest);
      if (!list.isEmpty()) {
        return true;
      }
    }
    return false;
  }

  @SuppressWarnings("nls")
  private Operator genBodyPlan(QB qb, Operator input) throws SemanticException {
    QBParseInfo qbp = qb.getParseInfo();

    TreeSet<String> ks = new TreeSet<String>(qbp.getClauseNames());
    Map<String, Operator<? extends OperatorDesc>> inputs = createInputForDests(qb, input, ks);
    // For multi-group by with the same distinct, we ignore all user hints
    // currently. It doesnt matter whether he has asked to do
    // map-side aggregation or not. Map side aggregation is turned off
    List<ASTNode> commonDistinctExprs = getCommonDistinctExprs(qb, input);

    // Consider a query like:
    //
    //  from src
    //    insert overwrite table dest1 select col1, count(distinct colx) group by col1
    //    insert overwrite table dest2 select col2, count(distinct colx) group by col2;
    //
    // With HIVE_OPTIMIZE_MULTI_GROUPBY_COMMON_DISTINCTS set to true, first we spray by the distinct
    // value (colx), and then perform the 2 groups bys. This makes sense if map-side aggregation is
    // turned off. However, with maps-side aggregation, it might be useful in some cases to treat
    // the 2 inserts independently, thereby performing the query above in 2MR jobs instead of 3
    // (due to spraying by distinct key first).
    boolean optimizeMultiGroupBy = commonDistinctExprs != null &&
        conf.getBoolVar(HiveConf.ConfVars.HIVE_OPTIMIZE_MULTI_GROUPBY_COMMON_DISTINCTS);

    Operator curr = input;

    // if there is a single distinct, optimize that. Spray initially by the
    // distinct key,
    // no computation at the mapper. Have multiple group by operators at the
    // reducer - and then
    // proceed
    if (optimizeMultiGroupBy) {
      curr = createCommonReduceSink(qb, input);

      RowResolver currRR = opParseCtx.get(curr).getRowResolver();
      // create a forward operator
      input = putOpInsertMap(OperatorFactory.getAndMakeChild(new ForwardDesc(),
          new RowSchema(currRR.getColumnInfos()), curr), currRR);

      for (String dest : ks) {
        curr = input;
        curr = genGroupByPlan2MRMultiGroupBy(dest, qb, curr);
        curr = genSelectPlan(dest, qb, curr);
        Integer limit = qbp.getDestLimit(dest);
        if (limit != null) {
          curr = genLimitMapRedPlan(dest, qb, curr, limit.intValue(), true);
          qb.getParseInfo().setOuterQueryLimit(limit.intValue());
        }
        curr = genFileSinkPlan(dest, qb, curr);
      }
    } else {
      List<List<String>> commonGroupByDestGroups = null;

      // If we can put multiple group bys in a single reducer, determine suitable groups of
      // expressions, otherwise treat all the expressions as a single group
      if (conf.getBoolVar(HiveConf.ConfVars.HIVEMULTIGROUPBYSINGLEREDUCER)) {
        try {
          commonGroupByDestGroups = getCommonGroupByDestGroups(qb, inputs);
        } catch (SemanticException e) {
          LOG.error("Failed to group clauses by common spray keys.", e);
        }
      }

      if (commonGroupByDestGroups == null) {
        commonGroupByDestGroups = new ArrayList<List<String>>();
        commonGroupByDestGroups.add(new ArrayList<String>(ks));
      }

      if (!commonGroupByDestGroups.isEmpty()) {

        // Iterate over each group of subqueries with the same group by/distinct keys
        for (List<String> commonGroupByDestGroup : commonGroupByDestGroups) {
          if (commonGroupByDestGroup.isEmpty()) {
            continue;
          }

          String firstDest = commonGroupByDestGroup.get(0);
          input = inputs.get(firstDest);

          // Constructs a standard group by plan if:
          // There is no other subquery with the same group by/distinct keys or
          // (There are no aggregations in a representative query for the group and
          // There is no group by in that representative query) or
          // The data is skewed or
          // The conf variable used to control combining group bys into a single reducer is false
          if (commonGroupByDestGroup.size() == 1 ||
              (qbp.getAggregationExprsForClause(firstDest).size() == 0 &&
              getGroupByForClause(qbp, firstDest).size() == 0) ||
              conf.getBoolVar(HiveConf.ConfVars.HIVEGROUPBYSKEW) ||
              !conf.getBoolVar(HiveConf.ConfVars.HIVEMULTIGROUPBYSINGLEREDUCER)) {

            // Go over all the destination tables
            for (String dest : commonGroupByDestGroup) {
              curr = inputs.get(dest);

              if (qbp.getWhrForClause(dest) != null) {
                curr = genFilterPlan(dest, qb, curr);
              }

              if (qbp.getAggregationExprsForClause(dest).size() != 0
                  || getGroupByForClause(qbp, dest).size() > 0) {
                // multiple distincts is not supported with skew in data
                if (conf.getBoolVar(HiveConf.ConfVars.HIVEGROUPBYSKEW) &&
                    qbp.getDistinctFuncExprsForClause(dest).size() > 1) {
                  throw new SemanticException(ErrorMsg.UNSUPPORTED_MULTIPLE_DISTINCTS.
                      getMsg());
                }
                // insert a select operator here used by the ColumnPruner to reduce
                // the data to shuffle
                curr = insertSelectAllPlanForGroupBy(curr);
                if (conf.getBoolVar(HiveConf.ConfVars.HIVEMAPSIDEAGGREGATE)) {
                  if (!conf.getBoolVar(HiveConf.ConfVars.HIVEGROUPBYSKEW)) {
                    curr = genGroupByPlanMapAggrNoSkew(dest, qb, curr);
                  } else {
                    curr = genGroupByPlanMapAggr2MR(dest, qb, curr);
                  }
                } else if (conf.getBoolVar(HiveConf.ConfVars.HIVEGROUPBYSKEW)) {
                  curr = genGroupByPlan2MR(dest, qb, curr);
                } else {
                  curr = genGroupByPlan1MR(dest, qb, curr);
                }
              }

              curr = genPostGroupByBodyPlan(curr, dest, qb);
            }
          } else {
            curr = genGroupByPlan1ReduceMultiGBY(commonGroupByDestGroup, qb, input);
          }
        }
      }
    }

    if (LOG.isDebugEnabled()) {
      LOG.debug("Created Body Plan for Query Block " + qb.getId());
    }

    return curr;
  }

  private Map<String, Operator<? extends OperatorDesc>> createInputForDests(QB qb,
      Operator<? extends OperatorDesc> input, Set<String> dests) throws SemanticException {
    Map<String, Operator<? extends OperatorDesc>> inputs =
        new HashMap<String, Operator<? extends OperatorDesc>>();
    for (String dest : dests) {
      inputs.put(dest, genLateralViewPlanForDest(dest, qb, input));
    }
    return inputs;
  }

  private Operator genPostGroupByBodyPlan(Operator curr, String dest, QB qb)
      throws SemanticException {

    QBParseInfo qbp = qb.getParseInfo();

    // Insert HAVING plan here
    if (qbp.getHavingForClause(dest) != null) {
      if (getGroupByForClause(qbp, dest).size() == 0) {
        throw new SemanticException("HAVING specified without GROUP BY");
      }
      curr = genHavingPlan(dest, qb, curr);
    }


    if(queryProperties.hasWindowing() && qb.getWindowingSpec(dest) != null) {
      curr = genWindowingPlan(qb.getWindowingSpec(dest), curr);
    }

    curr = genSelectPlan(dest, qb, curr);
    Integer limit = qbp.getDestLimit(dest);

    // Expressions are not supported currently without a alias.

    // Reduce sink is needed if the query contains a cluster by, distribute by,
    // order by or a sort by clause.
    boolean genReduceSink = false;

    // Currently, expressions are not allowed in cluster by, distribute by,
    // order by or a sort by clause. For each of the above clause types, check
    // if the clause contains any expression.
    if (qbp.getClusterByForClause(dest) != null) {
      genReduceSink = true;
    }

    if (qbp.getDistributeByForClause(dest) != null) {
      genReduceSink = true;
    }

    if (qbp.getOrderByForClause(dest) != null) {
      genReduceSink = true;
    }

    if (qbp.getSortByForClause(dest) != null) {
      genReduceSink = true;
    }

    if (genReduceSink) {
      int numReducers = -1;

      // Use only 1 reducer if order by is present
      if (qbp.getOrderByForClause(dest) != null) {
        numReducers = 1;
      }

      curr = genReduceSinkPlan(dest, qb, curr, numReducers);
    }


    if (qbp.getIsSubQ()) {
      if (limit != null) {
        // In case of order by, only 1 reducer is used, so no need of
        // another shuffle
        curr = genLimitMapRedPlan(dest, qb, curr, limit.intValue(), qbp
            .getOrderByForClause(dest) != null ? false : true);
      }
    } else {
      curr = genConversionOps(dest, qb, curr);
      // exact limit can be taken care of by the fetch operator
      if (limit != null) {
        boolean extraMRStep = true;

        if (qbp.getOrderByForClause(dest) != null ||
            qb.getIsQuery() && qbp.getClusterByForClause(dest) == null &&
            qbp.getSortByForClause(dest) == null) {
          extraMRStep = false;
        }

        curr = genLimitMapRedPlan(dest, qb, curr, limit.intValue(),
            extraMRStep);
        qb.getParseInfo().setOuterQueryLimit(limit.intValue());
      }
      if (!SessionState.get().getHiveOperation().equals(HiveOperation.CREATEVIEW)) {
        curr = genFileSinkPlan(dest, qb, curr);
      }
    }

    // change curr ops row resolver's tab aliases to query alias if it
    // exists
    if (qb.getParseInfo().getAlias() != null) {
      RowResolver rr = opParseCtx.get(curr).getRowResolver();
      RowResolver newRR = new RowResolver();
      String alias = qb.getParseInfo().getAlias();
      for (ColumnInfo colInfo : rr.getColumnInfos()) {
        String name = colInfo.getInternalName();
        String[] tmp = rr.reverseLookup(name);
        if ("".equals(tmp[0]) || tmp[1] == null) {
          // ast expression is not a valid column name for table
          tmp[1] = colInfo.getInternalName();
        }
        newRR.put(alias, tmp[1], colInfo);
      }
      opParseCtx.get(curr).setRowResolver(newRR);
    }

    return curr;
  }

  @SuppressWarnings("nls")
  private Operator genUnionPlan(String unionalias, String leftalias,
      Operator leftOp, String rightalias, Operator rightOp)
      throws SemanticException {

    // Currently, the unions are not merged - each union has only 2 parents. So,
    // a n-way union will lead to (n-1) union operators.
    // This can be easily merged into 1 union
    RowResolver leftRR = opParseCtx.get(leftOp).getRowResolver();
    RowResolver rightRR = opParseCtx.get(rightOp).getRowResolver();
    HashMap<String, ColumnInfo> leftmap = leftRR.getFieldMap(leftalias);
    HashMap<String, ColumnInfo> rightmap = rightRR.getFieldMap(rightalias);
    // make sure the schemas of both sides are the same
    ASTNode tabref = qb.getAliases().isEmpty() ? null :
        qb.getParseInfo().getSrcForAlias(qb.getAliases().get(0));
    if (leftmap.size() != rightmap.size()) {
      throw new SemanticException("Schema of both sides of union should match.");
    }
    for (Map.Entry<String, ColumnInfo> lEntry : leftmap.entrySet()) {
      String field = lEntry.getKey();
      ColumnInfo lInfo = lEntry.getValue();
      ColumnInfo rInfo = rightmap.get(field);
      if (rInfo == null) {
        throw new SemanticException(generateErrorMessage(tabref,
            "Schema of both sides of union should match. " + rightalias
                + " does not have the field " + field));
      }
      if (lInfo == null) {
        throw new SemanticException(generateErrorMessage(tabref,
            "Schema of both sides of union should match. " + leftalias
                + " does not have the field " + field));
      }
      if (!lInfo.getInternalName().equals(rInfo.getInternalName())) {
        throw new SemanticException(generateErrorMessage(tabref,
            "Schema of both sides of union should match: field " + field + ":"
                + " appears on the left side of the UNION at column position: " +
                getPositionFromInternalName(lInfo.getInternalName())
                + ", and on the right side of the UNION at column position: " +
                getPositionFromInternalName(rInfo.getInternalName())
                + ". Column positions should match for a UNION"));
      }
      // try widening coversion, otherwise fail union
      TypeInfo commonTypeInfo = FunctionRegistry.getCommonClassForUnionAll(lInfo.getType(),
          rInfo.getType());
      if (commonTypeInfo == null) {
        throw new SemanticException(generateErrorMessage(tabref,
            "Schema of both sides of union should match: Column " + field
                + " is of type " + lInfo.getType().getTypeName()
                + " on first table and type " + rInfo.getType().getTypeName()
                + " on second table"));
      }
    }

    // construct the forward operator
    RowResolver unionoutRR = new RowResolver();
    for (Map.Entry<String, ColumnInfo> lEntry : leftmap.entrySet()) {
      String field = lEntry.getKey();
      ColumnInfo lInfo = lEntry.getValue();
      ColumnInfo rInfo = rightmap.get(field);
      ColumnInfo unionColInfo = new ColumnInfo(lInfo);
      unionColInfo.setType(FunctionRegistry.getCommonClassForUnionAll(lInfo.getType(),
          rInfo.getType()));
      unionoutRR.put(unionalias, field, unionColInfo);
    }

    if (!(leftOp instanceof UnionOperator)) {
      leftOp = genInputSelectForUnion(leftOp, leftmap, leftalias, unionoutRR, unionalias);
    }

    if (!(rightOp instanceof UnionOperator)) {
      rightOp = genInputSelectForUnion(rightOp, rightmap, rightalias, unionoutRR, unionalias);
    }

    // If one of the children is a union, merge with it
    // else create a new one
    if ((leftOp instanceof UnionOperator) || (rightOp instanceof UnionOperator)) {
      if (leftOp instanceof UnionOperator) {
        // make left a child of right
        List<Operator<? extends OperatorDesc>> child =
            new ArrayList<Operator<? extends OperatorDesc>>();
        child.add(leftOp);
        rightOp.setChildOperators(child);

        List<Operator<? extends OperatorDesc>> parent = leftOp
            .getParentOperators();
        parent.add(rightOp);

        UnionDesc uDesc = ((UnionOperator) leftOp).getConf();
        uDesc.setNumInputs(uDesc.getNumInputs() + 1);
        return putOpInsertMap(leftOp, unionoutRR);
      } else {
        // make right a child of left
        List<Operator<? extends OperatorDesc>> child =
            new ArrayList<Operator<? extends OperatorDesc>>();
        child.add(rightOp);
        leftOp.setChildOperators(child);

        List<Operator<? extends OperatorDesc>> parent = rightOp
            .getParentOperators();
        parent.add(leftOp);
        UnionDesc uDesc = ((UnionOperator) rightOp).getConf();
        uDesc.setNumInputs(uDesc.getNumInputs() + 1);

        return putOpInsertMap(rightOp, unionoutRR);
      }
    }

    // Create a new union operator
    Operator<? extends OperatorDesc> unionforward = OperatorFactory
        .getAndMakeChild(new UnionDesc(), new RowSchema(unionoutRR
            .getColumnInfos()));

    // set union operator as child of each of leftOp and rightOp
    List<Operator<? extends OperatorDesc>> child =
        new ArrayList<Operator<? extends OperatorDesc>>();
    child.add(unionforward);
    rightOp.setChildOperators(child);

    child = new ArrayList<Operator<? extends OperatorDesc>>();
    child.add(unionforward);
    leftOp.setChildOperators(child);

    List<Operator<? extends OperatorDesc>> parent =
        new ArrayList<Operator<? extends OperatorDesc>>();
    parent.add(leftOp);
    parent.add(rightOp);
    unionforward.setParentOperators(parent);

    // create operator info list to return
    return putOpInsertMap(unionforward, unionoutRR);
  }

  /**
   * Generates a select operator which can go between the original input operator and the union
   * operator. This select casts columns to match the type of the associated column in the union,
   * other columns pass through unchanged. The new operator's only parent is the original input
   * operator to the union, and it's only child is the union. If the input does not need to be
   * cast, the original operator is returned, and no new select operator is added.
   *
   * @param origInputOp
   *          The original input operator to the union.
   * @param origInputFieldMap
   *          A map from field name to ColumnInfo for the original input operator.
   * @param origInputAlias
   *          The alias associated with the original input operator.
   * @param unionoutRR
   *          The union's output row resolver.
   * @param unionalias
   *          The alias of the union.
   * @return
   * @throws UDFArgumentException
   */
  private Operator<? extends OperatorDesc> genInputSelectForUnion(
      Operator<? extends OperatorDesc> origInputOp, Map<String, ColumnInfo> origInputFieldMap,
      String origInputAlias, RowResolver unionoutRR, String unionalias)
      throws UDFArgumentException {

    List<ExprNodeDesc> columns = new ArrayList<ExprNodeDesc>();
    boolean needsCast = false;
    for (Map.Entry<String, ColumnInfo> unionEntry : unionoutRR.getFieldMap(unionalias).entrySet()) {
      String field = unionEntry.getKey();
      ColumnInfo lInfo = origInputFieldMap.get(field);
      ExprNodeDesc column = new ExprNodeColumnDesc(lInfo.getType(), lInfo.getInternalName(),
          lInfo.getTabAlias(), lInfo.getIsVirtualCol(), lInfo.isSkewedCol());
      if (!lInfo.getType().equals(unionEntry.getValue().getType())) {
        needsCast = true;
        column = TypeCheckProcFactory.DefaultExprProcessor.getFuncExprNodeDesc(
            unionEntry.getValue().getType().getTypeName(), column);
      }
      columns.add(column);
    }

    // If none of the columns need to be cast there's no need for an additional select operator
    if (!needsCast) {
      return origInputOp;
    }

    RowResolver rowResolver = new RowResolver();
    Map<String, ExprNodeDesc> columnExprMap = new HashMap<String, ExprNodeDesc>();

    List<String> colName = new ArrayList<String>();
    for (int i = 0; i < columns.size(); i++) {
      String name = getColumnInternalName(i);
      ColumnInfo col = new ColumnInfo(name, columns.get(i)
          .getTypeInfo(), "", false);
      rowResolver.put(origInputAlias, name, col);
      colName.add(name);
      columnExprMap.put(name, columns.get(i));
    }

    Operator<SelectDesc> newInputOp = OperatorFactory.getAndMakeChild(
        new SelectDesc(columns, colName), new RowSchema(rowResolver.getColumnInfos()),
        columnExprMap, origInputOp);
    return putOpInsertMap(newInputOp, rowResolver);
  }

  /**
   * Generates the sampling predicate from the TABLESAMPLE clause information.
   * This function uses the bucket column list to decide the expression inputs
   * to the predicate hash function in case useBucketCols is set to true,
   * otherwise the expression list stored in the TableSample is used. The bucket
   * columns of the table are used to generate this predicate in case no
   * expressions are provided on the TABLESAMPLE clause and the table has
   * clustering columns defined in it's metadata. The predicate created has the
   * following structure:
   *
   * ((hash(expressions) & Integer.MAX_VALUE) % denominator) == numerator
   *
   * @param ts
   *          TABLESAMPLE clause information
   * @param bucketCols
   *          The clustering columns of the table
   * @param useBucketCols
   *          Flag to indicate whether the bucketCols should be used as input to
   *          the hash function
   * @param alias
   *          The alias used for the table in the row resolver
   * @param rwsch
   *          The row resolver used to resolve column references
   * @param qbm
   *          The metadata information for the query block which is used to
   *          resolve unaliased columns
   * @param planExpr
   *          The plan tree for the expression. If the user specified this, the
   *          parse expressions are not used
   * @return exprNodeDesc
   * @exception SemanticException
   */
  private ExprNodeDesc genSamplePredicate(TableSample ts,
      List<String> bucketCols, boolean useBucketCols, String alias,
      RowResolver rwsch, QBMetaData qbm, ExprNodeDesc planExpr)
      throws SemanticException {

    ExprNodeDesc numeratorExpr = new ExprNodeConstantDesc(
        TypeInfoFactory.intTypeInfo, Integer.valueOf(ts.getNumerator() - 1));

    ExprNodeDesc denominatorExpr = new ExprNodeConstantDesc(
        TypeInfoFactory.intTypeInfo, Integer.valueOf(ts.getDenominator()));

    ExprNodeDesc intMaxExpr = new ExprNodeConstantDesc(
        TypeInfoFactory.intTypeInfo, Integer.valueOf(Integer.MAX_VALUE));

    ArrayList<ExprNodeDesc> args = new ArrayList<ExprNodeDesc>();
    if (planExpr != null) {
      args.add(planExpr);
    } else if (useBucketCols) {
      for (String col : bucketCols) {
        ColumnInfo ci = rwsch.get(alias, col);
        // TODO: change type to the one in the table schema
        args.add(new ExprNodeColumnDesc(ci.getType(), ci.getInternalName(), ci
            .getTabAlias(), ci.getIsVirtualCol()));
      }
    } else {
      for (ASTNode expr : ts.getExprs()) {
        args.add(genExprNodeDesc(expr, rwsch));
      }
    }

    ExprNodeDesc equalsExpr = null;
    {
      ExprNodeDesc hashfnExpr = new ExprNodeGenericFuncDesc(
          TypeInfoFactory.intTypeInfo, new GenericUDFHash(), args);
      assert (hashfnExpr != null);
      LOG.info("hashfnExpr = " + hashfnExpr);
      ExprNodeDesc andExpr = TypeCheckProcFactory.DefaultExprProcessor
          .getFuncExprNodeDesc("&", hashfnExpr, intMaxExpr);
      assert (andExpr != null);
      LOG.info("andExpr = " + andExpr);
      ExprNodeDesc modExpr = TypeCheckProcFactory.DefaultExprProcessor
          .getFuncExprNodeDesc("%", andExpr, denominatorExpr);
      assert (modExpr != null);
      LOG.info("modExpr = " + modExpr);
      LOG.info("numeratorExpr = " + numeratorExpr);
      equalsExpr = TypeCheckProcFactory.DefaultExprProcessor
          .getFuncExprNodeDesc("==", modExpr, numeratorExpr);
      LOG.info("equalsExpr = " + equalsExpr);
      assert (equalsExpr != null);
    }
    return equalsExpr;
  }

  private String getAliasId(String alias, QB qb) {
    return (qb.getId() == null ? alias : qb.getId() + ":" + alias);
  }

  private String getAliasId(String alias, QB qb, int srcNo) {
    return getAliasId(alias, qb) + "-" + srcNo;
  }

  @SuppressWarnings("nls")
  private Operator genTablePlan(String alias, QB qb) throws SemanticException {

    String alias_id = getAliasId(alias, qb);
    List<Table> tabs = qb.getMetaData().getSrcsForAlias(alias);
    RowResolver rwsch;

    // is the table already present
    Operator<? extends OperatorDesc> top = topOps.get(alias_id);
    Operator<? extends OperatorDesc> dummySel = topSelOps.get(alias_id);
    if (dummySel != null) {
      top = dummySel;
    }

    if (top == null) {
      rwsch = new RowResolver();
      try {
        StructObjectInspector rowObjectInspector =
            (StructObjectInspector) tabs.get(0).getDeserializer()
            .getObjectInspector();
        List<? extends StructField> fields = rowObjectInspector
            .getAllStructFieldRefs();
        for (int i = 0; i < fields.size(); i++) {
          /**
           * if the column is a skewed column, use ColumnInfo accordingly
           */
          ColumnInfo colInfo = new ColumnInfo(fields.get(i).getFieldName(),
              TypeInfoUtils.getTypeInfoFromObjectInspector(fields.get(i)
                  .getFieldObjectInspector()), alias, false);
          colInfo.setSkewedCol((isSkewedCol(alias, qb, fields.get(i)
              .getFieldName())) ? true : false);
          rwsch.put(alias, fields.get(i).getFieldName(), colInfo);
        }
      } catch (SerDeException e) {
        throw new RuntimeException(e);
      }
      // Hack!! - refactor once the metadata APIs with types are ready
      // Finally add the partitioning columns
      for (Table tab : tabs) {
      for (FieldSchema part_col : tab.getPartCols()) {
        LOG.trace("Adding partition col: " + part_col);
        // TODO: use the right type by calling part_col.getType() instead of
        // String.class. See HIVE-3059.
        rwsch.put(alias, part_col.getName(), new ColumnInfo(part_col.getName(),
            TypeInfoFactory.stringTypeInfo, alias, true));
      }
      }

      // put all virutal columns in RowResolver.
      Iterator<VirtualColumn> vcs = VirtualColumn.getRegistry(conf).iterator();
      // use a list for easy cumtomize
      List<VirtualColumn> vcList = new ArrayList<VirtualColumn>();
      while (vcs.hasNext()) {
        VirtualColumn vc = vcs.next();
        rwsch.put(alias, vc.getName(), new ColumnInfo(vc.getName(),
            vc.getTypeInfo(), alias, true, vc.getIsHidden()));
        vcList.add(vc);
      }

      // Create the root of the operator tree
      TableScanDesc tsDesc = new TableScanDesc(alias, vcList);
      setupStats(tsDesc, qb.getParseInfo(), tabs.get(0), alias, rwsch);

      SplitSample sample = nameToSplitSample.get(alias_id);
      if (sample != null && sample.getRowCount() != null) {
        tsDesc.setRowLimit(sample.getRowCount());
        nameToSplitSample.remove(alias_id);
      }

      top = putOpInsertMap(OperatorFactory.get(tsDesc,
          new RowSchema(rwsch.getColumnInfos())), rwsch);

      // Add this to the list of top operators - we always start from a table
      // scan
      topOps.put(alias_id, top);

      // Add a mapping from the table scan operator to Table
      topToTable.put((TableScanOperator) top, tabs);
      Map<String, String> props = qb.getTabPropsForAlias(alias);
      if (props != null) {
        topToTableProps.put((TableScanOperator) top, props);
      }
    } else {
      rwsch = opParseCtx.get(top).getRowResolver();
      top.setChildOperators(null);
    }

    // check if this table is sampled and needs more than input pruning
    Operator<? extends OperatorDesc> tableOp = top;
    TableSample ts = qb.getParseInfo().getTabSample(alias);
    if (ts != null) {
      Table tab = tabs.get(0);
      int num = ts.getNumerator();
      int den = ts.getDenominator();
      ArrayList<ASTNode> sampleExprs = ts.getExprs();

      // TODO: Do the type checking of the expressions
      List<String> tabBucketCols = tab.getBucketCols();
      int numBuckets = tab.getNumBuckets();

      // If there are no sample cols and no bucket cols then throw an error
      if (tabBucketCols.size() == 0 && sampleExprs.size() == 0) {
        throw new SemanticException(ErrorMsg.NON_BUCKETED_TABLE.getMsg() + " "
            + tab.getTableName());
      }

      if (num > den) {
        throw new SemanticException(
            ErrorMsg.BUCKETED_NUMERATOR_BIGGER_DENOMINATOR.getMsg() + " "
                + tab.getTableName());
      }

      // check if a predicate is needed
      // predicate is needed if either input pruning is not enough
      // or if input pruning is not possible

      // check if the sample columns are the same as the table bucket columns
      boolean colsEqual = true;
      if ((sampleExprs.size() != tabBucketCols.size())
          && (sampleExprs.size() != 0)) {
        colsEqual = false;
      }

      for (int i = 0; i < sampleExprs.size() && colsEqual; i++) {
        boolean colFound = false;
        for (int j = 0; j < tabBucketCols.size() && !colFound; j++) {
          if (sampleExprs.get(i).getToken().getType() != HiveParser.TOK_TABLE_OR_COL) {
            break;
          }

          if (((ASTNode) sampleExprs.get(i).getChild(0)).getText()
              .equalsIgnoreCase(tabBucketCols.get(j))) {
            colFound = true;
          }
        }
        colsEqual = (colsEqual && colFound);
      }

      // Check if input can be pruned
      ts.setInputPruning((sampleExprs == null || sampleExprs.size() == 0 || colsEqual));

      // check if input pruning is enough
      if ((sampleExprs == null || sampleExprs.size() == 0 || colsEqual)
          && (num == den || (den % numBuckets == 0 || numBuckets % den == 0))) {

        // input pruning is enough; add the filter for the optimizer to use it
        // later
        LOG.info("No need for sample filter");
        ExprNodeDesc samplePredicate = genSamplePredicate(ts, tabBucketCols,
            colsEqual, alias, rwsch, qb.getMetaData(), null);
        tableOp = OperatorFactory.getAndMakeChild(new FilterDesc(
            samplePredicate, true, new sampleDesc(ts.getNumerator(), ts
                .getDenominator(), tabBucketCols, true)),
            new RowSchema(rwsch.getColumnInfos()), top);
      } else {
        // need to add filter
        // create tableOp to be filterDesc and set as child to 'top'
        LOG.info("Need sample filter");
        ExprNodeDesc samplePredicate = genSamplePredicate(ts, tabBucketCols,
            colsEqual, alias, rwsch, qb.getMetaData(), null);
        tableOp = OperatorFactory.getAndMakeChild(new FilterDesc(
            samplePredicate, true),
            new RowSchema(rwsch.getColumnInfos()), top);
      }
    } else {
      boolean testMode = conf.getBoolVar(HiveConf.ConfVars.HIVETESTMODE);
      if (testMode) {
        Table tab = tabs.get(0);
        String tabName = tab.getTableName();

        // has the user explicitly asked not to sample this table
        String unSampleTblList = conf
            .getVar(HiveConf.ConfVars.HIVETESTMODENOSAMPLE);
        String[] unSampleTbls = unSampleTblList.split(",");
        boolean unsample = false;
        for (String unSampleTbl : unSampleTbls) {
          if (tabName.equalsIgnoreCase(unSampleTbl)) {
            unsample = true;
          }
        }

        if (!unsample) {
          int numBuckets = tab.getNumBuckets();

          // If the input table is bucketed, choose the first bucket
          if (numBuckets > 0) {
            TableSample tsSample = new TableSample(1, numBuckets);
            tsSample.setInputPruning(true);
            qb.getParseInfo().setTabSample(alias, tsSample);
            ExprNodeDesc samplePred = genSamplePredicate(tsSample, tab
                .getBucketCols(), true, alias, rwsch, qb.getMetaData(), null);
            tableOp = OperatorFactory
                .getAndMakeChild(new FilterDesc(samplePred, true,
                    new sampleDesc(tsSample.getNumerator(), tsSample
                        .getDenominator(), tab.getBucketCols(), true)),
                    new RowSchema(rwsch.getColumnInfos()), top);
            LOG.info("No need for sample filter");
          } else {
            // The table is not bucketed, add a dummy filter :: rand()
            int freq = conf.getIntVar(HiveConf.ConfVars.HIVETESTMODESAMPLEFREQ);
            TableSample tsSample = new TableSample(1, freq);
            tsSample.setInputPruning(false);
            qb.getParseInfo().setTabSample(alias, tsSample);
            LOG.info("Need sample filter");
            ExprNodeDesc randFunc = TypeCheckProcFactory.DefaultExprProcessor
                .getFuncExprNodeDesc("rand", new ExprNodeConstantDesc(Integer
                    .valueOf(460476415)));
            ExprNodeDesc samplePred = genSamplePredicate(tsSample, null, false,
                alias, rwsch, qb.getMetaData(), randFunc);
            tableOp = OperatorFactory.getAndMakeChild(new FilterDesc(
                samplePred, true),
                new RowSchema(rwsch.getColumnInfos()), top);
          }
        }
      }
    }

    Operator output = putOpInsertMap(tableOp, rwsch);

    if (LOG.isDebugEnabled()) {
      LOG.debug("Created Table Plan for " + alias + " " + tableOp.toString());
    }

    return output;
  }

  private boolean isSkewedCol(String alias, QB qb, String colName) {
    boolean isSkewedCol = false;
    List<String> skewedCols = qb.getSkewedColumnNames(alias);
    for (String skewedCol : skewedCols) {
      if (skewedCol.equalsIgnoreCase(colName)) {
        isSkewedCol = true;
      }
    }
    return isSkewedCol;
  }

  private void setupStats(TableScanDesc tsDesc, QBParseInfo qbp, Table tab, String alias,
      RowResolver rwsch)
      throws SemanticException {

    if (!qbp.isAnalyzeCommand()) {
      tsDesc.setGatherStats(false);
    } else {
      tsDesc.setGatherStats(true);
      tsDesc.setStatsReliable(conf.getBoolVar(HiveConf.ConfVars.HIVE_STATS_RELIABLE));
      tsDesc.setMaxStatsKeyPrefixLength(
          conf.getIntVar(HiveConf.ConfVars.HIVE_STATS_KEY_PREFIX_MAX_LENGTH));

      // append additional virtual columns for storing statistics
      Iterator<VirtualColumn> vcs = VirtualColumn.getStatsRegistry(conf).iterator();
      List<VirtualColumn> vcList = new ArrayList<VirtualColumn>();
      while (vcs.hasNext()) {
        VirtualColumn vc = vcs.next();
        rwsch.put(alias, vc.getName(), new ColumnInfo(vc.getName(),
            vc.getTypeInfo(), alias, true, vc.getIsHidden()));
        vcList.add(vc);
      }
      tsDesc.addVirtualCols(vcList);

      String tblName = tab.getTableName();
      tableSpec tblSpec = qbp.getTableSpec(alias);
      Map<String, String> partSpec = tblSpec.getPartSpec();

      if (partSpec != null) {
        List<String> cols = new ArrayList<String>();
        cols.addAll(partSpec.keySet());
        tsDesc.setPartColumns(cols);
      }

      // Theoretically the key prefix could be any unique string shared
      // between TableScanOperator (when publishing) and StatsTask (when aggregating).
      // Here we use
      // table_name + partitionSec
      // as the prefix for easy of read during explain and debugging.
      // Currently, partition spec can only be static partition.
      String k = tblName + Path.SEPARATOR;
      tsDesc.setStatsAggPrefix(k);

      // set up WritenEntity for replication
      outputs.add(new WriteEntity(tab, true));

      // add WriteEntity for each matching partition
      if (tab.isPartitioned()) {
        if (partSpec == null) {
          throw new SemanticException(ErrorMsg.NEED_PARTITION_SPECIFICATION.getMsg());
        }
        List<Partition> partitions = qbp.getTableSpec().partitions;
        if (partitions != null) {
          for (Partition partn : partitions) {
            // inputs.add(new ReadEntity(partn)); // is this needed at all?
            outputs.add(new WriteEntity(partn, true));
          }
        }
      }
    }
  }

  private Operator genPlan(QBExpr qbexpr) throws SemanticException {
    if (qbexpr.getOpcode() == QBExpr.Opcode.NULLOP) {
      return genPlan(qbexpr.getQB());
    }
    if (qbexpr.getOpcode() == QBExpr.Opcode.UNION) {
      Operator qbexpr1Ops = genPlan(qbexpr.getQBExpr1());
      Operator qbexpr2Ops = genPlan(qbexpr.getQBExpr2());

      return genUnionPlan(qbexpr.getAlias(), qbexpr.getQBExpr1().getAlias(),
          qbexpr1Ops, qbexpr.getQBExpr2().getAlias(), qbexpr2Ops);
    }
    return null;
  }

  @SuppressWarnings("nls")
  public Operator genPlan(QB qb) throws SemanticException {

    // First generate all the opInfos for the elements in the from clause
    Map<String, Operator> aliasToOpInfo = new HashMap<String, Operator>();

    // Recurse over the subqueries to fill the subquery part of the plan
    for (String alias : qb.getSubqAliases()) {
      QBExpr qbexpr = qb.getSubqForAlias(alias);
      aliasToOpInfo.put(alias, genPlan(qbexpr));
      qbexpr.setAlias(alias);
    }

    // Recurse over all the source tables
    for (String alias : qb.getTabAliases()) {
      Operator op = genTablePlan(alias, qb);
      aliasToOpInfo.put(alias, op);
    }

    Operator srcOpInfo = null;
    Operator lastPTFOp = null;

    if(queryProperties.hasPTF()){
      //After processing subqueries and source tables, process
      // partitioned table functions

      HashMap<ASTNode, PTFInvocationSpec> ptfNodeToSpec = qb.getPTFNodeToSpec();
      if ( ptfNodeToSpec != null ) {
        for(Entry<ASTNode, PTFInvocationSpec> entry : ptfNodeToSpec.entrySet()) {
          ASTNode ast = entry.getKey();
          PTFInvocationSpec spec = entry.getValue();
          String inputAlias = spec.getQueryInputName();
          Operator inOp = aliasToOpInfo.get(inputAlias);
          if ( inOp == null ) {
            throw new SemanticException(generateErrorMessage(ast,
                "Cannot resolve input Operator for PTF invocation"));
          }
          lastPTFOp = genPTFPlan(spec, inOp);
          String ptfAlias = ((PartitionedTableFunctionSpec)spec.getFunction()).getAlias();
          if ( ptfAlias != null ) {
            aliasToOpInfo.put(ptfAlias, lastPTFOp);
          }
        }
      }

    }

    // For all the source tables that have a lateral view, attach the
    // appropriate operators to the TS
    genLateralViewPlans(aliasToOpInfo, qb);


    // process join
    if (qb.getParseInfo().getJoinExpr() != null) {
      ASTNode joinExpr = qb.getParseInfo().getJoinExpr();

      if (joinExpr.getToken().getType() == HiveParser.TOK_UNIQUEJOIN) {
        QBJoinTree joinTree = genUniqueJoinTree(qb, joinExpr, aliasToOpInfo);
        qb.setQbJoinTree(joinTree);
      } else {
        QBJoinTree joinTree = genJoinTree(qb, joinExpr, aliasToOpInfo);
        qb.setQbJoinTree(joinTree);
        mergeJoinTree(qb);
      }

      // if any filters are present in the join tree, push them on top of the
      // table
      pushJoinFilters(qb, qb.getQbJoinTree(), aliasToOpInfo);
      srcOpInfo = genJoinPlan(qb, aliasToOpInfo);
    } else {
      // Now if there are more than 1 sources then we have a join case
      // later we can extend this to the union all case as well
      srcOpInfo = aliasToOpInfo.values().iterator().next();
      // with ptfs, there maybe more (note for PTFChains:
      // 1 ptf invocation may entail multiple PTF operators)
      srcOpInfo = lastPTFOp != null ? lastPTFOp : srcOpInfo;
    }

    Operator bodyOpInfo = genBodyPlan(qb, srcOpInfo);

    if (LOG.isDebugEnabled()) {
      LOG.debug("Created Plan for Query Block " + qb.getId());
    }

    this.qb = qb;
    return bodyOpInfo;
  }

  /**
   * Generates the operator DAG needed to implement lateral views and attaches
   * it to the TS operator.
   *
   * @param aliasToOpInfo
   *          A mapping from a table alias to the TS operator. This function
   *          replaces the operator mapping as necessary
   * @param qb
   * @throws SemanticException
   */

  void genLateralViewPlans(Map<String, Operator> aliasToOpInfo, QB qb)
      throws SemanticException {
    Map<String, ArrayList<ASTNode>> aliasToLateralViews = qb.getParseInfo()
        .getAliasToLateralViews();
    for (Entry<String, Operator> e : aliasToOpInfo.entrySet()) {
      String alias = e.getKey();
      // See if the alias has a lateral view. If so, chain the lateral view
      // operator on
      ArrayList<ASTNode> lateralViews = aliasToLateralViews.get(alias);
      if (lateralViews != null) {
        Operator op = e.getValue();

        for (ASTNode lateralViewTree : aliasToLateralViews.get(alias)) {
          // There are 2 paths from the TS operator (or a previous LVJ operator)
          // to the same LateralViewJoinOperator.
          // TS -> SelectOperator(*) -> LateralViewJoinOperator
          // TS -> SelectOperator (gets cols for UDTF) -> UDTFOperator0
          // -> LateralViewJoinOperator
          //

          Operator lateralViewJoin = genLateralViewPlan(qb, op, lateralViewTree);
          op = lateralViewJoin;
        }
        e.setValue(op);
      }
    }
  }

  private Operator genLateralViewPlanForDest(String dest, QB qb, Operator op)
      throws SemanticException {
    ASTNode lateralViewTree = qb.getParseInfo().getDestToLateralView().get(dest);
    if (lateralViewTree != null) {
      return genLateralViewPlan(qb, op, lateralViewTree);
    }
    return op;
  }

  private Operator genLateralViewPlan(QB qb, Operator op, ASTNode lateralViewTree)
      throws SemanticException {
    RowResolver lvForwardRR = new RowResolver();
    RowResolver source = opParseCtx.get(op).getRowResolver();
    for (ColumnInfo col : source.getColumnInfos()) {
      String[] tabCol = source.reverseLookup(col.getInternalName());
      lvForwardRR.put(tabCol[0], tabCol[1], col);
    }

    Operator lvForward = putOpInsertMap(OperatorFactory.getAndMakeChild(
        new LateralViewForwardDesc(), new RowSchema(lvForwardRR.getColumnInfos()),
        op), lvForwardRR);

    // The order in which the two paths are added is important. The
    // lateral view join operator depends on having the select operator
    // give it the row first.

    // Get the all path by making a select(*).
    RowResolver allPathRR = opParseCtx.get(lvForward).getRowResolver();
    // Operator allPath = op;
    Operator allPath = putOpInsertMap(OperatorFactory.getAndMakeChild(
        new SelectDesc(true), new RowSchema(allPathRR.getColumnInfos()),
        lvForward), allPathRR);
    // Get the UDTF Path
    QB blankQb = new QB(null, null, false);
    Operator udtfPath = genSelectPlan((ASTNode) lateralViewTree
        .getChild(0), blankQb, lvForward,
        lateralViewTree.getType() == HiveParser.TOK_LATERAL_VIEW_OUTER);
    // add udtf aliases to QB
    for (String udtfAlias : blankQb.getAliases()) {
      qb.addAlias(udtfAlias);
    }
    RowResolver udtfPathRR = opParseCtx.get(udtfPath).getRowResolver();

    // Merge the two into the lateral view join
    // The cols of the merged result will be the combination of both the
    // cols of the UDTF path and the cols of the all path. The internal
    // names have to be changed to avoid conflicts

    RowResolver lateralViewRR = new RowResolver();
    ArrayList<String> outputInternalColNames = new ArrayList<String>();

    LVmergeRowResolvers(allPathRR, lateralViewRR, outputInternalColNames);
    LVmergeRowResolvers(udtfPathRR, lateralViewRR, outputInternalColNames);

    // For PPD, we need a column to expression map so that during the walk,
    // the processor knows how to transform the internal col names.
    // Following steps are dependant on the fact that we called
    // LVmerge.. in the above order
    Map<String, ExprNodeDesc> colExprMap = new HashMap<String, ExprNodeDesc>();

    int i = 0;
    for (ColumnInfo c : allPathRR.getColumnInfos()) {
      String internalName = getColumnInternalName(i);
      i++;
      colExprMap.put(internalName,
          new ExprNodeColumnDesc(c.getType(), c.getInternalName(),
              c.getTabAlias(), c.getIsVirtualCol()));
    }

    Operator lateralViewJoin = putOpInsertMap(OperatorFactory
        .getAndMakeChild(new LateralViewJoinDesc(outputInternalColNames),
            new RowSchema(lateralViewRR.getColumnInfos()), allPath,
            udtfPath), lateralViewRR);
    lateralViewJoin.setColumnExprMap(colExprMap);
    return lateralViewJoin;
  }

  /**
   * A helper function that gets all the columns and respective aliases in the
   * source and puts them into dest. It renames the internal names of the
   * columns based on getColumnInternalName(position).
   *
   * Note that this helper method relies on RowResolver.getColumnInfos()
   * returning the columns in the same order as they will be passed in the
   * operator DAG.
   *
   * @param source
   * @param dest
   * @param outputColNames
   *          - a list to which the new internal column names will be added, in
   *          the same order as in the dest row resolver
   */
  private void LVmergeRowResolvers(RowResolver source, RowResolver dest,
      ArrayList<String> outputInternalColNames) {
    for (ColumnInfo c : source.getColumnInfos()) {
      String internalName = getColumnInternalName(outputInternalColNames.size());
      outputInternalColNames.add(internalName);
      ColumnInfo newCol = new ColumnInfo(internalName, c.getType(), c
          .getTabAlias(), c.getIsVirtualCol(), c.isHiddenVirtualCol());
      String[] tableCol = source.reverseLookup(c.getInternalName());
      String tableAlias = tableCol[0];
      String colAlias = tableCol[1];
      dest.put(tableAlias, colAlias, newCol);
    }
  }

  @SuppressWarnings("nls")
  public Phase1Ctx initPhase1Ctx() {

    Phase1Ctx ctx_1 = new Phase1Ctx();
    ctx_1.nextNum = 0;
    ctx_1.dest = "reduce";

    return ctx_1;
  }

  @Override
  public void init() {
    // clear most members
    reset();

    // init
    QB qb = new QB(null, null, false);
    this.qb = qb;
  }

  @Override
  @SuppressWarnings("nls")
  public void analyzeInternal(ASTNode ast) throws SemanticException {
    ASTNode child = ast;
    this.ast = ast;
    viewsExpanded = new ArrayList<String>();

    LOG.info("Starting Semantic Analysis");

    // analyze and process the position alias
    processPositionAlias(ast);

    // analyze create table command
    if (ast.getToken().getType() == HiveParser.TOK_CREATETABLE) {
      // if it is not CTAS, we don't need to go further and just return
      if ((child = analyzeCreateTable(ast, qb)) == null) {
        return;
      }
    } else {
      SessionState.get().setCommandType(HiveOperation.QUERY);
    }

    // analyze create view command
    if (ast.getToken().getType() == HiveParser.TOK_CREATEVIEW ||
        ast.getToken().getType() == HiveParser.TOK_ALTERVIEW_AS) {
      child = analyzeCreateView(ast, qb);
      SessionState.get().setCommandType(HiveOperation.CREATEVIEW);
      if (child == null) {
        return;
      }
      viewSelect = child;
      // prevent view from referencing itself
      viewsExpanded.add(SessionState.get().getCurrentDatabase() + "." + createVwDesc.getViewName());
    }

    // continue analyzing from the child ASTNode.
    Phase1Ctx ctx_1 = initPhase1Ctx();
    if (!doPhase1(child, qb, ctx_1)) {
      // if phase1Result false return
      return;
    }

    LOG.info("Completed phase 1 of Semantic Analysis");

    getMetaData(qb);
    LOG.info("Completed getting MetaData in Semantic Analysis");

    // Save the result schema derived from the sink operator produced
    // by genPlan. This has the correct column names, which clients
    // such as JDBC would prefer instead of the c0, c1 we'll end
    // up with later.
    Operator sinkOp = genPlan(qb);

    resultSchema =
        convertRowSchemaToViewSchema(opParseCtx.get(sinkOp).getRowResolver());

    if (createVwDesc != null) {
      saveViewDefinition();

      // validate the create view statement
      // at this point, the createVwDesc gets all the information for semantic check
      validateCreateView(createVwDesc);

      // Since we're only creating a view (not executing it), we
      // don't need to optimize or translate the plan (and in fact, those
      // procedures can interfere with the view creation). So
      // skip the rest of this method.
      ctx.setResDir(null);
      ctx.setResFile(null);
      return;
    }

    ParseContext pCtx = new ParseContext(conf, qb, child, opToPartPruner,
        opToPartList, topOps, topSelOps, opParseCtx, joinContext, smbMapJoinContext,
        topToTable, topToTableProps, fsopToTable,
        loadTableWork, loadFileWork, ctx, idToTableNameMap, destTableId, uCtx,
        listMapJoinOpsNoReducer, groupOpToInputTables, prunedPartitions,
        opToSamplePruner, globalLimitCtx, nameToSplitSample, inputs, rootTasks,
        opToPartToSkewedPruner, viewAliasToInput,
        reduceSinkOperatorsAddedByEnforceBucketingSorting, queryProperties);

    // Generate table access stats if required
    if (HiveConf.getBoolVar(this.conf, HiveConf.ConfVars.HIVE_STATS_COLLECT_TABLEKEYS) == true) {
      TableAccessAnalyzer tableAccessAnalyzer = new TableAccessAnalyzer(pCtx);
      setTableAccessInfo(tableAccessAnalyzer.analyzeTableAccess());
    }

    if (LOG.isDebugEnabled()) {
      LOG.debug("Before logical optimization\n" + Operator.toString(pCtx.getTopOps().values()));
    }

    Optimizer optm = new Optimizer();
    optm.setPctx(pCtx);
    optm.initialize(conf);
    pCtx = optm.optimize();

    if (LOG.isDebugEnabled()) {
      LOG.debug("After logical optimization\n" + Operator.toString(pCtx.getTopOps().values()));
    }

    // Generate column access stats if required - wait until column pruning takes place
    // during optimization
    if (HiveConf.getBoolVar(this.conf, HiveConf.ConfVars.HIVE_STATS_COLLECT_SCANCOLS) == true) {
      ColumnAccessAnalyzer columnAccessAnalyzer = new ColumnAccessAnalyzer(pCtx);
      setColumnAccessInfo(columnAccessAnalyzer.analyzeColumnAccess());
    }

    if (!ctx.getExplainLogical()) {
      // At this point we have the complete operator tree
      // from which we want to create the map-reduce plan
      MapReduceCompiler compiler = new MapReduceCompiler();
      compiler.init(conf, console, db);
      compiler.compile(pCtx, rootTasks, inputs, outputs);
      fetchTask = pCtx.getFetchTask();
    }

    LOG.info("Completed plan generation");

    return;
  }

  @Override
  public List<FieldSchema> getResultSchema() {
    return resultSchema;
  }

  private void saveViewDefinition() throws SemanticException {

    // Make a copy of the statement's result schema, since we may
    // modify it below as part of imposing view column names.
    List<FieldSchema> derivedSchema =
        new ArrayList<FieldSchema>(resultSchema);
    ParseUtils.validateColumnNameUniqueness(derivedSchema);

    List<FieldSchema> imposedSchema = createVwDesc.getSchema();
    if (imposedSchema != null) {
      int explicitColCount = imposedSchema.size();
      int derivedColCount = derivedSchema.size();
      if (explicitColCount != derivedColCount) {
        throw new SemanticException(generateErrorMessage(
            viewSelect,
            ErrorMsg.VIEW_COL_MISMATCH.getMsg()));
      }
    }

    // Preserve the original view definition as specified by the user.
    String originalText = ctx.getTokenRewriteStream().toString(
        viewSelect.getTokenStartIndex(), viewSelect.getTokenStopIndex());
    createVwDesc.setViewOriginalText(originalText);

    // Now expand the view definition with extras such as explicit column
    // references; this expanded form is what we'll re-parse when the view is
    // referenced later.
    unparseTranslator.applyTranslations(ctx.getTokenRewriteStream());
    String expandedText = ctx.getTokenRewriteStream().toString(
        viewSelect.getTokenStartIndex(), viewSelect.getTokenStopIndex());

    if (imposedSchema != null) {
      // Merge the names from the imposed schema into the types
      // from the derived schema.
      StringBuilder sb = new StringBuilder();
      sb.append("SELECT ");
      int n = derivedSchema.size();
      for (int i = 0; i < n; ++i) {
        if (i > 0) {
          sb.append(", ");
        }
        FieldSchema fieldSchema = derivedSchema.get(i);
        // Modify a copy, not the original
        fieldSchema = new FieldSchema(fieldSchema);
        derivedSchema.set(i, fieldSchema);
        sb.append(HiveUtils.unparseIdentifier(fieldSchema.getName()));
        sb.append(" AS ");
        String imposedName = imposedSchema.get(i).getName();
        sb.append(HiveUtils.unparseIdentifier(imposedName));
        fieldSchema.setName(imposedName);
        // We don't currently allow imposition of a type
        fieldSchema.setComment(imposedSchema.get(i).getComment());
      }
      sb.append(" FROM (");
      sb.append(expandedText);
      sb.append(") ");
      sb.append(HiveUtils.unparseIdentifier(createVwDesc.getViewName()));
      expandedText = sb.toString();
    }

    if (createVwDesc.getPartColNames() != null) {
      // Make sure all partitioning columns referenced actually
      // exist and are in the correct order at the end
      // of the list of columns produced by the view. Also move the field
      // schema descriptors from derivedSchema to the partitioning key
      // descriptor.
      List<String> partColNames = createVwDesc.getPartColNames();
      if (partColNames.size() > derivedSchema.size()) {
        throw new SemanticException(
            ErrorMsg.VIEW_PARTITION_MISMATCH.getMsg());
      }

      // Get the partition columns from the end of derivedSchema.
      List<FieldSchema> partitionColumns = derivedSchema.subList(
          derivedSchema.size() - partColNames.size(),
          derivedSchema.size());

      // Verify that the names match the PARTITIONED ON clause.
      Iterator<String> colNameIter = partColNames.iterator();
      Iterator<FieldSchema> schemaIter = partitionColumns.iterator();
      while (colNameIter.hasNext()) {
        String colName = colNameIter.next();
        FieldSchema fieldSchema = schemaIter.next();
        if (!fieldSchema.getName().equals(colName)) {
          throw new SemanticException(
              ErrorMsg.VIEW_PARTITION_MISMATCH.getMsg());
        }
      }

      // Boundary case: require at least one non-partitioned column
      // for consistency with tables.
      if (partColNames.size() == derivedSchema.size()) {
        throw new SemanticException(
            ErrorMsg.VIEW_PARTITION_TOTAL.getMsg());
      }

      // Now make a copy.
      createVwDesc.setPartCols(
          new ArrayList<FieldSchema>(partitionColumns));

      // Finally, remove the partition columns from the end of derivedSchema.
      // (Clearing the subList writes through to the underlying
      // derivedSchema ArrayList.)
      partitionColumns.clear();
    }

    createVwDesc.setSchema(derivedSchema);
    createVwDesc.setViewExpandedText(expandedText);
  }

  private List<FieldSchema> convertRowSchemaToViewSchema(RowResolver rr) {
    List<FieldSchema> fieldSchemas = new ArrayList<FieldSchema>();
    for (ColumnInfo colInfo : rr.getColumnInfos()) {
      if (colInfo.isHiddenVirtualCol()) {
        continue;
      }
      String colName = rr.reverseLookup(colInfo.getInternalName())[1];
      fieldSchemas.add(new FieldSchema(colName,
          colInfo.getType().getTypeName(), null));
    }
    return fieldSchemas;
  }

  /**
   * Generates an expression node descriptor for the expression with TypeCheckCtx.
   */
  public ExprNodeDesc genExprNodeDesc(ASTNode expr, RowResolver input)
      throws SemanticException {
    // Since the user didn't supply a customized type-checking context,
    // use default settings.
    TypeCheckCtx tcCtx = new TypeCheckCtx(input);
    return genExprNodeDesc(expr, input, tcCtx);
  }

  /**
   * Generates an expression node descriptors for the expression and children of it
   * with default TypeCheckCtx.
   */
  public Map<ASTNode, ExprNodeDesc> genAllExprNodeDesc(ASTNode expr, RowResolver input)
      throws SemanticException {
    TypeCheckCtx tcCtx = new TypeCheckCtx(input);
    return genAllExprNodeDesc(expr, input, tcCtx);
  }

  /**
   * Returns expression node descriptor for the expression.
   * If it's evaluated already in previous operator, it can be retrieved from cache.
   */
  public ExprNodeDesc genExprNodeDesc(ASTNode expr, RowResolver input,
      TypeCheckCtx tcCtx) throws SemanticException {
    // We recursively create the exprNodeDesc. Base cases: when we encounter
    // a column ref, we convert that into an exprNodeColumnDesc; when we
    // encounter
    // a constant, we convert that into an exprNodeConstantDesc. For others we
    // just
    // build the exprNodeFuncDesc with recursively built children.

    // If the current subExpression is pre-calculated, as in Group-By etc.
    ExprNodeDesc cached = getExprNodeDescCached(expr, input);
    if (cached == null) {
      Map<ASTNode, ExprNodeDesc> allExprs = genAllExprNodeDesc(expr, input, tcCtx);
      return allExprs.get(expr);
    }
    return cached;
  }

  /**
   * Find ExprNodeDesc for the expression cached in the RowResolver. Returns null if not exists.
   */
  private ExprNodeDesc getExprNodeDescCached(ASTNode expr, RowResolver input)
      throws SemanticException {
    ColumnInfo colInfo = input.getExpression(expr);
    if (colInfo != null) {
      ASTNode source = input.getExpressionSource(expr);
      if (source != null) {
        unparseTranslator.addCopyTranslation(expr, source);
      }
      return new ExprNodeColumnDesc(colInfo.getType(), colInfo
          .getInternalName(), colInfo.getTabAlias(), colInfo
          .getIsVirtualCol(), colInfo.isSkewedCol());
    }
    return null;
  }

  /**
   * Generates all of the expression node descriptors for the expression and children of it
   * passed in the arguments. This function uses the row resolver and the metadata information
   * that are passed as arguments to resolve the column names to internal names.
   *
   * @param expr
   *          The expression
   * @param input
   *          The row resolver
   * @param tcCtx
   *          Customized type-checking context
   * @return expression to exprNodeDesc mapping
   * @throws SemanticException Failed to evaluate expression
   */
  @SuppressWarnings("nls")
  public Map<ASTNode, ExprNodeDesc> genAllExprNodeDesc(ASTNode expr, RowResolver input,
    TypeCheckCtx tcCtx) throws SemanticException {
    // Create the walker and  the rules dispatcher.
    tcCtx.setUnparseTranslator(unparseTranslator);

    Map<ASTNode, ExprNodeDesc> nodeOutputs =
        TypeCheckProcFactory.genExprNode(expr, tcCtx);
    ExprNodeDesc desc = (ExprNodeDesc) nodeOutputs.get(expr);
    if (desc == null) {
      String errMsg = tcCtx.getError();
      if (errMsg == null) {
        errMsg = "Error in parsing ";
      }
      throw new SemanticException(errMsg);
    }
    if (desc instanceof ExprNodeColumnListDesc) {
      throw new SemanticException("TOK_ALLCOLREF is not supported in current context");
    }

    if (!unparseTranslator.isEnabled()) {
      // Not creating a view, so no need to track view expansions.
      return nodeOutputs;
    }

    for (Map.Entry<ASTNode, ExprNodeDesc> entry : nodeOutputs.entrySet()) {
      if (!(entry.getValue() instanceof ExprNodeColumnDesc)) {
        continue;
      }
      ASTNode node = entry.getKey();
      ExprNodeColumnDesc columnDesc = (ExprNodeColumnDesc) entry.getValue();
      if ((columnDesc.getTabAlias() == null)
          || (columnDesc.getTabAlias().length() == 0)) {
        // These aren't real column refs; instead, they are special
        // internal expressions used in the representation of aggregation.
        continue;
      }
      String[] tmp = input.reverseLookup(columnDesc.getColumn());
      StringBuilder replacementText = new StringBuilder();
      replacementText.append(HiveUtils.unparseIdentifier(tmp[0]));
      replacementText.append(".");
      replacementText.append(HiveUtils.unparseIdentifier(tmp[1]));
      unparseTranslator.addTranslation(node, replacementText.toString());
    }

    return nodeOutputs;
  }

  @Override
  public void validate() throws SemanticException {
    LOG.debug("validation start");
    // Validate inputs and outputs have right protectmode to execute the query
    for (ReadEntity readEntity : getInputs()) {
      ReadEntity.Type type = readEntity.getType();

      if (type != ReadEntity.Type.TABLE &&
          type != ReadEntity.Type.PARTITION) {
        // In current implementation it will never happen, but we leave it
        // here to make the logic complete.
        continue;
      }

      Table tbl = readEntity.getTable();
      Partition p = readEntity.getPartition();


      if (tbl.isOffline()) {
        throw new SemanticException(
            ErrorMsg.OFFLINE_TABLE_OR_PARTITION.getMsg(
                "Table " + tbl.getTableName()));
      }

      if (type == ReadEntity.Type.PARTITION && p != null && p.isOffline()) {
        throw new SemanticException(
            ErrorMsg.OFFLINE_TABLE_OR_PARTITION.getMsg(
                "Table " + tbl.getTableName() +
                    " Partition " + p.getName()));
      }
    }

    for (WriteEntity writeEntity : getOutputs()) {
      WriteEntity.Type type = writeEntity.getType();


      if (type == WriteEntity.Type.PARTITION || type == WriteEntity.Type.DUMMYPARTITION) {
        String conflictingArchive;
        try {
          Partition usedp = writeEntity.getPartition();
          Table tbl = usedp.getTable();

          LOG.debug("validated " + usedp.getName());
          LOG.debug(usedp.getTable());
          conflictingArchive = ArchiveUtils
              .conflictingArchiveNameOrNull(db, tbl, usedp.getSpec());
        } catch (HiveException e) {
          throw new SemanticException(e);
        }
        if (conflictingArchive != null) {
          String message = String.format("Insert conflict with existing archive: %s",
              conflictingArchive);
          throw new SemanticException(message);
        }
      }

      if (type != WriteEntity.Type.TABLE &&
          type != WriteEntity.Type.PARTITION) {
        LOG.debug("not validating writeEntity, because entity is neither table nor partition");
        continue;
      }

      Table tbl;
      Partition p;


      if (type == WriteEntity.Type.PARTITION) {
        Partition inputPartition = writeEntity.getPartition();

        // If it is a partition, Partition's metastore is not fetched. We
        // need to fetch it.
        try {
          p = Hive.get().getPartition(
              inputPartition.getTable(), inputPartition.getSpec(), false);
          if (p != null) {
            tbl = p.getTable();
          } else {
            // if p is null, we assume that we insert to a new partition
            tbl = inputPartition.getTable();
          }
        } catch (HiveException e) {
          throw new SemanticException(e);
        }

        if (type == WriteEntity.Type.PARTITION && p != null && p.isOffline()) {
          throw new SemanticException(
              ErrorMsg.OFFLINE_TABLE_OR_PARTITION.getMsg(
                  " Table " + tbl.getTableName() +
                      " Partition " + p.getName()));
        }

      }
      else {
        LOG.debug("Not a partition.");
        tbl = writeEntity.getTable();
      }

      if (tbl.isOffline()) {
        throw new SemanticException(
            ErrorMsg.OFFLINE_TABLE_OR_PARTITION.getMsg(
                "Table " + tbl.getTableName()));
      }
    }

    boolean reworkMapredWork = HiveConf.getBoolVar(this.conf,
        HiveConf.ConfVars.HIVE_REWORK_MAPREDWORK);

    // validate all tasks
    for (Task<? extends Serializable> rootTask : rootTasks) {
      validate(rootTask, reworkMapredWork);
    }
  }

  private void validate(Task<? extends Serializable> task, boolean reworkMapredWork)
      throws SemanticException {
    Utilities.reworkMapRedWork(task, reworkMapredWork, conf);
    if (task.getChildTasks() == null) {
      return;
    }

    for (Task<? extends Serializable> childTask : task.getChildTasks()) {
      validate(childTask, reworkMapredWork);
    }
  }

  /**
   * Get the row resolver given an operator.
   */
  public RowResolver getRowResolver(Operator opt) {
    return opParseCtx.get(opt).getRowResolver();
  }

  /**
   * Add default properties for table property. If a default parameter exists
   * in the tblProp, the value in tblProp will be kept.
   *
   * @param table
   *          property map
   * @return Modified table property map
   */
  private Map<String, String> addDefaultProperties(Map<String, String> tblProp) {
    Map<String, String> retValue;
    if (tblProp == null) {
      retValue = new HashMap<String, String>();
    } else {
      retValue = tblProp;
    }
    String paraString = HiveConf.getVar(conf, ConfVars.NEWTABLEDEFAULTPARA);
    if (paraString != null && !paraString.isEmpty()) {
      for (String keyValuePair : paraString.split(",")) {
        String[] keyValue = keyValuePair.split("=", 2);
        if (keyValue.length != 2) {
          continue;
        }
        if (!retValue.containsKey(keyValue[0])) {
          retValue.put(keyValue[0], keyValue[1]);
        }
      }
    }
    return retValue;
  }

  /**
   * Analyze the create table command. If it is a regular create-table or
   * create-table-like statements, we create a DDLWork and return true. If it is
   * a create-table-as-select, we get the necessary info such as the SerDe and
   * Storage Format and put it in QB, and return false, indicating the rest of
   * the semantic analyzer need to deal with the select statement with respect
   * to the SerDe and Storage Format.
   */
  private ASTNode analyzeCreateTable(ASTNode ast, QB qb)
      throws SemanticException {
    String tableName = getUnescapedName((ASTNode) ast.getChild(0));
    String likeTableName = null;
    List<FieldSchema> cols = new ArrayList<FieldSchema>();
    List<FieldSchema> partCols = new ArrayList<FieldSchema>();
    List<String> bucketCols = new ArrayList<String>();
    List<Order> sortCols = new ArrayList<Order>();
    int numBuckets = -1;
    String comment = null;
    String location = null;
    Map<String, String> tblProps = null;
    boolean ifNotExists = false;
    boolean isExt = false;
    ASTNode selectStmt = null;
    final int CREATE_TABLE = 0; // regular CREATE TABLE
    final int CTLT = 1; // CREATE TABLE LIKE ... (CTLT)
    final int CTAS = 2; // CREATE TABLE AS SELECT ... (CTAS)
    int command_type = CREATE_TABLE;
    List<String> skewedColNames = new ArrayList<String>();
    List<List<String>> skewedValues = new ArrayList<List<String>>();
    Map<List<String>, String> listBucketColValuesMapping = new HashMap<List<String>, String>();
    boolean storedAsDirs = false;

    RowFormatParams rowFormatParams = new RowFormatParams();
    StorageFormat storageFormat = new StorageFormat();
    AnalyzeCreateCommonVars shared = new AnalyzeCreateCommonVars();

    LOG.info("Creating table " + tableName + " position="
        + ast.getCharPositionInLine());
    int numCh = ast.getChildCount();

    /*
     * Check the 1st-level children and do simple semantic checks: 1) CTLT and
     * CTAS should not coexists. 2) CTLT or CTAS should not coexists with column
     * list (target table schema). 3) CTAS does not support partitioning (for
     * now).
     */
    for (int num = 1; num < numCh; num++) {
      ASTNode child = (ASTNode) ast.getChild(num);
      if (storageFormat.fillStorageFormat(child, shared)) {
        continue;
      }
      switch (child.getToken().getType()) {
      case HiveParser.TOK_IFNOTEXISTS:
        ifNotExists = true;
        break;
      case HiveParser.KW_EXTERNAL:
        isExt = true;
        break;
      case HiveParser.TOK_LIKETABLE:
        if (child.getChildCount() > 0) {
          likeTableName = getUnescapedName((ASTNode) child.getChild(0));
          if (likeTableName != null) {
            if (command_type == CTAS) {
              throw new SemanticException(ErrorMsg.CTAS_CTLT_COEXISTENCE
                  .getMsg());
            }
            if (cols.size() != 0) {
              throw new SemanticException(ErrorMsg.CTLT_COLLST_COEXISTENCE
                  .getMsg());
            }
          }
          command_type = CTLT;
        }
        break;
      case HiveParser.TOK_QUERY: // CTAS
        if (command_type == CTLT) {
          throw new SemanticException(ErrorMsg.CTAS_CTLT_COEXISTENCE.getMsg());
        }
        if (cols.size() != 0) {
          throw new SemanticException(ErrorMsg.CTAS_COLLST_COEXISTENCE.getMsg());
        }
        if (partCols.size() != 0 || bucketCols.size() != 0) {
          boolean dynPart = HiveConf.getBoolVar(conf, HiveConf.ConfVars.DYNAMICPARTITIONING);
          if (dynPart == false) {
            throw new SemanticException(ErrorMsg.CTAS_PARCOL_COEXISTENCE.getMsg());
          } else {
            // TODO: support dynamic partition for CTAS
            throw new SemanticException(ErrorMsg.CTAS_PARCOL_COEXISTENCE.getMsg());
          }
        }
        if (isExt) {
          throw new SemanticException(ErrorMsg.CTAS_EXTTBL_COEXISTENCE.getMsg());
        }
        command_type = CTAS;
        selectStmt = child;
        break;
      case HiveParser.TOK_TABCOLLIST:
        cols = getColumns(child);
        break;
      case HiveParser.TOK_TABLECOMMENT:
        comment = unescapeSQLString(child.getChild(0).getText());
        break;
      case HiveParser.TOK_TABLEPARTCOLS:
        partCols = getColumns((ASTNode) child.getChild(0), false);
        break;
      case HiveParser.TOK_TABLEBUCKETS:
        bucketCols = getColumnNames((ASTNode) child.getChild(0));
        if (child.getChildCount() == 2) {
          numBuckets = (Integer.valueOf(child.getChild(1).getText()))
              .intValue();
        } else {
          sortCols = getColumnNamesOrder((ASTNode) child.getChild(1));
          numBuckets = (Integer.valueOf(child.getChild(2).getText()))
              .intValue();
        }
        break;
      case HiveParser.TOK_TABLEROWFORMAT:
        rowFormatParams.analyzeRowFormat(shared, child);
        break;
      case HiveParser.TOK_TABLELOCATION:
        location = unescapeSQLString(child.getChild(0).getText());
        location = EximUtil.relativeToAbsolutePath(conf, location);
        break;
      case HiveParser.TOK_TABLEPROPERTIES:
        tblProps = DDLSemanticAnalyzer.getProps((ASTNode) child.getChild(0));
        break;
      case HiveParser.TOK_TABLESERIALIZER:
        child = (ASTNode) child.getChild(0);
        shared.serde = unescapeSQLString(child.getChild(0).getText());
        if (child.getChildCount() == 2) {
          readProps((ASTNode) (child.getChild(1).getChild(0)),
              shared.serdeProps);
        }
        break;

      case HiveParser.TOK_FILEFORMAT_GENERIC:
        handleGenericFileFormat(child);
        break;
      case HiveParser.TOK_TABLESKEWED:
        /**
         * Throw an error if the user tries to use the DDL with
         * hive.internal.ddl.list.bucketing.enable set to false.
         */
        HiveConf hiveConf = SessionState.get().getConf();

        // skewed column names
        skewedColNames = analyzeSkewedTablDDLColNames(skewedColNames, child);
        // skewed value
        analyzeDDLSkewedValues(skewedValues, child);
        // stored as directories
        storedAsDirs = analyzeStoredAdDirs(child);

        break;
      default:
        assert false;
      }
    }

    storageFormat.fillDefaultStorageFormat(shared);

    if ((command_type == CTAS) && (storageFormat.storageHandler != null)) {
      throw new SemanticException(ErrorMsg.CREATE_NON_NATIVE_AS.getMsg());
    }

    // check for existence of table
    if (ifNotExists) {
      try {
        Table table = db.getTable(tableName, false); // use getTable(final String tableName, boolean
                                                     // throwException) which doesn't throw
                                                     // exception but null if table doesn't exist
        if (table != null) { // table exists
          return null;
        }
      } catch (HiveException e) {
        e.printStackTrace();
      }
    }

    // Handle different types of CREATE TABLE command
    CreateTableDesc crtTblDesc = null;
    switch (command_type) {

    case CREATE_TABLE: // REGULAR CREATE TABLE DDL
      tblProps = addDefaultProperties(tblProps);

      crtTblDesc = new CreateTableDesc(tableName, isExt, cols, partCols,
          bucketCols, sortCols, numBuckets, rowFormatParams.fieldDelim,
          rowFormatParams.fieldEscape,
          rowFormatParams.collItemDelim, rowFormatParams.mapKeyDelim, rowFormatParams.lineDelim,
          comment,
          storageFormat.inputFormat, storageFormat.outputFormat, location, shared.serde,
          storageFormat.storageHandler, shared.serdeProps, tblProps, ifNotExists, skewedColNames,
          skewedValues);
      crtTblDesc.setStoredAsSubDirectories(storedAsDirs);

      crtTblDesc.validate();
      // outputs is empty, which means this create table happens in the current
      // database.
      SessionState.get().setCommandType(HiveOperation.CREATETABLE);
      rootTasks.add(TaskFactory.get(new DDLWork(getInputs(), getOutputs(),
          crtTblDesc), conf));
      break;

    case CTLT: // create table like <tbl_name>
      tblProps = addDefaultProperties(tblProps);

      CreateTableLikeDesc crtTblLikeDesc = new CreateTableLikeDesc(tableName, isExt,
          storageFormat.inputFormat, storageFormat.outputFormat, location,
          shared.serde, shared.serdeProps, tblProps, ifNotExists, likeTableName);
      SessionState.get().setCommandType(HiveOperation.CREATETABLE);
      rootTasks.add(TaskFactory.get(new DDLWork(getInputs(), getOutputs(),
          crtTblLikeDesc), conf));
      break;

    case CTAS: // create table as select

      // Verify that the table does not already exist
      String databaseName;
      try {
        Table dumpTable = db.newTable(tableName);
        databaseName = dumpTable.getDbName();
        if (null == db.getDatabase(dumpTable.getDbName())) {
          throw new SemanticException(ErrorMsg.DATABASE_NOT_EXISTS.getMsg(dumpTable.getDbName()));
        }
        if (null != db.getTable(dumpTable.getDbName(), dumpTable.getTableName(), false)) {
          throw new SemanticException(ErrorMsg.TABLE_ALREADY_EXISTS.getMsg(tableName));
        }
      } catch (HiveException e) {
        throw new SemanticException(e);
      }

      tblProps = addDefaultProperties(tblProps);

      crtTblDesc = new CreateTableDesc(databaseName, tableName, isExt, cols, partCols,
          bucketCols, sortCols, numBuckets, rowFormatParams.fieldDelim,
          rowFormatParams.fieldEscape,
          rowFormatParams.collItemDelim, rowFormatParams.mapKeyDelim, rowFormatParams.lineDelim,
          comment, storageFormat.inputFormat,
          storageFormat.outputFormat, location, shared.serde, storageFormat.storageHandler,
          shared.serdeProps,
          tblProps, ifNotExists, skewedColNames, skewedValues);
      crtTblDesc.setStoredAsSubDirectories(storedAsDirs);
      qb.setTableDesc(crtTblDesc);

      SessionState.get().setCommandType(HiveOperation.CREATETABLE_AS_SELECT);

      return selectStmt;
    default:
      throw new SemanticException("Unrecognized command.");
    }
    return null;
  }

  private ASTNode analyzeCreateView(ASTNode ast, QB qb)
      throws SemanticException {
    String tableName = getUnescapedName((ASTNode) ast.getChild(0));
    List<FieldSchema> cols = null;
    boolean ifNotExists = false;
    boolean orReplace = false;
    boolean isAlterViewAs = false;
    String comment = null;
    ASTNode selectStmt = null;
    Map<String, String> tblProps = null;
    List<String> partColNames = null;

    LOG.info("Creating view " + tableName + " position="
        + ast.getCharPositionInLine());
    int numCh = ast.getChildCount();
    for (int num = 1; num < numCh; num++) {
      ASTNode child = (ASTNode) ast.getChild(num);
      switch (child.getToken().getType()) {
      case HiveParser.TOK_IFNOTEXISTS:
        ifNotExists = true;
        break;
      case HiveParser.TOK_ORREPLACE:
        orReplace = true;
        break;
      case HiveParser.TOK_QUERY:
        selectStmt = child;
        break;
      case HiveParser.TOK_TABCOLNAME:
        cols = getColumns(child);
        break;
      case HiveParser.TOK_TABLECOMMENT:
        comment = unescapeSQLString(child.getChild(0).getText());
        break;
      case HiveParser.TOK_TABLEPROPERTIES:
        tblProps = DDLSemanticAnalyzer.getProps((ASTNode) child.getChild(0));
        break;
      case HiveParser.TOK_VIEWPARTCOLS:
        partColNames = getColumnNames((ASTNode) child.getChild(0));
        break;
      default:
        assert false;
      }
    }

    if (ifNotExists && orReplace){
      throw new SemanticException("Can't combine IF NOT EXISTS and OR REPLACE.");
    }

    if (ast.getToken().getType() == HiveParser.TOK_ALTERVIEW_AS) {
      isAlterViewAs = true;
      orReplace = true;
    }

    createVwDesc = new CreateViewDesc(
      tableName, cols, comment, tblProps, partColNames,
      ifNotExists, orReplace, isAlterViewAs);

    unparseTranslator.enable();
    rootTasks.add(TaskFactory.get(new DDLWork(getInputs(), getOutputs(),
        createVwDesc), conf));

    return selectStmt;
  }

  // validate the create view statement
  // the statement could be CREATE VIEW, REPLACE VIEW, or ALTER VIEW AS SELECT
  // check semantic conditions
  private void validateCreateView(CreateViewDesc createVwDesc)
    throws SemanticException {
    try {
      Table oldView = db.getTable(createVwDesc.getViewName(), false);

      // ALTER VIEW AS SELECT requires the view must exist
      if (createVwDesc.getIsAlterViewAs() && oldView == null) {
        String viewNotExistErrorMsg =
          "The following view does not exist: " + createVwDesc.getViewName();
        throw new SemanticException(
          ErrorMsg.ALTER_VIEW_AS_SELECT_NOT_EXIST.getMsg(viewNotExistErrorMsg));
      }

      //replace view
      if (createVwDesc.getOrReplace() && oldView != null) {

        // Existing table is not a view
        if (!oldView.getTableType().equals(TableType.VIRTUAL_VIEW)) {
          String tableNotViewErrorMsg =
            "The following is an existing table, not a view: " +
            createVwDesc.getViewName();
          throw new SemanticException(
            ErrorMsg.EXISTING_TABLE_IS_NOT_VIEW.getMsg(tableNotViewErrorMsg));
        }

        // if old view has partitions, it could not be replaced
        String partitionViewErrorMsg =
          "The following view has partition, it could not be replaced: " +
          createVwDesc.getViewName();
        try {
          if ((createVwDesc.getPartCols() == null ||
            createVwDesc.getPartCols().isEmpty() ||
            !createVwDesc.getPartCols().equals(oldView.getPartCols())) &&
            !oldView.getPartCols().isEmpty() &&
            !db.getPartitions(oldView).isEmpty()) {
            throw new SemanticException(
              ErrorMsg.REPLACE_VIEW_WITH_PARTITION.getMsg(partitionViewErrorMsg));
          }
        } catch (HiveException e) {
          throw new SemanticException(
            ErrorMsg.REPLACE_VIEW_WITH_PARTITION.getMsg(partitionViewErrorMsg));
        }
      }
    } catch (HiveException e) {
      throw new SemanticException(e.getMessage());
    }
  }

  // Process the position alias in GROUPBY and ORDERBY
  private void processPositionAlias(ASTNode ast) throws SemanticException {
    if (HiveConf.getBoolVar(conf,
          HiveConf.ConfVars.HIVE_GROUPBY_ORDERBY_POSITION_ALIAS) == false) {
      return;
    }

    if (ast.getChildCount()  == 0) {
      return;
    }

    boolean isAllCol;
    ASTNode selectNode = null;
    ASTNode groupbyNode = null;
    ASTNode orderbyNode = null;

    // get node type
    int child_count = ast.getChildCount();
    for (int child_pos = 0; child_pos < child_count; ++child_pos) {
      ASTNode node = (ASTNode) ast.getChild(child_pos);
      int type = node.getToken().getType();
      if (type == HiveParser.TOK_SELECT) {
        selectNode = node;
      } else if (type == HiveParser.TOK_GROUPBY) {
        groupbyNode = node;
      } else if (type == HiveParser.TOK_ORDERBY) {
        orderbyNode = node;
      }
    }

    if (selectNode != null) {
      int selectExpCnt = selectNode.getChildCount();

      // replace each of the position alias in GROUPBY with the actual column name
      if (groupbyNode != null) {
        for (int child_pos = 0; child_pos < groupbyNode.getChildCount(); ++child_pos) {
          ASTNode node = (ASTNode) groupbyNode.getChild(child_pos);
          if (node.getToken().getType() == HiveParser.Number) {
            int pos = Integer.parseInt(node.getText());
            if (pos > 0 && pos <= selectExpCnt) {
              groupbyNode.setChild(child_pos,
                (BaseTree) selectNode.getChild(pos - 1).getChild(0));
            } else {
              throw new SemanticException(
                ErrorMsg.INVALID_POSITION_ALIAS_IN_GROUPBY.getMsg(
                "Position alias: " + pos + " does not exist\n" +
                "The Select List is indexed from 1 to " + selectExpCnt));
            }
          }
        }
      }

      // replace each of the position alias in ORDERBY with the actual column name
      if (orderbyNode != null) {
        isAllCol = false;
        for (int child_pos = 0; child_pos < selectNode.getChildCount(); ++child_pos) {
          ASTNode node = (ASTNode) selectNode.getChild(child_pos).getChild(0);
          if (node.getToken().getType() == HiveParser.TOK_ALLCOLREF) {
            isAllCol = true;
          }
        }
        for (int child_pos = 0; child_pos < orderbyNode.getChildCount(); ++child_pos) {
          ASTNode colNode = (ASTNode) orderbyNode.getChild(child_pos);
          ASTNode node = (ASTNode) colNode.getChild(0);
          if (node.getToken().getType() == HiveParser.Number) {
            if (!isAllCol) {
              int pos = Integer.parseInt(node.getText());
              if (pos > 0 && pos <= selectExpCnt) {
                colNode.setChild(0, (BaseTree) selectNode.getChild(pos - 1).getChild(0));
              } else {
                throw new SemanticException(
                  ErrorMsg.INVALID_POSITION_ALIAS_IN_ORDERBY.getMsg(
                  "Position alias: " + pos + " does not exist\n" +
                  "The Select List is indexed from 1 to " + selectExpCnt));
              }
            } else {
              throw new SemanticException(
                ErrorMsg.NO_SUPPORTED_ORDERBY_ALLCOLREF_POS.getMsg());
            }
          }
        }
      }
    }

    // Recursively process through the children ASTNodes
    for (int child_pos = 0; child_pos < child_count; ++child_pos) {
      processPositionAlias((ASTNode) ast.getChild(child_pos));
    }
    return;
  }

  /**
   * process analyze ... partial command
   *
   * separate it from noscan command process so that it provides us flexibility
   *
   * @param tree
   * @throws SemanticException
   */
  protected void processPartialScanCommand (ASTNode tree) throws SemanticException {
    // check if it is partial scan command
    this.checkPartialScan(tree);

    //validate partial scan
    if (this.partialscan) {
      validateAnalyzePartialscan(tree);
    }
  }

  /**
   * process analyze ... noscan command
   * @param tree
   * @throws SemanticException
   */
  protected void processNoScanCommand (ASTNode tree) throws SemanticException {
    // check if it is noscan command
    checkNoScan(tree);

    //validate noscan
    if (this.noscan) {
      validateAnalyzeNoscan(tree);
    }
  }

  /**
   * Validate noscan command
   *
   * @param tree
   * @throws SemanticException
   */
  private void validateAnalyzeNoscan(ASTNode tree) throws SemanticException {
    // since it is noscan, it is true table name in command
    String tableName = getUnescapedName((ASTNode) tree.getChild(0).getChild(0));
    Table tbl;
    try {
      tbl = db.getTable(tableName);
    } catch (HiveException e) {
      throw new SemanticException(ErrorMsg.INVALID_TABLE.getMsg(tableName));
    }
    /* noscan uses hdfs apis to retrieve such information from Namenode.      */
    /* But that will be specific to hdfs. Through storagehandler mechanism,   */
    /* storage of table could be on any storage system: hbase, cassandra etc. */
    /* A nice error message should be given to user. */
    if (tbl.isNonNative()) {
      throw new SemanticException(ErrorMsg.ANALYZE_TABLE_NOSCAN_NON_NATIVE.getMsg(tbl
          .getTableName()));
    }
  }

  /**
   * Validate partialscan command
   *
   * @param tree
   * @throws SemanticException
   */
  private void validateAnalyzePartialscan(ASTNode tree) throws SemanticException {
    // since it is partialscan, it is true table name in command
    String tableName = getUnescapedName((ASTNode) tree.getChild(0).getChild(0));
    Table tbl;
    try {
      tbl = db.getTable(tableName);
    } catch (HiveException e) {
      throw new SemanticException(ErrorMsg.INVALID_TABLE.getMsg(tableName));
    }
    /* partialscan uses hdfs apis to retrieve such information from Namenode.      */
    /* But that will be specific to hdfs. Through storagehandler mechanism,   */
    /* storage of table could be on any storage system: hbase, cassandra etc. */
    /* A nice error message should be given to user. */
    if (tbl.isNonNative()) {
      throw new SemanticException(ErrorMsg.ANALYZE_TABLE_PARTIALSCAN_NON_NATIVE.getMsg(tbl
          .getTableName()));
    }

    /**
     * Partial scan doesn't support external table.
     */
    if(tbl.getTableType().equals(TableType.EXTERNAL_TABLE)) {
      throw new SemanticException(ErrorMsg.ANALYZE_TABLE_PARTIALSCAN_EXTERNAL_TABLE.getMsg(tbl
          .getTableName()));
    }

    if (!HiveConf.getBoolVar(conf, HiveConf.ConfVars.HIVESTATSAUTOGATHER)) {
      throw new SemanticException(ErrorMsg.ANALYZE_TABLE_PARTIALSCAN_AUTOGATHER.getMsg());
    }
  }

  /**
   * It will check if this is analyze ... compute statistics noscan
   * @param tree
   */
  private void checkNoScan(ASTNode tree) {
    if (tree.getChildCount() > 1) {
      ASTNode child0 = (ASTNode) tree.getChild(0);
      ASTNode child1;
      if (child0.getToken().getType() == HiveParser.TOK_TAB) {
        child0 = (ASTNode) child0.getChild(0);
        if (child0.getToken().getType() == HiveParser.TOK_TABNAME) {
          child1 = (ASTNode) tree.getChild(1);
          if (child1.getToken().getType() == HiveParser.KW_NOSCAN) {
            this.noscan = true;
          }
        }
      }
    }
  }

  /**
   * It will check if this is analyze ... compute statistics partialscan
   * @param tree
   */
  private void checkPartialScan(ASTNode tree) {
    if (tree.getChildCount() > 1) {
      ASTNode child0 = (ASTNode) tree.getChild(0);
      ASTNode child1;
      if (child0.getToken().getType() == HiveParser.TOK_TAB) {
        child0 = (ASTNode) child0.getChild(0);
        if (child0.getToken().getType() == HiveParser.TOK_TABNAME) {
          child1 = (ASTNode) tree.getChild(1);
          if (child1.getToken().getType() == HiveParser.KW_PARTIALSCAN) {
            this.partialscan = true;
          }
        }
      }
    }
  }


  public QB getQB() {
    return qb;
  }

  public void setQB(QB qb) {
    this.qb = qb;
  }

//--------------------------- PTF handling -----------------------------------

  /*
   * - a partitionTableFunctionSource can be a tableReference, a SubQuery or another
   *   PTF invocation.
   * - For a TABLEREF: set the source to the alias returned by processTable
   * - For a SubQuery: set the source to the alias returned by processSubQuery
   * - For a PTF invocation: recursively call processPTFChain.
   */
  private PTFInputSpec processPTFSource(QB qb, ASTNode inputNode) throws SemanticException{

    PTFInputSpec qInSpec = null;
    int type = inputNode.getType();
    String alias;
    switch(type)
    {
    case HiveParser.TOK_TABREF:
      alias = processTable(qb, inputNode);
      qInSpec = new PTFQueryInputSpec();
      ((PTFQueryInputSpec)qInSpec).setType(PTFQueryInputType.TABLE);
      ((PTFQueryInputSpec)qInSpec).setSource(alias);
      break;
    case HiveParser.TOK_SUBQUERY:
      alias = processSubQuery(qb, inputNode);
      qInSpec = new PTFQueryInputSpec();
      ((PTFQueryInputSpec)qInSpec).setType(PTFQueryInputType.SUBQUERY);
      ((PTFQueryInputSpec)qInSpec).setSource(alias);
      break;
    case HiveParser.TOK_PTBLFUNCTION:
      qInSpec = processPTFChain(qb, inputNode);
      break;
    default:
      throw new SemanticException(generateErrorMessage(inputNode,
          "Unknown input type to PTF"));
    }

    qInSpec.setAstNode(inputNode);
    return qInSpec;

  }

  /*
   * - tree form is
   *   ^(TOK_PTBLFUNCTION name alias? partitionTableFunctionSource partitioningSpec? arguments*)
   * - a partitionTableFunctionSource can be a tableReference, a SubQuery or another
   *   PTF invocation.
   */
  private PartitionedTableFunctionSpec processPTFChain(QB qb, ASTNode ptf)
      throws SemanticException{
    int child_count = ptf.getChildCount();
    if (child_count < 2) {
      throw new SemanticException(generateErrorMessage(ptf,
                  "Not enough Children " + child_count));
    }

    PartitionedTableFunctionSpec ptfSpec = new PartitionedTableFunctionSpec();
    ptfSpec.setAstNode(ptf);

    /*
     * name
     */
    ASTNode nameNode = (ASTNode) ptf.getChild(0);
    ptfSpec.setName(nameNode.getText());

    int inputIdx = 1;

    /*
     * alias
     */
    ASTNode secondChild = (ASTNode) ptf.getChild(1);
    if ( secondChild.getType() == HiveParser.Identifier ) {
      ptfSpec.setAlias(secondChild.getText());
      inputIdx++;
    }

    /*
     * input
     */
    ASTNode inputNode = (ASTNode) ptf.getChild(inputIdx);
    ptfSpec.setInput(processPTFSource(qb, inputNode));

    int argStartIdx = inputIdx + 1;

    /*
     * partitioning Spec
     */
    int pSpecIdx = inputIdx + 1;
    ASTNode pSpecNode = ptf.getChildCount() > inputIdx ?
        (ASTNode) ptf.getChild(pSpecIdx) : null;
    if (pSpecNode != null && pSpecNode.getType() == HiveParser.TOK_PARTITIONINGSPEC)
    {
      PartitioningSpec partitioning = processPTFPartitionSpec(pSpecNode);
      ptfSpec.setPartitioning(partitioning);
      argStartIdx++;
    }

    /*
     * arguments
     */
    for(int i=argStartIdx; i < ptf.getChildCount(); i++)
    {
      ptfSpec.addArg((ASTNode) ptf.getChild(i));
    }
    return ptfSpec;
  }

  /*
   * - invoked during FROM AST tree processing, on encountering a PTF invocation.
   * - tree form is
   *   ^(TOK_PTBLFUNCTION name partitionTableFunctionSource partitioningSpec? arguments*)
   * - setup a PTFInvocationSpec for this top level PTF invocation.
   */
  private void processPTF(QB qb, ASTNode ptf) throws SemanticException{

    PartitionedTableFunctionSpec ptfSpec = processPTFChain(qb, ptf);

    if ( ptfSpec.getAlias() != null ) {
      qb.addAlias(ptfSpec.getAlias());
    }

    PTFInvocationSpec spec = new PTFInvocationSpec();
    spec.setFunction(ptfSpec);
    qb.addPTFNodeToSpec(ptf, spec);
  }

  private void handleQueryWindowClauses(QB qb, Phase1Ctx ctx_1, ASTNode node)
      throws SemanticException {
    WindowingSpec spec = qb.getWindowingSpec(ctx_1.dest);
    for(int i=0; i < node.getChildCount(); i++) {
      processQueryWindowClause(spec, (ASTNode) node.getChild(i));
    }
  }

  private PartitionSpec processPartitionSpec(ASTNode node) {
    PartitionSpec pSpec = new PartitionSpec();
    int exprCnt = node.getChildCount();
    for(int i=0; i < exprCnt; i++) {
      PartitionExpression exprSpec = new PartitionExpression();
      exprSpec.setExpression((ASTNode) node.getChild(i));
      pSpec.addExpression(exprSpec);
    }
    return pSpec;
  }

  private OrderSpec processOrderSpec(ASTNode sortNode) {
    OrderSpec oSpec = new OrderSpec();
    int exprCnt = sortNode.getChildCount();
    for(int i=0; i < exprCnt; i++) {
      OrderExpression exprSpec = new OrderExpression();
      exprSpec.setExpression((ASTNode) sortNode.getChild(i).getChild(0));
      if ( sortNode.getChild(i).getType() == HiveParser.TOK_TABSORTCOLNAMEASC ) {
        exprSpec.setOrder(org.apache.hadoop.hive.ql.parse.PTFInvocationSpec.Order.ASC);
      }
      else {
        exprSpec.setOrder(org.apache.hadoop.hive.ql.parse.PTFInvocationSpec.Order.DESC);
      }
      oSpec.addExpression(exprSpec);
    }
    return oSpec;
  }

  private PartitioningSpec processPTFPartitionSpec(ASTNode pSpecNode)
  {
    PartitioningSpec partitioning = new PartitioningSpec();
    ASTNode firstChild = (ASTNode) pSpecNode.getChild(0);
    int type = firstChild.getType();
    int exprCnt;


    if ( type == HiveParser.TOK_DISTRIBUTEBY || type == HiveParser.TOK_CLUSTERBY )
    {
      PartitionSpec pSpec = processPartitionSpec(firstChild);
      partitioning.setPartSpec(pSpec);
      ASTNode sortNode = pSpecNode.getChildCount() > 1 ? (ASTNode) pSpecNode.getChild(1) : null;
      if ( sortNode != null )
      {
        OrderSpec oSpec = processOrderSpec(sortNode);
        partitioning.setOrderSpec(oSpec);
      }
    }
    else if ( type == HiveParser.TOK_SORTBY || type == HiveParser.TOK_ORDERBY ) {
      ASTNode sortNode = firstChild;
      OrderSpec oSpec = processOrderSpec(sortNode);
      partitioning.setOrderSpec(oSpec);
    }
    return partitioning;
  }

  private WindowFunctionSpec processWindowFunction(ASTNode node, ASTNode wsNode)
    throws SemanticException {
    WindowFunctionSpec wfSpec = new WindowFunctionSpec();

    switch(node.getType()) {
    case HiveParser.TOK_FUNCTIONSTAR:
      wfSpec.setStar(true);
      break;
    case HiveParser.TOK_FUNCTIONDI:
      wfSpec.setDistinct(true);
      break;
    }

    if ( wfSpec.isDistinct() ) {
      throw new SemanticException(generateErrorMessage(node,
          "Count/Sum distinct not supported with Windowing"));
    }

    wfSpec.setExpression(node);

    ASTNode nameNode = (ASTNode) node.getChild(0);
    wfSpec.setName(nameNode.getText());

    for(int i=1; i < node.getChildCount()-1; i++) {
      ASTNode child = (ASTNode) node.getChild(i);
      wfSpec.addArg(child);
    }

    if ( wsNode != null ) {
      WindowSpec ws = processWindowSpec(wsNode);
      wfSpec.setWindowSpec(ws);
    }

    return wfSpec;
  }

  private boolean containsLeadLagUDF(ASTNode expressionTree) {
    int exprTokenType = expressionTree.getToken().getType();
    if (exprTokenType == HiveParser.TOK_FUNCTION) {
      assert (expressionTree.getChildCount() != 0);
      if (expressionTree.getChild(0).getType() == HiveParser.Identifier) {
        String functionName = unescapeIdentifier(expressionTree.getChild(0)
            .getText());
        functionName = functionName.toLowerCase();
        if ( FunctionRegistry.LAG_FUNC_NAME.equals(functionName) ||
            FunctionRegistry.LEAD_FUNC_NAME.equals(functionName)
            ) {
          return true;
        }
      }
    }
    for (int i = 0; i < expressionTree.getChildCount(); i++) {
      if ( containsLeadLagUDF((ASTNode) expressionTree.getChild(i))) {
        return true;
      }
    }
    return false;
  }

  private void processQueryWindowClause(WindowingSpec spec, ASTNode node)
      throws SemanticException {
    ASTNode nameNode = (ASTNode) node.getChild(0);
    ASTNode wsNode = (ASTNode) node.getChild(1);
    if(spec.getWindowSpecs() != null && spec.getWindowSpecs().containsKey(nameNode.getText())){
      throw new SemanticException(generateErrorMessage(nameNode,
          "Duplicate definition of window " + nameNode.getText() +
          " is not allowed"));
    }
    WindowSpec ws = processWindowSpec(wsNode);
    spec.addWindowSpec(nameNode.getText(), ws);
  }

  private WindowSpec processWindowSpec(ASTNode node) throws SemanticException {
    String sourceId = null;
    PartitionSpec partition = null;
    OrderSpec order = null;
    WindowFrameSpec windowFrame = null;

    boolean hasSrcId = false, hasPartSpec = false, hasWF = false;
    int srcIdIdx = -1, partIdx = -1, wfIdx = -1;

    for(int i=0; i < node.getChildCount(); i++)
    {
      int type = node.getChild(i).getType();
      switch(type)
      {
      case HiveParser.Identifier:
        hasSrcId = true; srcIdIdx = i;
        break;
      case HiveParser.TOK_PARTITIONINGSPEC:
        hasPartSpec = true; partIdx = i;
        break;
      case HiveParser.TOK_WINDOWRANGE:
      case HiveParser.TOK_WINDOWVALUES:
        hasWF = true; wfIdx = i;
        break;
      }
    }

    WindowSpec ws = new WindowSpec();

    if (hasSrcId) {
      ASTNode nameNode = (ASTNode) node.getChild(srcIdIdx);
      ws.setSourceId(nameNode.getText());
    }

    if (hasPartSpec) {
      ASTNode partNode = (ASTNode) node.getChild(partIdx);
      PartitioningSpec partitioning = processPTFPartitionSpec(partNode);
      ws.setPartitioning(partitioning);
    }

    if ( hasWF)
    {
      ASTNode wfNode = (ASTNode) node.getChild(wfIdx);
      WindowFrameSpec wfSpec = processWindowFrame(wfNode);
      ws.setWindowFrame(wfSpec);
    }

    return ws;
  }

  private WindowFrameSpec processWindowFrame(ASTNode node) throws SemanticException {
    int type = node.getType();
    BoundarySpec start = null, end = null;

    /*
     * A WindowFrame may contain just the Start Boundary or in the
     * between style of expressing a WindowFrame both boundaries
     * are specified.
     */
    start = processBoundary(type, (ASTNode) node.getChild(0));
    if ( node.getChildCount() > 1 ) {
      end = processBoundary(type, (ASTNode) node.getChild(1));
    }

    return new WindowFrameSpec(start, end);
  }

  private BoundarySpec processBoundary(int frameType, ASTNode node)  throws SemanticException {
    BoundarySpec bs = frameType == HiveParser.TOK_WINDOWRANGE ?
        new RangeBoundarySpec() : new ValueBoundarySpec();
    int type = node.getType();
    boolean hasAmt = true;

    switch(type)
    {
    case HiveParser.KW_PRECEDING:
      bs.setDirection(Direction.PRECEDING);
      break;
    case HiveParser.KW_FOLLOWING:
      bs.setDirection(Direction.FOLLOWING);
      break;
    case HiveParser.KW_CURRENT:
      bs = new CurrentRowSpec();
      hasAmt = false;
      break;
    }

    if ( hasAmt )
    {
      ASTNode amtNode = (ASTNode) node.getChild(0);
      if ( amtNode.getType() == HiveParser.KW_UNBOUNDED)
      {
        bs.setAmt(BoundarySpec.UNBOUNDED_AMOUNT);
      }
      else
      {
        int amt = Integer.parseInt(amtNode.getText());
        if ( amt < 0 ) {
          throw new SemanticException(
              "Window Frame Boundary Amount must be a +ve integer, amount provide is: " + amt);
        }
        bs.setAmt(amt);
      }
    }

    return bs;
  }

  /*
   * check if a Select Expr is a constant.
   * - current logic used is to look for HiveParser.TOK_TABLE_OR_COL
   * - if there is none then the expression is a constant.
   */
  private static class ConstantExprCheck implements ContextVisitor {
    boolean isConstant = true;

    public void visit(Object t, Object parent, int childIndex, Map labels) {
      if ( !isConstant ) {
        return;
      }
      ASTNode node = (ASTNode) t;
      if (ParseDriver.adaptor.getType(t) == HiveParser.TOK_TABLE_OR_COL ) {
        isConstant = false;
      }
    }

    public void reset() {
      isConstant = true;
    }

    protected boolean isConstant() {
      return isConstant;
    }
  }

  private static class AggregationExprCheck implements ContextVisitor {
    HashMap<String, ASTNode> destAggrExprs;
    boolean isAggr = false;

    public AggregationExprCheck(HashMap<String, ASTNode> destAggrExprs) {
      super();
      this.destAggrExprs = destAggrExprs;
    }

    public void visit(Object t, Object parent, int childIndex, Map labels) {
      if ( isAggr ) {
        return;
      }
      if ( destAggrExprs.values().contains(t)) {
        isAggr = true;
      }
    }

    public void reset() {
      isAggr = false;
    }

    protected boolean isAggr() {
      return isAggr;
    }
  }

  /*
   * Returns false if there is a SelectExpr that is not a constant or an aggr.
   *
   */
  private boolean isValidGroupBySelectList(QB currQB, String clause){
    ConstantExprCheck constantExprCheck = new ConstantExprCheck();
    AggregationExprCheck aggrExprCheck = new AggregationExprCheck(
        currQB.getParseInfo().getAggregationExprsForClause(clause));

    TreeWizard tw = new TreeWizard(ParseDriver.adaptor, HiveParser.tokenNames);
    ASTNode selectNode = currQB.getParseInfo().getSelForClause(clause);

    /*
     * for Select Distinct Queries we don't move any aggregations.
     */
    if ( selectNode != null && selectNode.getType() == HiveParser.TOK_SELECTDI ) {
      return true;
    }

    for (int i = 0; selectNode != null && i < selectNode.getChildCount(); i++) {
      ASTNode selectExpr = (ASTNode) selectNode.getChild(i);
      //check for TOK_HINTLIST expressions on ast
      if(selectExpr.getType() != HiveParser.TOK_SELEXPR){
        continue;
      }

      constantExprCheck.reset();
      PTFTranslator.visit(selectExpr.getChild(0), constantExprCheck);

      if ( !constantExprCheck.isConstant() ) {
        aggrExprCheck.reset();
        PTFTranslator.visit(selectExpr.getChild(0), aggrExprCheck);
        if (!aggrExprCheck.isAggr() ) {
          return false;
        }
      }

    }
    return true;
  }

//--------------------------- PTF handling: PTFInvocationSpec to PTFDesc --------------------------

  private PTFDesc translatePTFInvocationSpec(PTFInvocationSpec ptfQSpec, RowResolver inputRR)
      throws SemanticException{
    PTFDesc ptfDesc = null;
    PTFTranslator translator = new PTFTranslator();
    ptfDesc = translator.translate(ptfQSpec, this, conf, inputRR, unparseTranslator);
    return ptfDesc;
  }

  Operator genPTFPlan(PTFInvocationSpec ptfQSpec, Operator input) throws SemanticException {
    ArrayList<PTFInvocationSpec> componentQueries = PTFTranslator.componentize(ptfQSpec);
    for (PTFInvocationSpec ptfSpec : componentQueries) {
      input = genPTFPlanForComponentQuery(ptfSpec, input);
    }
    if (LOG.isDebugEnabled()) {
      LOG.debug("Created PTF Plan ");
    }
    return input;
  }


  /**
   * Construct the data structures containing ExprNodeDesc for partition
   * columns and order columns. Use the input definition to construct the list
   * of output columns for the ReduceSinkOperator
   *
   * @throws SemanticException
   */
  void buildPTFReduceSinkDetails(PartitionedTableFunctionDef tabDef,
      RowResolver inputRR,
      ArrayList<ExprNodeDesc> partCols,
      ArrayList<ExprNodeDesc> valueCols,
      ArrayList<ExprNodeDesc> orderCols,
      Map<String, ExprNodeDesc> colExprMap,
      List<String> outputColumnNames,
      StringBuilder orderString,
      RowResolver rsOpRR,
      RowResolver extractRR) throws SemanticException {

    ArrayList<PTFExpressionDef> partColList = tabDef.getPartition().getExpressions();

    for (PTFExpressionDef colDef : partColList) {
      partCols.add(colDef.getExprNode());
      orderCols.add(colDef.getExprNode());
      orderString.append('+');
    }

    /*
     * Order columns are used as key columns for constructing
     * the ReduceSinkOperator
     * Since we do not explicitly add these to outputColumnNames,
     * we need to set includeKeyCols = false while creating the
     * ReduceSinkDesc
     */
    ArrayList<OrderExpressionDef> orderColList = tabDef.getOrder().getExpressions();
    for (int i = 0; i < orderColList.size(); i++) {
      OrderExpressionDef colDef = orderColList.get(i);
      org.apache.hadoop.hive.ql.parse.PTFInvocationSpec.Order order = colDef.getOrder();
      if (order.name().equals("ASC")) {
        orderString.append('+');
      } else {
        orderString.append('-');
      }
      orderCols.add(colDef.getExprNode());
    }

    ArrayList<ColumnInfo> colInfoList = inputRR.getColumnInfos();
    /*
     * construct the ReduceSinkRR
     */
    int pos = 0;
    for (ColumnInfo colInfo : colInfoList) {
        ExprNodeDesc valueColExpr = new ExprNodeColumnDesc(colInfo.getType(), colInfo
            .getInternalName(), colInfo.getTabAlias(), colInfo
            .getIsVirtualCol());
        valueCols.add(valueColExpr);
        colExprMap.put(colInfo.getInternalName(), valueColExpr);
        String outColName = SemanticAnalyzer.getColumnInternalName(pos++);
        outputColumnNames.add(outColName);

        String[] alias = inputRR.reverseLookup(colInfo.getInternalName());
        ColumnInfo newColInfo = new ColumnInfo(
            outColName, colInfo.getType(), alias[0],
            colInfo.getIsVirtualCol(), colInfo.isHiddenVirtualCol());
        rsOpRR.put(alias[0], alias[1], newColInfo);
    }

    /*
     * construct the ExtractRR
     */
    LinkedHashMap<String[], ColumnInfo> colsAddedByHaving =
        new LinkedHashMap<String[], ColumnInfo>();
    pos = 0;
    for (ColumnInfo colInfo : colInfoList) {
      String[] alias = inputRR.reverseLookup(colInfo.getInternalName());
      /*
       * if we have already encountered this colInfo internalName.
       * We encounter it again because it must be put for the Having clause.
       * We will add these entries in the end; in a loop on colsAddedByHaving. See below.
       */
      if ( colsAddedByHaving.containsKey(alias)) {
        continue;
      }
      ASTNode astNode = PTFTranslator.getASTNode(colInfo, inputRR);
      ColumnInfo eColInfo = new ColumnInfo(
          SemanticAnalyzer.getColumnInternalName(pos++), colInfo.getType(), alias[0],
          colInfo.getIsVirtualCol(), colInfo.isHiddenVirtualCol());

      if ( astNode == null ) {
        extractRR.put(alias[0], alias[1], eColInfo);
      }
      else {
        /*
         * in case having clause refers to this column may have been added twice;
         * once with the ASTNode.toStringTree as the alias
         * and then with the real alias.
         */
        extractRR.putExpression(astNode, eColInfo);
        if ( !astNode.toStringTree().toLowerCase().equals(alias[1]) ) {
          colsAddedByHaving.put(alias, eColInfo);
        }
      }
    }

    for(Map.Entry<String[], ColumnInfo> columnAddedByHaving : colsAddedByHaving.entrySet() ) {
      String[] alias = columnAddedByHaving.getKey();
      ColumnInfo eColInfo = columnAddedByHaving.getValue();
      extractRR.put(alias[0], alias[1], eColInfo);
    }
  }

  private Operator genPTFPlanForComponentQuery(PTFInvocationSpec ptfQSpec, Operator input)
      throws SemanticException {
    /*
     * 1. Create the PTFDesc from the Qspec attached to this QB.
     */
    RowResolver rr = opParseCtx.get(input).getRowResolver();
    PTFDesc ptfDesc = translatePTFInvocationSpec(ptfQSpec, rr);

    RowResolver rsOpRR = new RowResolver();
    /*
     * Build an RR for the Extract Op from the ResuceSink Op's RR.
     * Why?
     * We need to remove the Virtual Columns present in the RS's RR. The OI
     * that gets passed to Extract at runtime doesn't contain the Virtual Columns.
     * So internal names get changed. Consider testCase testJoinWithLeadLag,
     * which is a self join on part and also has a Windowing expression.
     * The RR of the RS op at transaltion time looks something like this:
     * (_co1,_col2,..,_col7, _col8(vc=true),_col9(vc=true),
     * _col10,_col11,.._col15(vc=true),_col16(vc=true),..)
     * At runtime the Virtual columns are removed and all the columns after _col7
     * are shifted 1 or 2 positions.
     * So in child Operators ColumnExprNodeDesc's are no longer referring to the right columns.
     *
     * So we build a new RR for the Extract Op, with the Virtual Columns removed.
     * We hand this to the PTFTranslator as the
     * starting RR to use to translate a PTF Chain.
     */
    RowResolver extractOpRR = new RowResolver();

    /*
     * 2. build Map-side Op Graph. Graph template is either:
     * Input -> PTF_map -> ReduceSink
     * or
     * Input -> ReduceSink
     *
     * Here the ExprNodeDescriptors in the QueryDef are based on the Input Operator's RR.
     */
    {
      PartitionedTableFunctionDef tabDef = ptfDesc.getStartOfChain();

      /*
       * a. add Map-side PTF Operator if needed
       */
      if (tabDef.isTransformsRawInput() )
      {
        RowResolver ptfMapRR = tabDef.getRawInputShape().getRr();

        ptfDesc.setMapSide(true);
        input = putOpInsertMap(OperatorFactory.getAndMakeChild(ptfDesc,
            new RowSchema(ptfMapRR.getColumnInfos()),
            input), ptfMapRR);
        rr = opParseCtx.get(input).getRowResolver();
      }

      /*
       * b. Build Reduce Sink Details (keyCols, valueCols, outColNames etc.) for this ptfDesc.
       */

      ArrayList<ExprNodeDesc> partCols = new ArrayList<ExprNodeDesc>();
      ArrayList<ExprNodeDesc> valueCols = new ArrayList<ExprNodeDesc>();
      ArrayList<ExprNodeDesc> orderCols = new ArrayList<ExprNodeDesc>();
      Map<String, ExprNodeDesc> colExprMap = new HashMap<String, ExprNodeDesc>();
      List<String> outputColumnNames = new ArrayList<String>();
      StringBuilder orderString = new StringBuilder();

      /*
       * Use the input RR of TableScanOperator in case there is no map-side
       * reshape of input.
       * If the parent of ReduceSinkOperator is PTFOperator, use it's
       * output RR.
       */
      buildPTFReduceSinkDetails(tabDef,
          rr,
          partCols,
          valueCols,
          orderCols,
          colExprMap,
          outputColumnNames,
          orderString,
          rsOpRR,
          extractOpRR);

      input = putOpInsertMap(OperatorFactory.getAndMakeChild(PlanUtils
          .getReduceSinkDesc(orderCols,
              valueCols, outputColumnNames, false,
              -1, partCols, orderString.toString(), -1),
          new RowSchema(rsOpRR.getColumnInfos()), input), rsOpRR);
      input.setColumnExprMap(colExprMap);
    }

    /*
     * 3. build Reduce-side Op Graph
     */
    {
      /*
       * b. Construct Extract Operator.
       */
      input = putOpInsertMap(OperatorFactory.getAndMakeChild(
          new ExtractDesc(
              new ExprNodeColumnDesc(TypeInfoFactory.stringTypeInfo,
                  Utilities.ReduceField.VALUE
                  .toString(), "", false)),
          new RowSchema(extractOpRR.getColumnInfos()),
          input), extractOpRR);

      /*
       * c. Rebuilt the QueryDef.
       * Why?
       * - so that the ExprNodeDescriptors in the QueryDef are based on the
       *   Extract Operator's RowResolver
       */
      rr = opParseCtx.get(input).getRowResolver();
      ptfDesc = translatePTFInvocationSpec(ptfQSpec, rr);

      /*
       * d. Construct PTF Operator.
       */
      RowResolver ptfOpRR = ptfDesc.getFuncDef().getOutputShape().getRr();
      input = putOpInsertMap(OperatorFactory.getAndMakeChild(ptfDesc,
          new RowSchema(ptfOpRR.getColumnInfos()),
          input), ptfOpRR);

    }

    return input;

  }

//--------------------------- Windowing handling: PTFInvocationSpec to PTFDesc --------------------

  Operator genWindowingPlan(WindowingSpec wSpec, Operator input) throws SemanticException {
    wSpec.validateAndMakeEffective();
    WindowingComponentizer groups = new WindowingComponentizer(wSpec);
    RowResolver rr = opParseCtx.get(input).getRowResolver();

    while(groups.hasNext() ) {
      wSpec = groups.next(conf, this, unparseTranslator, rr);
      input = genReduceSinkPlanForWindowing(wSpec, rr, input);
      rr = opParseCtx.get(input).getRowResolver();
      PTFTranslator translator = new PTFTranslator();
      PTFDesc ptfDesc = translator.translate(wSpec, this, conf, rr, unparseTranslator);
      RowResolver ptfOpRR = ptfDesc.getFuncDef().getOutputShape().getRr();
      input = putOpInsertMap(OperatorFactory.getAndMakeChild(ptfDesc,
          new RowSchema(ptfOpRR.getColumnInfos()),
          input), ptfOpRR);
      rr = ptfOpRR;
    }

    return input;
  }

  private Operator genReduceSinkPlanForWindowing(WindowingSpec spec,
      RowResolver inputRR,
      Operator input) throws SemanticException{
    ArrayList<ExprNodeDesc> partCols = new ArrayList<ExprNodeDesc>();
    ArrayList<ExprNodeDesc> valueCols = new ArrayList<ExprNodeDesc>();
    ArrayList<ExprNodeDesc> orderCols = new ArrayList<ExprNodeDesc>();
    Map<String, ExprNodeDesc> colExprMap = new HashMap<String, ExprNodeDesc>();
    List<String> outputColumnNames = new ArrayList<String>();
    StringBuilder orderString = new StringBuilder();

    ArrayList<PartitionExpression> partColList = spec.getQueryPartitionSpec().getExpressions();
    for (PartitionExpression partCol : partColList) {
      ExprNodeDesc partExpr = genExprNodeDesc(partCol.getExpression(), inputRR);
      partCols.add(partExpr);
      orderCols.add(partExpr);
      orderString.append('+');
    }

    ArrayList<OrderExpression> orderColList = spec.getQueryOrderSpec() == null ?
        new ArrayList<PTFInvocationSpec.OrderExpression>() :
          spec.getQueryOrderSpec().getExpressions();
    for (int i = 0; i < orderColList.size(); i++) {
      OrderExpression orderCol = orderColList.get(i);
      org.apache.hadoop.hive.ql.parse.PTFInvocationSpec.Order order = orderCol.getOrder();
      if (order.name().equals("ASC")) {
        orderString.append('+');
      } else {
        orderString.append('-');
      }
      ExprNodeDesc orderExpr = genExprNodeDesc(orderCol.getExpression(), inputRR);
      orderCols.add(orderExpr);
    }

    ArrayList<ColumnInfo> colInfoList = inputRR.getColumnInfos();
    RowResolver rsNewRR = new RowResolver();
    int pos = 0;
    for (ColumnInfo colInfo : colInfoList) {
        ExprNodeDesc valueColExpr = new ExprNodeColumnDesc(colInfo.getType(), colInfo
            .getInternalName(), colInfo.getTabAlias(), colInfo
            .getIsVirtualCol());
        valueCols.add(valueColExpr);
        colExprMap.put(colInfo.getInternalName(), valueColExpr);
        String outColName = SemanticAnalyzer.getColumnInternalName(pos++);
        outputColumnNames.add(outColName);

        String[] alias = inputRR.reverseLookup(colInfo.getInternalName());
        ColumnInfo newColInfo = new ColumnInfo(
            outColName, colInfo.getType(), alias[0],
            colInfo.getIsVirtualCol(), colInfo.isHiddenVirtualCol());
        rsNewRR.put(alias[0], alias[1], newColInfo);

    }

    input = putOpInsertMap(OperatorFactory.getAndMakeChild(PlanUtils
        .getReduceSinkDesc(orderCols,
            valueCols, outputColumnNames, false,
            -1, partCols, orderString.toString(), -1),
        new RowSchema(rsNewRR.getColumnInfos()), input), rsNewRR);
    input.setColumnExprMap(colExprMap);


 // Construct the RR for extract operator
    RowResolver extractRR = new RowResolver();
    LinkedHashMap<String[], ColumnInfo> colsAddedByHaving =
        new LinkedHashMap<String[], ColumnInfo>();
    pos = 0;

    for (ColumnInfo colInfo : colInfoList) {
      String[] alias = inputRR.reverseLookup(colInfo.getInternalName());
      /*
       * if we have already encountered this colInfo internalName.
       * We encounter it again because it must be put for the Having clause.
       * We will add these entries in the end; in a loop on colsAddedByHaving. See below.
       */
      if ( colsAddedByHaving.containsKey(alias)) {
        continue;
      }
      ASTNode astNode = PTFTranslator.getASTNode(colInfo, inputRR);
      ColumnInfo eColInfo = new ColumnInfo(
          SemanticAnalyzer.getColumnInternalName(pos++), colInfo.getType(), alias[0],
          colInfo.getIsVirtualCol(), colInfo.isHiddenVirtualCol());

      if ( astNode == null ) {
        extractRR.put(alias[0], alias[1], eColInfo);
      }
      else {
        /*
         * in case having clause refers to this column may have been added twice;
         * once with the ASTNode.toStringTree as the alias
         * and then with the real alias.
         */
        extractRR.putExpression(astNode, eColInfo);
        if ( !astNode.toStringTree().toLowerCase().equals(alias[1]) ) {
          colsAddedByHaving.put(alias, eColInfo);
        }
      }
    }

    for(Map.Entry<String[], ColumnInfo> columnAddedByHaving : colsAddedByHaving.entrySet() ) {
      String[] alias = columnAddedByHaving.getKey();
      ColumnInfo eColInfo = columnAddedByHaving.getValue();
      extractRR.put(alias[0], alias[1], eColInfo);
    }

    /*
     * b. Construct Extract Operator.
     */
    input = putOpInsertMap(OperatorFactory.getAndMakeChild(
        new ExtractDesc(
            new ExprNodeColumnDesc(TypeInfoFactory.stringTypeInfo,
                Utilities.ReduceField.VALUE
                .toString(), "", false)),
        new RowSchema(inputRR.getColumnInfos()),
        input), extractRR);


    return input;
  }


  public static ArrayList<WindowExpressionSpec> parseSelect(String selectExprStr)
      throws SemanticException
  {
    ASTNode selNode = null;
    try {
      ParseDriver pd = new ParseDriver();
      selNode = pd.parseSelect(selectExprStr, null);
    } catch (ParseException pe) {
      throw new SemanticException(pe);
    }

    ArrayList<WindowExpressionSpec> selSpec = new ArrayList<WindowExpressionSpec>();
    int childCount = selNode.getChildCount();
    for (int i = 0; i < childCount; i++) {
      ASTNode selExpr = (ASTNode) selNode.getChild(i);
      if (selExpr.getType() != HiveParser.TOK_SELEXPR) {
        throw new SemanticException(String.format(
            "Only Select expressions supported in dynamic select list: %s", selectExprStr));
      }
      ASTNode expr = (ASTNode) selExpr.getChild(0);
      if (expr.getType() == HiveParser.TOK_ALLCOLREF) {
        throw new SemanticException(
            String.format("'%s' column not allowed in dynamic select list", selectExprStr));
      }
      ASTNode aliasNode = selExpr.getChildCount() > 1
          && selExpr.getChild(1).getType() == HiveParser.Identifier ?
          (ASTNode) selExpr.getChild(1) : null;
      String alias = null;
      if ( aliasNode != null ) {
        alias = aliasNode.getText();
      }
      else {
        String[] tabColAlias = getColAlias(selExpr, null, null, true, -1);
        alias = tabColAlias[1];
      }
      WindowExpressionSpec exprSpec = new WindowExpressionSpec();
      exprSpec.setAlias(alias);
      exprSpec.setExpression(expr);
      selSpec.add(exprSpec);
    }

    return selSpec;
  }
}<|MERGE_RESOLUTION|>--- conflicted
+++ resolved
@@ -619,12 +619,7 @@
 
     qb.getParseInfo().setSrcForAlias(alias, (ASTNode) tabref.getChild(0));
 
-<<<<<<< HEAD
-    unparseTranslator.addTableNameTranslation((ASTNode) (tabref.getChild(0)),
-        db.getCurrentDatabase());
-=======
-    unparseTranslator.addTableNameTranslation(tableTree, SessionState.get().getCurrentDatabase());
->>>>>>> f9484dfe
+    unparseTranslator.addTableNameTranslation((ASTNode) (tabref.getChild(0)), SessionState.get().getCurrentDatabase());
     if (aliasIndex != 0) {
       unparseTranslator.addIdentifierTranslation((ASTNode) tabref
           .getChild(aliasIndex));
