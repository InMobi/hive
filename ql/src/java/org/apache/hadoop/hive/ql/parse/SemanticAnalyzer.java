--- conflicted
+++ resolved
@@ -47,8 +47,10 @@
 import org.apache.hadoop.hive.common.ObjectPair;
 import org.apache.hadoop.hive.conf.HiveConf;
 import org.apache.hadoop.hive.conf.HiveConf.ConfVars;
+import org.apache.hadoop.hive.metastore.MetaStoreUtils;
 import org.apache.hadoop.hive.metastore.TableType;
 import org.apache.hadoop.hive.metastore.Warehouse;
+import org.apache.hadoop.hive.metastore.api.Database;
 import org.apache.hadoop.hive.metastore.api.FieldSchema;
 import org.apache.hadoop.hive.metastore.api.MetaException;
 import org.apache.hadoop.hive.metastore.api.Order;
@@ -80,8 +82,8 @@
 import org.apache.hadoop.hive.ql.io.CombineHiveInputFormat;
 import org.apache.hadoop.hive.ql.io.HiveIgnoreKeyTextOutputFormat;
 import org.apache.hadoop.hive.ql.io.HiveOutputFormat;
+import org.apache.hadoop.hive.ql.io.NullRowsInputFormat;
 import org.apache.hadoop.hive.ql.io.RCFileInputFormat;
-import org.apache.hadoop.hive.ql.io.NullRowsInputFormat;
 import org.apache.hadoop.hive.ql.lib.DefaultGraphWalker;
 import org.apache.hadoop.hive.ql.lib.Dispatcher;
 import org.apache.hadoop.hive.ql.lib.GraphWalker;
@@ -726,13 +728,13 @@
    * The scoping rules we use are: to search for a CTE from the current QB outwards. In order to
    * disambiguate between CTES are different levels we qualify(prefix) them with the id of the QB
    * they appear in when adding them to the <code>aliasToCTEs</code> map.
-   * 
+   *
    */
   private ASTNode findCTEFromName(QB qb, String cteName) {
 
     /*
      * When saving a view definition all table references in the AST are qualified; including CTE references.
-     * Where as CTE definitions have no DB qualifier; so we strip out the DB qualifier before searching in 
+     * Where as CTE definitions have no DB qualifier; so we strip out the DB qualifier before searching in
      * <code>aliasToCTEs</code> map.
      */
     String currDB = SessionState.get().getCurrentDatabase();
@@ -758,17 +760,17 @@
     }
     return aliasToCTEs.get(cteName);
   }
-  
+
   /*
    * If a CTE is referenced in a QueryBlock:
    * - add it as a SubQuery for now.
-   *   - SQ.alias is the alias used in QB. (if no alias is specified, 
+   *   - SQ.alias is the alias used in QB. (if no alias is specified,
    *     it used the CTE name. Works just like table references)
    *   - Adding SQ done by:
    *     - copying AST of CTE
    *     - setting ASTOrigin on cloned AST.
    *   - trigger phase 1 on new QBExpr.
-   *   - update QB data structs: remove this as a table reference, move it to a SQ invocation. 
+   *   - update QB data structs: remove this as a table reference, move it to a SQ invocation.
    */
   private void addCTEAsSubQuery(QB qb, String cteName, String cteAlias) throws SemanticException {
     cteAlias = cteAlias == null ? cteName : cteAlias;
@@ -828,7 +830,7 @@
         processPTF(qb, child);
         PTFInvocationSpec ptfInvocationSpec = qb.getPTFInvocationSpec(child);
         String inputAlias = ptfInvocationSpec == null ? null :
-          ((PartitionedTableFunctionSpec)ptfInvocationSpec.getFunction()).getAlias();;
+          ptfInvocationSpec.getFunction().getAlias();;
         if ( inputAlias == null ) {
           throw new SemanticException(generateErrorMessage(child,
               "PTF invocation in a Join must have an alias"));
@@ -1463,22 +1465,13 @@
               switch (child.getToken().getType()) {
                 case HiveParser.TOK_TABLEROWFORMAT:
                   rowFormatParams.analyzeRowFormat(shared, child);
-<<<<<<< HEAD
-                  localDirectoryDesc.setFieldDelim(rowFormatParams.fieldDelim);
-                  localDirectoryDesc.setLineDelim(rowFormatParams.lineDelim);
-                  localDirectoryDesc.setCollItemDelim(rowFormatParams.collItemDelim);
-                  localDirectoryDesc.setMapKeyDelim(rowFormatParams.mapKeyDelim);
-                  localDirectoryDesc.setFieldEscape(rowFormatParams.fieldEscape);
-                  localDirectoryDesc.setNullFormat(rowFormatParams.nullFormat);
-                  localDirectoryDescIsSet=true;
-=======
                   directoryDesc.setFieldDelim(rowFormatParams.fieldDelim);
                   directoryDesc.setLineDelim(rowFormatParams.lineDelim);
                   directoryDesc.setCollItemDelim(rowFormatParams.collItemDelim);
                   directoryDesc.setMapKeyDelim(rowFormatParams.mapKeyDelim);
                   directoryDesc.setFieldEscape(rowFormatParams.fieldEscape);
+                  directoryDesc.setNullFormat(rowFormatParams.nullFormat);
                   directoryDescIsSet=true;
->>>>>>> 3675747f
                   break;
                 case HiveParser.TOK_TABLESERIALIZER:
                   ASTNode serdeChild = (ASTNode) child.getChild(0);
@@ -1538,6 +1531,7 @@
       tree = ParseUtils.findRootNonNullToken(tree);
       viewTree = tree;
       Dispatcher nodeOriginDispatcher = new Dispatcher() {
+        @Override
         public Object dispatch(Node nd, java.util.Stack<Node> stack,
             Object... nodeOutputs) {
           ((ASTNode) nd).setOrigin(viewOrigin);
@@ -2109,7 +2103,7 @@
     output = putOpInsertMap(output, inputRR);
     return output;
   }
-  
+
   private Operator genPlanForSubQueryPredicate(
       QB qbSQ,
       ISubQueryJoinInfo subQueryPredicate) throws SemanticException {
@@ -2151,15 +2145,15 @@
      *     --> ===CONTINUE_FILTER_PROCESSING===
      *   endif
      * endif
-     * 
+     *
      * Support for Sub Queries in Having Clause:
      * - By and large this works the same way as SubQueries in the Where Clause.
      * - The one addum is the handling of aggregation expressions from the Outer Query
-     *   appearing in correlation clauses. 
+     *   appearing in correlation clauses.
      *   - So such correlating predicates are allowed:
      *        min(OuterQuert.x) = SubQuery.y
      *   - this requires special handling when converting to joins. See QBSubQuery.rewrite
-     *     method method for detailed comments. 
+     *     method method for detailed comments.
      */
     List<ASTNode> subQueriesInOriginalTree = SubQueryUtils.findSubQueries(searchCond);
 
@@ -2197,9 +2191,9 @@
 
         QBSubQuery subQuery = SubQueryUtils.buildSubQuery(qb.getId(),
             sqIdx, subQueryAST, originalSubQueryAST, ctx);
-        
+
         String havingInputAlias = null;
-        
+
         if ( forHavingClause ) {
         	havingInputAlias = "gby_sq" + sqIdx;
         	aliasToOpInfo.put(havingInputAlias, input);
@@ -2223,7 +2217,7 @@
           throw new SemanticException(ErrorMsg.INVALID_SUBQUERY_EXPRESSION.getMsg(
               subQueryAST, "SubQuery can contain only 1 item in Select List."));
         }
-        
+
         /*
          * If this is a Not In SubQuery Predicate then Join in the Null Check SubQuery.
          * See QBSubQuery.NotInCheck for details on why and how this is constructed.
@@ -2323,7 +2317,7 @@
      * if a columnInfo has multiple mappings; then add the column only once,
      * but carry the mappings forward.
      */
-    Map<ColumnInfo, ColumnInfo> inputColsProcessed = new HashMap<ColumnInfo, ColumnInfo>(); 
+    Map<ColumnInfo, ColumnInfo> inputColsProcessed = new HashMap<ColumnInfo, ColumnInfo>();
     // For expr "*", aliases should be iterated in the order they are specified
     // in the query.
     for (String alias : aliases) {
@@ -2936,7 +2930,7 @@
     String qIdSupport = HiveConf.getVar(conf, HiveConf.ConfVars.HIVE_QUOTEDID_SUPPORT);
     if ( "column".equals(qIdSupport)) {
       return false;
-    }    
+    }
     for (int i = 0; i < pattern.length(); i++) {
       if (!Character.isLetterOrDigit(pattern.charAt(i))
           && pattern.charAt(i) != '_') {
@@ -3169,7 +3163,7 @@
         colInfo.setSkewedCol((exp instanceof ExprNodeColumnDesc) ? ((ExprNodeColumnDesc) exp)
             .isSkewedCol() : false);
         out_rwsch.put(tabAlias, colAlias, colInfo);
-        
+
         if ( exp instanceof ExprNodeColumnDesc ) {
           ExprNodeColumnDesc colExp = (ExprNodeColumnDesc) exp;
           String[] altMapping = inputRR.getAlternateMappings(colExp.getColumn());
@@ -3451,11 +3445,11 @@
     // get the last colName for the reduce KEY
     // it represents the column name corresponding to distinct aggr, if any
     String lastKeyColName = null;
-    List<String> inputKeyCols = ((ReduceSinkDesc) rs.getConf()).getOutputKeyColumnNames();
+    List<String> inputKeyCols = rs.getConf().getOutputKeyColumnNames();
     if (inputKeyCols.size() > 0) {
       lastKeyColName = inputKeyCols.get(inputKeyCols.size() - 1);
     }
-    List<ExprNodeDesc> reduceValues = ((ReduceSinkDesc) rs.getConf()).getValueCols();
+    List<ExprNodeDesc> reduceValues = rs.getConf().getValueCols();
     int numDistinctUDFs = 0;
     for (Map.Entry<String, ASTNode> entry : aggregationTrees.entrySet()) {
       ASTNode value = entry.getValue();
@@ -4247,8 +4241,8 @@
 
         // extract columns missing in current RS key/value
         for (Map.Entry<ASTNode, ExprNodeDesc> entry : nodeOutputs.entrySet()) {
-          ASTNode parameter = (ASTNode) entry.getKey();
-          ExprNodeDesc expression = (ExprNodeDesc) entry.getValue();
+          ASTNode parameter = entry.getKey();
+          ExprNodeDesc expression = entry.getValue();
           if (!(expression instanceof ExprNodeColumnDesc)) {
             continue;
           }
@@ -4282,7 +4276,7 @@
   // Remaining column expressions would be a candidate for an RS value
   private void removeMappingForKeys(ASTNode predicate, Map<ASTNode, ExprNodeDesc> mapping,
       List<ExprNodeDesc> keys) {
-    ExprNodeDesc expr = (ExprNodeDesc) mapping.get(predicate);
+    ExprNodeDesc expr = mapping.get(predicate);
     if (expr != null && ExprNodeDescUtils.indexOf(expr, keys) >= 0) {
       removeRecursively(predicate, mapping);
     } else {
@@ -5615,9 +5609,9 @@
 
       // if we are on viewfs we don't want to use /tmp as tmp dir since rename from /tmp/..
       // to final /user/hive/warehouse/ will fail later, so instead pick tmp dir
-      // on same namespace as tbl dir. 
-      queryTmpdir = dest_path.toUri().getScheme().equals("viewfs") ? 
-        ctx.getExtTmpPathRelTo(dest_path.getParent().toUri()) : 
+      // on same namespace as tbl dir.
+      queryTmpdir = dest_path.toUri().getScheme().equals("viewfs") ?
+        ctx.getExtTmpPathRelTo(dest_path.getParent().toUri()) :
         ctx.getExternalTmpPath(dest_path.toUri());
       table_desc = Utilities.getTableDesc(dest_tab);
 
