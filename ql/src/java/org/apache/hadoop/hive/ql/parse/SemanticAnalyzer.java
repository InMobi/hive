/**
 * Licensed to the Apache Software Foundation (ASF) under one
 * or more contributor license agreements.  See the NOTICE file
 * distributed with this work for additional information
 * regarding copyright ownership.  The ASF licenses this file
 * to you under the Apache License, Version 2.0 (the
 * "License"); you may not use this file except in compliance
 * with the License.  You may obtain a copy of the License at
 *
 *     http://www.apache.org/licenses/LICENSE-2.0
 *
 * Unless required by applicable law or agreed to in writing, software
 * distributed under the License is distributed on an "AS IS" BASIS,
 * WITHOUT WARRANTIES OR CONDITIONS OF ANY KIND, either express or implied.
 * See the License for the specific language governing permissions and
 * limitations under the License.
 */

package org.apache.hadoop.hive.ql.parse;

import java.io.Serializable;
import java.util.ArrayList;
import java.util.HashMap;
import java.util.HashSet;
import java.util.Iterator;
import java.util.LinkedHashMap;
import java.util.List;
import java.util.Map;
import java.util.Map.Entry;
import java.util.Set;
import java.util.TreeSet;
import java.util.regex.Pattern;
import java.util.regex.PatternSyntaxException;

import org.antlr.runtime.tree.BaseTree;
import org.antlr.runtime.tree.Tree;
import org.antlr.runtime.tree.TreeWizard;
import org.antlr.runtime.tree.TreeWizard.ContextVisitor;
import org.apache.commons.lang.StringUtils;
import org.apache.hadoop.fs.Path;
import org.apache.hadoop.hive.common.FileUtils;
import org.apache.hadoop.hive.common.JavaUtils;
import org.apache.hadoop.hive.common.ObjectPair;
import org.apache.hadoop.hive.conf.HiveConf;
import org.apache.hadoop.hive.conf.HiveConf.ConfVars;
import org.apache.hadoop.hive.metastore.TableType;
import org.apache.hadoop.hive.metastore.Warehouse;
import org.apache.hadoop.hive.metastore.api.FieldSchema;
import org.apache.hadoop.hive.metastore.api.MetaException;
import org.apache.hadoop.hive.metastore.api.Order;
import org.apache.hadoop.hive.ql.ErrorMsg;
import org.apache.hadoop.hive.ql.QueryProperties;
import org.apache.hadoop.hive.ql.cube.parse.CubeQueryRewriter;
import org.apache.hadoop.hive.ql.exec.AbstractMapJoinOperator;
import org.apache.hadoop.hive.ql.exec.ArchiveUtils;
import org.apache.hadoop.hive.ql.exec.ColumnInfo;
import org.apache.hadoop.hive.ql.exec.FileSinkOperator;
import org.apache.hadoop.hive.ql.exec.FunctionInfo;
import org.apache.hadoop.hive.ql.exec.FunctionRegistry;
import org.apache.hadoop.hive.ql.exec.GroupByOperator;
import org.apache.hadoop.hive.ql.exec.JoinOperator;
import org.apache.hadoop.hive.ql.exec.Operator;
import org.apache.hadoop.hive.ql.exec.OperatorFactory;
import org.apache.hadoop.hive.ql.exec.RecordReader;
import org.apache.hadoop.hive.ql.exec.RecordWriter;
import org.apache.hadoop.hive.ql.exec.ReduceSinkOperator;
import org.apache.hadoop.hive.ql.exec.RowSchema;
import org.apache.hadoop.hive.ql.exec.SMBMapJoinOperator;
import org.apache.hadoop.hive.ql.exec.TableScanOperator;
import org.apache.hadoop.hive.ql.exec.Task;
import org.apache.hadoop.hive.ql.exec.TaskFactory;
import org.apache.hadoop.hive.ql.exec.UDFArgumentException;
import org.apache.hadoop.hive.ql.exec.UnionOperator;
import org.apache.hadoop.hive.ql.exec.Utilities;
import org.apache.hadoop.hive.ql.exec.WindowFunctionInfo;
import org.apache.hadoop.hive.ql.hooks.ReadEntity;
import org.apache.hadoop.hive.ql.hooks.WriteEntity;
import org.apache.hadoop.hive.ql.io.CombineHiveInputFormat;
import org.apache.hadoop.hive.ql.io.HiveOutputFormat;
import org.apache.hadoop.hive.ql.io.RCFileInputFormat;
import org.apache.hadoop.hive.ql.lib.DefaultGraphWalker;
import org.apache.hadoop.hive.ql.lib.Dispatcher;
import org.apache.hadoop.hive.ql.lib.GraphWalker;
import org.apache.hadoop.hive.ql.lib.Node;
import org.apache.hadoop.hive.ql.metadata.DummyPartition;
import org.apache.hadoop.hive.ql.metadata.Hive;
import org.apache.hadoop.hive.ql.metadata.HiveException;
import org.apache.hadoop.hive.ql.metadata.HiveUtils;
import org.apache.hadoop.hive.ql.metadata.InvalidTableException;
import org.apache.hadoop.hive.ql.metadata.Partition;
import org.apache.hadoop.hive.ql.metadata.Table;
import org.apache.hadoop.hive.ql.metadata.VirtualColumn;
import org.apache.hadoop.hive.ql.optimizer.Optimizer;
import org.apache.hadoop.hive.ql.optimizer.unionproc.UnionProcContext;
import org.apache.hadoop.hive.ql.parse.BaseSemanticAnalyzer.tableSpec.SpecType;
import org.apache.hadoop.hive.ql.parse.PTFInvocationSpec.OrderExpression;
import org.apache.hadoop.hive.ql.parse.PTFInvocationSpec.OrderSpec;
import org.apache.hadoop.hive.ql.parse.PTFInvocationSpec.PTFInputSpec;
import org.apache.hadoop.hive.ql.parse.PTFInvocationSpec.PTFQueryInputSpec;
import org.apache.hadoop.hive.ql.parse.PTFInvocationSpec.PTFQueryInputType;
import org.apache.hadoop.hive.ql.parse.PTFInvocationSpec.PartitionExpression;
import org.apache.hadoop.hive.ql.parse.PTFInvocationSpec.PartitionSpec;
import org.apache.hadoop.hive.ql.parse.PTFInvocationSpec.PartitionedTableFunctionSpec;
import org.apache.hadoop.hive.ql.parse.PTFInvocationSpec.PartitioningSpec;
import org.apache.hadoop.hive.ql.parse.WindowingSpec.BoundarySpec;
import org.apache.hadoop.hive.ql.parse.WindowingSpec.CurrentRowSpec;
import org.apache.hadoop.hive.ql.parse.WindowingSpec.Direction;
import org.apache.hadoop.hive.ql.parse.WindowingSpec.RangeBoundarySpec;
import org.apache.hadoop.hive.ql.parse.WindowingSpec.ValueBoundarySpec;
import org.apache.hadoop.hive.ql.parse.WindowingSpec.WindowExpressionSpec;
import org.apache.hadoop.hive.ql.parse.WindowingSpec.WindowFrameSpec;
import org.apache.hadoop.hive.ql.parse.WindowingSpec.WindowFunctionSpec;
import org.apache.hadoop.hive.ql.parse.WindowingSpec.WindowSpec;
import org.apache.hadoop.hive.ql.plan.AggregationDesc;
import org.apache.hadoop.hive.ql.plan.CreateTableDesc;
import org.apache.hadoop.hive.ql.plan.CreateTableLikeDesc;
import org.apache.hadoop.hive.ql.plan.CreateViewDesc;
import org.apache.hadoop.hive.ql.plan.DDLWork;
import org.apache.hadoop.hive.ql.plan.DynamicPartitionCtx;
import org.apache.hadoop.hive.ql.plan.ExprNodeColumnDesc;
import org.apache.hadoop.hive.ql.plan.ExprNodeColumnListDesc;
import org.apache.hadoop.hive.ql.plan.ExprNodeConstantDesc;
import org.apache.hadoop.hive.ql.plan.ExprNodeDesc;
import org.apache.hadoop.hive.ql.plan.ExprNodeDescUtils;
import org.apache.hadoop.hive.ql.plan.ExprNodeGenericFuncDesc;
import org.apache.hadoop.hive.ql.plan.ExprNodeNullDesc;
import org.apache.hadoop.hive.ql.plan.ExtractDesc;
import org.apache.hadoop.hive.ql.plan.FileSinkDesc;
import org.apache.hadoop.hive.ql.plan.FilterDesc;
import org.apache.hadoop.hive.ql.plan.FilterDesc.sampleDesc;
import org.apache.hadoop.hive.ql.plan.ForwardDesc;
import org.apache.hadoop.hive.ql.plan.GroupByDesc;
import org.apache.hadoop.hive.ql.plan.HiveOperation;
import org.apache.hadoop.hive.ql.plan.JoinCondDesc;
import org.apache.hadoop.hive.ql.plan.JoinDesc;
import org.apache.hadoop.hive.ql.plan.LateralViewForwardDesc;
import org.apache.hadoop.hive.ql.plan.LateralViewJoinDesc;
import org.apache.hadoop.hive.ql.plan.LimitDesc;
import org.apache.hadoop.hive.ql.plan.ListBucketingCtx;
import org.apache.hadoop.hive.ql.plan.LoadFileDesc;
import org.apache.hadoop.hive.ql.plan.LoadTableDesc;
import org.apache.hadoop.hive.ql.plan.MapJoinDesc;
import org.apache.hadoop.hive.ql.plan.OperatorDesc;
import org.apache.hadoop.hive.ql.plan.PTFDesc;
import org.apache.hadoop.hive.ql.plan.PTFDesc.OrderExpressionDef;
import org.apache.hadoop.hive.ql.plan.PTFDesc.PTFExpressionDef;
import org.apache.hadoop.hive.ql.plan.PTFDesc.PartitionedTableFunctionDef;
import org.apache.hadoop.hive.ql.plan.PlanUtils;
import org.apache.hadoop.hive.ql.plan.ReduceSinkDesc;
import org.apache.hadoop.hive.ql.plan.ScriptDesc;
import org.apache.hadoop.hive.ql.plan.SelectDesc;
import org.apache.hadoop.hive.ql.plan.TableDesc;
import org.apache.hadoop.hive.ql.plan.TableScanDesc;
import org.apache.hadoop.hive.ql.plan.UDTFDesc;
import org.apache.hadoop.hive.ql.plan.UnionDesc;
import org.apache.hadoop.hive.ql.session.SessionState;
import org.apache.hadoop.hive.ql.session.SessionState.ResourceType;
import org.apache.hadoop.hive.ql.udf.generic.GenericUDAFEvaluator;
import org.apache.hadoop.hive.ql.udf.generic.GenericUDAFEvaluator.Mode;
import org.apache.hadoop.hive.ql.udf.generic.GenericUDFHash;
import org.apache.hadoop.hive.ql.udf.generic.GenericUDFOPOr;
import org.apache.hadoop.hive.ql.udf.generic.GenericUDTF;
import org.apache.hadoop.hive.serde.serdeConstants;
import org.apache.hadoop.hive.serde2.Deserializer;
import org.apache.hadoop.hive.serde2.MetadataTypedColumnsetSerDe;
import org.apache.hadoop.hive.serde2.SerDeException;
import org.apache.hadoop.hive.serde2.lazy.LazySimpleSerDe;
import org.apache.hadoop.hive.serde2.objectinspector.ConstantObjectInspector;
import org.apache.hadoop.hive.serde2.objectinspector.ObjectInspector;
import org.apache.hadoop.hive.serde2.objectinspector.ObjectInspector.Category;
import org.apache.hadoop.hive.serde2.objectinspector.StructField;
import org.apache.hadoop.hive.serde2.objectinspector.StructObjectInspector;
import org.apache.hadoop.hive.serde2.typeinfo.TypeInfo;
import org.apache.hadoop.hive.serde2.typeinfo.TypeInfoFactory;
import org.apache.hadoop.hive.serde2.typeinfo.TypeInfoUtils;
import org.apache.hadoop.mapred.InputFormat;

/**
 * Implementation of the semantic analyzer.
 */

public class SemanticAnalyzer extends BaseSemanticAnalyzer {
  private HashMap<TableScanOperator, ExprNodeDesc> opToPartPruner;
  private HashMap<TableScanOperator, List<PrunedPartitionList>> opToPartList;
  private HashMap<String, Operator<? extends OperatorDesc>> topOps;
  private HashMap<String, Operator<? extends OperatorDesc>> topSelOps;
  private LinkedHashMap<Operator<? extends OperatorDesc>, OpParseContext> opParseCtx;
  private List<LoadTableDesc> loadTableWork;
  private List<LoadFileDesc> loadFileWork;
  private Map<JoinOperator, QBJoinTree> joinContext;
  private Map<SMBMapJoinOperator, QBJoinTree> smbMapJoinContext;
  private final HashMap<TableScanOperator, List<Table>> topToTable;
  private final Map<FileSinkOperator, Table> fsopToTable;
  private final List<ReduceSinkOperator> reduceSinkOperatorsAddedByEnforceBucketingSorting;
  private final HashMap<TableScanOperator, Map<String, String>> topToTableProps;
  private QB qb;
  private ASTNode ast;
  private int destTableId;
  private UnionProcContext uCtx;
  List<AbstractMapJoinOperator<? extends MapJoinDesc>> listMapJoinOpsNoReducer;
  private HashMap<TableScanOperator, sampleDesc> opToSamplePruner;
  private final Map<TableScanOperator, Map<String, ExprNodeDesc>> opToPartToSkewedPruner;
  /**
   * a map for the split sampling, from ailias to an instance of SplitSample
   * that describes percentage and number.
   */
  private final HashMap<String, SplitSample> nameToSplitSample;
  Map<GroupByOperator, Set<String>> groupOpToInputTables;
  Map<String, PrunedPartitionList> prunedPartitions;
  private List<FieldSchema> resultSchema;
  private CreateViewDesc createVwDesc;
  private ArrayList<String> viewsExpanded;
  private ASTNode viewSelect;
  private final UnparseTranslator unparseTranslator;
  private final GlobalLimitCtx globalLimitCtx = new GlobalLimitCtx();

  // prefix for column names auto generated by hive
  private final String autogenColAliasPrfxLbl;
  private final boolean autogenColAliasPrfxIncludeFuncName;

  // Keep track of view alias to read entity corresponding to the view
  // For eg: for a query like 'select * from V3', where V3 -> V2, V2 -> V1, V1 -> T
  // keeps track of aliases for V3, V3:V2, V3:V2:V1.
  // This is used when T is added as an input for the query, the parents of T is
  // derived from the alias V3:V2:V1:T
  private final Map<String, ReadEntity> viewAliasToInput = new HashMap<String, ReadEntity>();

  // Max characters when auto generating the column name with func name
  private static final int AUTOGEN_COLALIAS_PRFX_MAXLENGTH = 20;

  // flag for no scan during analyze ... compute statistics
  protected boolean noscan = false;

  //flag for partial scan during analyze ... compute statistics
  protected boolean partialscan = false;

  private static class Phase1Ctx {
    String dest;
    int nextNum;
  }

  public SemanticAnalyzer(HiveConf conf) throws SemanticException {

    super(conf);
    opToPartPruner = new HashMap<TableScanOperator, ExprNodeDesc>();
    opToPartList = new HashMap<TableScanOperator, List<PrunedPartitionList>>();
    opToSamplePruner = new HashMap<TableScanOperator, sampleDesc>();
    nameToSplitSample = new HashMap<String, SplitSample>();
    topOps = new HashMap<String, Operator<? extends OperatorDesc>>();
    topSelOps = new HashMap<String, Operator<? extends OperatorDesc>>();
    loadTableWork = new ArrayList<LoadTableDesc>();
    loadFileWork = new ArrayList<LoadFileDesc>();
    opParseCtx = new LinkedHashMap<Operator<? extends OperatorDesc>, OpParseContext>();
    joinContext = new HashMap<JoinOperator, QBJoinTree>();
    smbMapJoinContext = new HashMap<SMBMapJoinOperator, QBJoinTree>();
    topToTable = new HashMap<TableScanOperator, List<Table>>();
    fsopToTable = new HashMap<FileSinkOperator, Table>();
    reduceSinkOperatorsAddedByEnforceBucketingSorting = new ArrayList<ReduceSinkOperator>();
    topToTableProps = new HashMap<TableScanOperator, Map<String, String>>();
    destTableId = 1;
    uCtx = null;
    listMapJoinOpsNoReducer = new ArrayList<AbstractMapJoinOperator<? extends MapJoinDesc>>();
    groupOpToInputTables = new HashMap<GroupByOperator, Set<String>>();
    prunedPartitions = new HashMap<String, PrunedPartitionList>();
    unparseTranslator = new UnparseTranslator();
    autogenColAliasPrfxLbl = HiveConf.getVar(conf,
        HiveConf.ConfVars.HIVE_AUTOGEN_COLUMNALIAS_PREFIX_LABEL);
    autogenColAliasPrfxIncludeFuncName = HiveConf.getBoolVar(conf,
        HiveConf.ConfVars.HIVE_AUTOGEN_COLUMNALIAS_PREFIX_INCLUDEFUNCNAME);
    queryProperties = new QueryProperties();
    opToPartToSkewedPruner = new HashMap<TableScanOperator, Map<String, ExprNodeDesc>>();
  }

  @Override
  protected void reset() {
    super.reset();
    loadTableWork.clear();
    loadFileWork.clear();
    topOps.clear();
    topSelOps.clear();
    destTableId = 1;
    idToTableNameMap.clear();
    qb = null;
    ast = null;
    uCtx = null;
    joinContext.clear();
    smbMapJoinContext.clear();
    opParseCtx.clear();
    groupOpToInputTables.clear();
    prunedPartitions.clear();
  }

  public void initParseCtx(ParseContext pctx) {
    opToPartPruner = pctx.getOpToPartPruner();
    opToPartList = pctx.getOpToPartList();
    opToSamplePruner = pctx.getOpToSamplePruner();
    topOps = pctx.getTopOps();
    topSelOps = pctx.getTopSelOps();
    opParseCtx = pctx.getOpParseCtx();
    loadTableWork = pctx.getLoadTableWork();
    loadFileWork = pctx.getLoadFileWork();
    joinContext = pctx.getJoinContext();
    smbMapJoinContext = pctx.getSmbMapJoinContext();
    ctx = pctx.getContext();
    destTableId = pctx.getDestTableId();
    idToTableNameMap = pctx.getIdToTableNameMap();
    uCtx = pctx.getUCtx();
    listMapJoinOpsNoReducer = pctx.getListMapJoinOpsNoReducer();
    qb = pctx.getQB();
    groupOpToInputTables = pctx.getGroupOpToInputTables();
    prunedPartitions = pctx.getPrunedPartitions();
    fetchTask = pctx.getFetchTask();
    setLineageInfo(pctx.getLineageInfo());
  }

  public ParseContext getParseContext() {
    return new ParseContext(conf, qb, ast, opToPartPruner, opToPartList, topOps,
        topSelOps, opParseCtx, joinContext, smbMapJoinContext, topToTable, topToTableProps,
        fsopToTable, loadTableWork,
        loadFileWork, ctx, idToTableNameMap, destTableId, uCtx,
        listMapJoinOpsNoReducer, groupOpToInputTables, prunedPartitions,
        opToSamplePruner, globalLimitCtx, nameToSplitSample, inputs, rootTasks,
        opToPartToSkewedPruner, viewAliasToInput,
        reduceSinkOperatorsAddedByEnforceBucketingSorting,
        queryProperties);
  }

  @SuppressWarnings("nls")
  public void doPhase1QBExpr(ASTNode ast, QBExpr qbexpr, String id, String alias)
      throws SemanticException {

    assert (ast.getToken() != null);
    switch (ast.getToken().getType()) {
    case HiveParser.TOK_QUERY: {
      QB qb = new QB(id, alias, true);
      Phase1Ctx ctx_1 = initPhase1Ctx();
      doPhase1(ast, qb, ctx_1);

      qbexpr.setOpcode(QBExpr.Opcode.NULLOP);
      qbexpr.setQB(qb);
    }
      break;
    case HiveParser.TOK_UNION: {
      qbexpr.setOpcode(QBExpr.Opcode.UNION);
      // query 1
      assert (ast.getChild(0) != null);
      QBExpr qbexpr1 = new QBExpr(alias + "-subquery1");
      doPhase1QBExpr((ASTNode) ast.getChild(0), qbexpr1, id + "-subquery1",
          alias + "-subquery1");
      qbexpr.setQBExpr1(qbexpr1);

      // query 2
      assert (ast.getChild(0) != null);
      QBExpr qbexpr2 = new QBExpr(alias + "-subquery2");
      doPhase1QBExpr((ASTNode) ast.getChild(1), qbexpr2, id + "-subquery2",
          alias + "-subquery2");
      qbexpr.setQBExpr2(qbexpr2);
    }
      break;
    }
  }

  private LinkedHashMap<String, ASTNode> doPhase1GetAggregationsFromSelect(
      ASTNode selExpr, QB qb, String dest) {

    // Iterate over the selects search for aggregation Trees.
    // Use String as keys to eliminate duplicate trees.
    LinkedHashMap<String, ASTNode> aggregationTrees = new LinkedHashMap<String, ASTNode>();
    for (int i = 0; i < selExpr.getChildCount(); ++i) {
      ASTNode sel = (ASTNode) selExpr.getChild(i);
      doPhase1GetAllAggregations((ASTNode) sel.getChild(0), aggregationTrees);
    }

    /*
     * remove any aggregation to be handled by Windowing.
     */
    if ( queryProperties.hasWindowing() && qb.getWindowingSpec(dest) != null ) {
      HashMap<String, ASTNode> aliasToWdwExprs = qb.getParseInfo().getWindowingExprsForClause(dest);
      LinkedHashMap<String, ASTNode> aggTreesMinusWindowing = new LinkedHashMap<String, ASTNode>();
      for(Map.Entry<String,ASTNode> entry : aggregationTrees.entrySet()) {
        if ( !aliasToWdwExprs.containsKey(entry.getKey())) {
          aggTreesMinusWindowing.put(entry.getKey(), entry.getValue());
        }
      }
      aggregationTrees = aggTreesMinusWindowing;
    }
    return aggregationTrees;
  }

  private void doPhase1GetColumnAliasesFromSelect(
      ASTNode selectExpr, QBParseInfo qbp) {
    for (int i = 0; i < selectExpr.getChildCount(); ++i) {
      ASTNode selExpr = (ASTNode) selectExpr.getChild(i);
      if ((selExpr.getToken().getType() == HiveParser.TOK_SELEXPR)
          && (selExpr.getChildCount() == 2)) {
        String columnAlias = unescapeIdentifier(selExpr.getChild(1).getText());
        qbp.setExprToColumnAlias((ASTNode) selExpr.getChild(0), columnAlias);
      }
    }
  }

  /**
   * DFS-scan the expressionTree to find all aggregation subtrees and put them
   * in aggregations.
   *
   * @param expressionTree
   * @param aggregations
   *          the key to the HashTable is the toStringTree() representation of
   *          the aggregation subtree.
   */
  private void doPhase1GetAllAggregations(ASTNode expressionTree,
      HashMap<String, ASTNode> aggregations) {
    int exprTokenType = expressionTree.getToken().getType();
    if (exprTokenType == HiveParser.TOK_FUNCTION
        || exprTokenType == HiveParser.TOK_FUNCTIONDI
        || exprTokenType == HiveParser.TOK_FUNCTIONSTAR) {
      assert (expressionTree.getChildCount() != 0);
      if (expressionTree.getChild(0).getType() == HiveParser.Identifier) {
        String functionName = unescapeIdentifier(expressionTree.getChild(0)
            .getText());
        if (FunctionRegistry.getGenericUDAFResolver(functionName) != null) {
          aggregations.put(expressionTree.toStringTree(), expressionTree);
          FunctionInfo fi = FunctionRegistry.getFunctionInfo(functionName);
          if (!fi.isNative()) {
            unparseTranslator.addIdentifierTranslation((ASTNode) expressionTree
                .getChild(0));
          }
          return;
        }
      }
    }
    for (int i = 0; i < expressionTree.getChildCount(); i++) {
      doPhase1GetAllAggregations((ASTNode) expressionTree.getChild(i),
          aggregations);
    }
  }

  private List<ASTNode> doPhase1GetDistinctFuncExprs(
      HashMap<String, ASTNode> aggregationTrees) throws SemanticException {
    List<ASTNode> exprs = new ArrayList<ASTNode>();
    for (Map.Entry<String, ASTNode> entry : aggregationTrees.entrySet()) {
      ASTNode value = entry.getValue();
      assert (value != null);
      if (value.getToken().getType() == HiveParser.TOK_FUNCTIONDI) {
        exprs.add(value);
      }
    }
    return exprs;
  }

  public static String generateErrorMessage(ASTNode ast, String message) {
    StringBuilder sb = new StringBuilder();
    sb.append(ast.getLine());
    sb.append(":");
    sb.append(ast.getCharPositionInLine());
    sb.append(" ");
    sb.append(message);
    sb.append(". Error encountered near token '");
    sb.append(ErrorMsg.getText(ast));
    sb.append("'");
    return sb.toString();
  }

  /**
   * Goes though the tabref tree and finds the alias for the table. Once found,
   * it records the table name-> alias association in aliasToTabs. It also makes
   * an association from the alias to the table AST in parse info.
   *
   * @return the alias of the table
   */
  private String processTable(QB qb, ASTNode tabref) throws SemanticException {
    // For each table reference get the table name
    // and the alias (if alias is not present, the table name
    // is used as an alias)
<<<<<<< HEAD
    boolean tableSamplePresent = false;
    boolean splitSamplePresent = false;
    int tableIndex = 0;

    int aliasIndex = 0;
    if (tabref.getChildCount() > 1) {
      // tablename tablesample
      // OR
      // tablename alias
      // tablename tablesample alias
      // tablename,tablename alias
      // tablename,tablename tablesample alias
      // tablename,tablename,tablename alias
      // tablename,tablename,tablename tablesample alias
      ASTNode lastchild = (ASTNode) tabref.getChild(tabref.getChildCount() - 1);
      if (lastchild.getToken().getType() == HiveParser.TOK_TABLEBUCKETSAMPLE) {
        tableSamplePresent = true;
      } else if (lastchild.getToken().getType() == HiveParser.TOK_TABLESPLITSAMPLE) {
        splitSamplePresent = true;
      } else {
        aliasIndex = tabref.getChildCount() - 1;
      }
      if (aliasIndex != 0) {
        // tablename tablesample alias
        // tablename,tablename alias
        // tablename,tablename tablesample alias
        // tablename,tablename,tablename alias
        // tablename,tablename,tablename tablesample alias
        tableIndex = aliasIndex - 2;
        ASTNode secondLastChild = (ASTNode) tabref.getChild(tabref.getChildCount() - 2);
        if (secondLastChild.getToken().getType() == HiveParser.TOK_TABLEBUCKETSAMPLE) {
          tableSamplePresent = true;
        } else if (secondLastChild.getToken().getType() == HiveParser.TOK_TABLESPLITSAMPLE) {
          splitSamplePresent = true;
        } else {
          tableIndex = aliasIndex - 1;
        }
      }
    }
    List<String> tblNames = new ArrayList<String>();
    for (int i = 0; i <= tableIndex; i++) {
      tblNames.add(getUnescapedName(((ASTNode)tabref.getChild(i))));
    }
=======
    int aliasIndex = 0;
    int propsIndex = -1;
    int tsampleIndex = -1;
    int ssampleIndex = -1;
    for (int index = 1; index < tabref.getChildCount(); index++) {
      ASTNode ct = (ASTNode) tabref.getChild(index);
      if (ct.getToken().getType() == HiveParser.TOK_TABLEBUCKETSAMPLE) {
        tsampleIndex = index;
      } else if (ct.getToken().getType() == HiveParser.TOK_TABLESPLITSAMPLE) {
        ssampleIndex = index;
      } else if (ct.getToken().getType() == HiveParser.TOK_TABLEPROPERTIES) {
        propsIndex = index;
      } else {
        aliasIndex = index;
      }
    }

    ASTNode tableTree = (ASTNode) (tabref.getChild(0));

    String tabIdName = getUnescapedName(tableTree);

>>>>>>> 7bd5912c
    String alias;
    if (aliasIndex != 0) {
      alias = unescapeIdentifier(tabref.getChild(aliasIndex).getText());
    }
    else {
      alias = getUnescapedUnqualifiedTableName((ASTNode)tabref.getChild(0));
    }

    if (propsIndex >= 0) {
      Tree propsAST = tabref.getChild(propsIndex);
      Map<String, String> props = DDLSemanticAnalyzer.getProps((ASTNode) propsAST.getChild(0));
      qb.setTabProps(alias, props);
    }

    // If the alias is already there then we have a conflict
    if (qb.exists(alias)) {
      throw new SemanticException(ErrorMsg.AMBIGUOUS_TABLE_ALIAS.getMsg(tabref
          .getChild(aliasIndex)));
    }
    if (tsampleIndex >= 0) {
      ASTNode sampleClause = (ASTNode) tabref.getChild(tsampleIndex);
      ArrayList<ASTNode> sampleCols = new ArrayList<ASTNode>();
      if (sampleClause.getChildCount() > 2) {
        for (int i = 2; i < sampleClause.getChildCount(); i++) {
          sampleCols.add((ASTNode) sampleClause.getChild(i));
        }
      }
      // TODO: For now only support sampling on up to two columns
      // Need to change it to list of columns
      if (sampleCols.size() > 2) {
        throw new SemanticException(generateErrorMessage(
            (ASTNode) tabref.getChild(0),
            ErrorMsg.SAMPLE_RESTRICTION.getMsg()));
      }
      qb.getParseInfo().setTabSample(
          alias,
          new TableSample(
              unescapeIdentifier(sampleClause.getChild(0).getText()),
              unescapeIdentifier(sampleClause.getChild(1).getText()),
              sampleCols));
      if (unparseTranslator.isEnabled()) {
        for (ASTNode sampleCol : sampleCols) {
          unparseTranslator.addIdentifierTranslation((ASTNode) sampleCol
              .getChild(0));
        }
      }
    } else if (ssampleIndex >= 0) {
      ASTNode sampleClause = (ASTNode) tabref.getChild(ssampleIndex);

      Tree type = sampleClause.getChild(0);
      Tree numerator = sampleClause.getChild(1);
      String value = unescapeIdentifier(numerator.getText());


      SplitSample sample;
      if (type.getType() == HiveParser.TOK_PERCENT) {
        assertCombineInputFormat(numerator, "Percentage");
        Double percent = Double.valueOf(value).doubleValue();
        if (percent < 0  || percent > 100) {
          throw new SemanticException(generateErrorMessage((ASTNode) numerator,
              "Sampling percentage should be between 0 and 100"));
        }
        int seedNum = conf.getIntVar(ConfVars.HIVESAMPLERANDOMNUM);
        sample = new SplitSample(percent, seedNum);
      } else if (type.getType() == HiveParser.TOK_ROWCOUNT) {
        sample = new SplitSample(Integer.valueOf(value));
      } else {
        assert type.getType() == HiveParser.TOK_LENGTH;
        assertCombineInputFormat(numerator, "Total Length");
        long length = Integer.valueOf(value.substring(0, value.length() - 1));
        char last = value.charAt(value.length() - 1);
        if (last == 'k' || last == 'K') {
          length <<= 10;
        } else if (last == 'm' || last == 'M') {
          length <<= 20;
        } else if (last == 'g' || last == 'G') {
          length <<= 30;
        }
        int seedNum = conf.getIntVar(ConfVars.HIVESAMPLERANDOMNUM);
        sample = new SplitSample(length, seedNum);
      }
      String alias_id = getAliasId(alias, qb);
      nameToSplitSample.put(alias_id, sample);
    }
    // Insert this map into the stats
  //  qb.setTabAlias(alias, tabIdName);
    qb.setTabAlias(alias, tblNames);
    qb.addAlias(alias);

    qb.getParseInfo().setSrcForAlias(alias, (ASTNode) tabref.getChild(0));

    unparseTranslator.addTableNameTranslation((ASTNode) (tabref.getChild(0)),
        db.getCurrentDatabase());
    if (aliasIndex != 0) {
      unparseTranslator.addIdentifierTranslation((ASTNode) tabref
          .getChild(aliasIndex));
    }

    return alias;
  }

  private void assertCombineInputFormat(Tree numerator, String message) throws SemanticException {
    String inputFormat = HiveConf.getVar(conf, HiveConf.ConfVars.HIVEINPUTFORMAT);
    if (!inputFormat.equals(CombineHiveInputFormat.class.getName())) {
      throw new SemanticException(generateErrorMessage((ASTNode) numerator,
          message + " sampling is not supported in " + inputFormat));
    }
  }

  private String processSubQuery(QB qb, ASTNode subq) throws SemanticException {

    // This is a subquery and must have an alias
    if (subq.getChildCount() != 2) {
      throw new SemanticException(ErrorMsg.NO_SUBQUERY_ALIAS.getMsg(subq));
    }
    ASTNode subqref = (ASTNode) subq.getChild(0);
    String alias = unescapeIdentifier(subq.getChild(1).getText());

    // Recursively do the first phase of semantic analysis for the subquery
    QBExpr qbexpr = new QBExpr(alias);

    doPhase1QBExpr(subqref, qbexpr, qb.getId(), alias);

    // If the alias is already there then we have a conflict
    if (qb.exists(alias)) {
      throw new SemanticException(ErrorMsg.AMBIGUOUS_TABLE_ALIAS.getMsg(subq
          .getChild(1)));
    }
    // Insert this map into the stats
    qb.setSubqAlias(alias, qbexpr);
    qb.addAlias(alias);

    unparseTranslator.addIdentifierTranslation((ASTNode) subq.getChild(1));

    return alias;
  }

  private boolean isJoinToken(ASTNode node) {
    if ((node.getToken().getType() == HiveParser.TOK_JOIN)
        || (node.getToken().getType() == HiveParser.TOK_CROSSJOIN)
        || (node.getToken().getType() == HiveParser.TOK_LEFTOUTERJOIN)
        || (node.getToken().getType() == HiveParser.TOK_RIGHTOUTERJOIN)
        || (node.getToken().getType() == HiveParser.TOK_FULLOUTERJOIN)
        || (node.getToken().getType() == HiveParser.TOK_LEFTSEMIJOIN)
        || (node.getToken().getType() == HiveParser.TOK_UNIQUEJOIN)) {
      return true;
    }

    return false;
  }

  /**
   * Given the AST with TOK_JOIN as the root, get all the aliases for the tables
   * or subqueries in the join.
   *
   * @param qb
   * @param join
   * @throws SemanticException
   */
  @SuppressWarnings("nls")
  private void processJoin(QB qb, ASTNode join) throws SemanticException {
    int numChildren = join.getChildCount();
    if ((numChildren != 2) && (numChildren != 3)
        && join.getToken().getType() != HiveParser.TOK_UNIQUEJOIN) {
      throw new SemanticException(generateErrorMessage(join,
          "Join with multiple children"));
    }

    for (int num = 0; num < numChildren; num++) {
      ASTNode child = (ASTNode) join.getChild(num);
      if (child.getToken().getType() == HiveParser.TOK_TABREF) {
        processTable(qb, child);
      } else if (child.getToken().getType() == HiveParser.TOK_SUBQUERY) {
        processSubQuery(qb, child);
      } else if (child.getToken().getType() == HiveParser.TOK_PTBLFUNCTION) {
        queryProperties.setHasPTF(true);
        processPTF(qb, child);
        PTFInvocationSpec ptfInvocationSpec = qb.getPTFInvocationSpec(child);
        String inputAlias = ptfInvocationSpec == null ? null :
          ((PartitionedTableFunctionSpec)ptfInvocationSpec.getFunction()).getAlias();;
        if ( inputAlias == null ) {
          throw new SemanticException(generateErrorMessage(child,
              "PTF invocation in a Join must have an alias"));
        }

      } else if (child.getToken().getType() == HiveParser.TOK_LATERAL_VIEW ||
          child.getToken().getType() == HiveParser.TOK_LATERAL_VIEW_OUTER) {
        // SELECT * FROM src1 LATERAL VIEW udtf() AS myTable JOIN src2 ...
        // is not supported. Instead, the lateral view must be in a subquery
        // SELECT * FROM (SELECT * FROM src1 LATERAL VIEW udtf() AS myTable) a
        // JOIN src2 ...
        throw new SemanticException(ErrorMsg.LATERAL_VIEW_WITH_JOIN
            .getMsg(join));
      } else if (isJoinToken(child)) {
        processJoin(qb, child);
      }
    }
  }

  /**
   * Given the AST with TOK_LATERAL_VIEW as the root, get the alias for the
   * table or subquery in the lateral view and also make a mapping from the
   * alias to all the lateral view AST's.
   *
   * @param qb
   * @param lateralView
   * @return the alias for the table/subquery
   * @throws SemanticException
   */

  private String processLateralView(QB qb, ASTNode lateralView)
      throws SemanticException {
    int numChildren = lateralView.getChildCount();

    assert (numChildren == 2);
    ASTNode next = (ASTNode) lateralView.getChild(1);

    String alias = null;

    switch (next.getToken().getType()) {
    case HiveParser.TOK_TABREF:
      alias = processTable(qb, next);
      break;
    case HiveParser.TOK_SUBQUERY:
      alias = processSubQuery(qb, next);
      break;
    case HiveParser.TOK_LATERAL_VIEW:
    case HiveParser.TOK_LATERAL_VIEW_OUTER:
      alias = processLateralView(qb, next);
      break;
    default:
      throw new SemanticException(ErrorMsg.LATERAL_VIEW_INVALID_CHILD
          .getMsg(lateralView));
    }
    alias = alias.toLowerCase();
    qb.getParseInfo().addLateralViewForAlias(alias, lateralView);
    qb.addAlias(alias);
    return alias;
  }

  /**
   * Phase 1: (including, but not limited to):
   *
   * 1. Gets all the aliases for all the tables / subqueries and makes the
   * appropriate mapping in aliasToTabs, aliasToSubq 2. Gets the location of the
   * destination and names the clase "inclause" + i 3. Creates a map from a
   * string representation of an aggregation tree to the actual aggregation AST
   * 4. Creates a mapping from the clause name to the select expression AST in
   * destToSelExpr 5. Creates a mapping from a table alias to the lateral view
   * AST's in aliasToLateralViews
   *
   * @param ast
   * @param qb
   * @param ctx_1
   * @throws SemanticException
   */
  @SuppressWarnings({"fallthrough", "nls"})
  public boolean doPhase1(ASTNode ast, QB qb, Phase1Ctx ctx_1)
      throws SemanticException {

    boolean phase1Result = true;
    QBParseInfo qbp = qb.getParseInfo();
    boolean skipRecursion = false;

    if (ast.getToken() != null) {
      skipRecursion = true;
      switch (ast.getToken().getType()) {
      case HiveParser.TOK_QUERY:
        if (((ASTNode) ast.getChild(0)).getToken().getType() == HiveParser.KW_CUBE) {
          CubeQueryRewriter rewriter = new CubeQueryRewriter(conf);
          ast = rewriter.rewrite((ASTNode)ast).toAST(ctx);
          LOG.info("Rewritten AST:" + ast);
        }
        skipRecursion = false;
        break;
      case HiveParser.TOK_SELECTDI:
        qb.countSelDi();
        // fall through
      case HiveParser.TOK_SELECT:
        qb.countSel();
        qbp.setSelExprForClause(ctx_1.dest, ast);

        if (((ASTNode) ast.getChild(0)).getToken().getType() == HiveParser.TOK_HINTLIST) {
          qbp.setHints((ASTNode) ast.getChild(0));
        }

        handleWindowingExprsInSelectList(qb, ctx_1.dest, ast);

        LinkedHashMap<String, ASTNode> aggregations = doPhase1GetAggregationsFromSelect(ast,
            qb, ctx_1.dest);
        doPhase1GetColumnAliasesFromSelect(ast, qbp);
        qbp.setAggregationExprsForClause(ctx_1.dest, aggregations);
        qbp.setDistinctFuncExprsForClause(ctx_1.dest,
        doPhase1GetDistinctFuncExprs(aggregations));
        break;

      case HiveParser.TOK_WHERE:
        qbp.setWhrExprForClause(ctx_1.dest, ast);
        break;

      case HiveParser.TOK_INSERT_INTO:
        String currentDatabase = db.getCurrentDatabase();
        String tab_name = getUnescapedName((ASTNode) ast.getChild(0).getChild(0), currentDatabase);
        qbp.addInsertIntoTable(tab_name);

      case HiveParser.TOK_DESTINATION:
        ctx_1.dest = "insclause-" + ctx_1.nextNum;
        ctx_1.nextNum++;

        // is there a insert in the subquery
        if (qbp.getIsSubQ()) {
          ASTNode ch = (ASTNode) ast.getChild(0);
          if ((ch.getToken().getType() != HiveParser.TOK_DIR)
              || (((ASTNode) ch.getChild(0)).getToken().getType() != HiveParser.TOK_TMP_FILE)) {
            throw new SemanticException(ErrorMsg.NO_INSERT_INSUBQUERY
                .getMsg(ast));
          }
        }
        qbp.setDestForClause(ctx_1.dest, (ASTNode) ast.getChild(0));
        break;

      case HiveParser.TOK_FROM:
        int child_count = ast.getChildCount();
        if (child_count != 1) {
          throw new SemanticException(generateErrorMessage(ast,
              "Multiple Children " + child_count));
        }

        // Check if this is a subquery / lateral view
        ASTNode frm = (ASTNode) ast.getChild(0);
        if (frm.getToken().getType() == HiveParser.TOK_TABREF) {
          processTable(qb, frm);
        } else if (frm.getToken().getType() == HiveParser.TOK_SUBQUERY) {
          processSubQuery(qb, frm);
        } else if (frm.getToken().getType() == HiveParser.TOK_LATERAL_VIEW ||
            frm.getToken().getType() == HiveParser.TOK_LATERAL_VIEW_OUTER) {
          processLateralView(qb, frm);
        } else if (isJoinToken(frm)) {
          queryProperties.setHasJoin(true);
          processJoin(qb, frm);
          qbp.setJoinExpr(frm);
        }else if(frm.getToken().getType() == HiveParser.TOK_PTBLFUNCTION){
          queryProperties.setHasPTF(true);
          processPTF(qb, frm);
        }
        break;

      case HiveParser.TOK_CLUSTERBY:
        // Get the clusterby aliases - these are aliased to the entries in the
        // select list
        queryProperties.setHasClusterBy(true);
        qbp.setClusterByExprForClause(ctx_1.dest, ast);
        break;

      case HiveParser.TOK_DISTRIBUTEBY:
        // Get the distribute by aliases - these are aliased to the entries in
        // the
        // select list
        queryProperties.setHasDistributeBy(true);
        qbp.setDistributeByExprForClause(ctx_1.dest, ast);
        if (qbp.getClusterByForClause(ctx_1.dest) != null) {
          throw new SemanticException(generateErrorMessage(ast,
              ErrorMsg.CLUSTERBY_DISTRIBUTEBY_CONFLICT.getMsg()));
        } else if (qbp.getOrderByForClause(ctx_1.dest) != null) {
          throw new SemanticException(generateErrorMessage(ast,
              ErrorMsg.ORDERBY_DISTRIBUTEBY_CONFLICT.getMsg()));
        }
        break;

      case HiveParser.TOK_SORTBY:
     // Get the sort by aliases - these are aliased to the entries in the
        // select list
        queryProperties.setHasSortBy(true);
        qbp.setSortByExprForClause(ctx_1.dest, ast);
        if (qbp.getClusterByForClause(ctx_1.dest) != null) {
          throw new SemanticException(generateErrorMessage(ast,
              ErrorMsg.CLUSTERBY_SORTBY_CONFLICT.getMsg()));
        } else if (qbp.getOrderByForClause(ctx_1.dest) != null) {
          throw new SemanticException(generateErrorMessage(ast,
              ErrorMsg.ORDERBY_SORTBY_CONFLICT.getMsg()));
        }

        break;

      case HiveParser.TOK_ORDERBY:
        // Get the order by aliases - these are aliased to the entries in the
        // select list
        queryProperties.setHasOrderBy(true);
        qbp.setOrderByExprForClause(ctx_1.dest, ast);
        if (qbp.getClusterByForClause(ctx_1.dest) != null) {
          throw new SemanticException(generateErrorMessage(ast,
              ErrorMsg.CLUSTERBY_ORDERBY_CONFLICT.getMsg()));
        }
        break;

      case HiveParser.TOK_GROUPBY:
      case HiveParser.TOK_ROLLUP_GROUPBY:
      case HiveParser.TOK_CUBE_GROUPBY:
      case HiveParser.TOK_GROUPING_SETS:
        // Get the groupby aliases - these are aliased to the entries in the
        // select list
        queryProperties.setHasGroupBy(true);
        if (qbp.getJoinExpr() != null) {
          queryProperties.setHasJoinFollowedByGroupBy(true);
        }
        if (qbp.getSelForClause(ctx_1.dest).getToken().getType() == HiveParser.TOK_SELECTDI) {
          throw new SemanticException(generateErrorMessage(ast,
              ErrorMsg.SELECT_DISTINCT_WITH_GROUPBY.getMsg()));
        }
        qbp.setGroupByExprForClause(ctx_1.dest, ast);
        skipRecursion = true;

        // Rollup and Cubes are syntactic sugar on top of grouping sets
        if (ast.getToken().getType() == HiveParser.TOK_ROLLUP_GROUPBY) {
          qbp.getDestRollups().add(ctx_1.dest);
        } else if (ast.getToken().getType() == HiveParser.TOK_CUBE_GROUPBY) {
          qbp.getDestCubes().add(ctx_1.dest);
        } else if (ast.getToken().getType() == HiveParser.TOK_GROUPING_SETS) {
          qbp.getDestGroupingSets().add(ctx_1.dest);
        }
        break;

      case HiveParser.TOK_HAVING:
        qbp.setHavingExprForClause(ctx_1.dest, ast);
        qbp.addAggregationExprsForClause(ctx_1.dest,
            doPhase1GetAggregationsFromSelect(ast, qb, ctx_1.dest));
        break;

      case HiveParser.KW_WINDOW:
        if (!qb.hasWindowingSpec(ctx_1.dest) ) {
          throw new SemanticException(generateErrorMessage(ast,
              "Query has no Cluster/Distribute By; but has a Window definition"));
        }
        handleQueryWindowClauses(qb, ctx_1, ast);
        break;

      case HiveParser.TOK_LIMIT:
        qbp.setDestLimit(ctx_1.dest, new Integer(ast.getChild(0).getText()));
        break;

      case HiveParser.TOK_ANALYZE:
        // Case of analyze command

        String table_name = getUnescapedName((ASTNode) ast.getChild(0).getChild(0));


        qb.setTabAlias(table_name, table_name);
        qb.addAlias(table_name);
        qb.getParseInfo().setIsAnalyzeCommand(true);
        qb.getParseInfo().setNoScanAnalyzeCommand(this.noscan);
        qb.getParseInfo().setPartialScanAnalyzeCommand(this.partialscan);
        // Allow analyze the whole table and dynamic partitions
        HiveConf.setVar(conf, HiveConf.ConfVars.DYNAMICPARTITIONINGMODE, "nonstrict");
        HiveConf.setVar(conf, HiveConf.ConfVars.HIVEMAPREDMODE, "nonstrict");

        break;

      case HiveParser.TOK_UNION:
        // currently, we dont support subq1 union subq2 - the user has to
        // explicitly say:
        // select * from (subq1 union subq2) subqalias
        if (!qbp.getIsSubQ()) {
          throw new SemanticException(generateErrorMessage(ast,
              ErrorMsg.UNION_NOTIN_SUBQ.getMsg()));
        }

      case HiveParser.TOK_INSERT:
        ASTNode destination = (ASTNode) ast.getChild(0);
        Tree tab = destination.getChild(0);

        // Proceed if AST contains partition & If Not Exists
        if (destination.getChildCount() == 2 &&
            tab.getChildCount() == 2 &&
            destination.getChild(1).getType() == HiveParser.TOK_IFNOTEXISTS) {
          String tableName = tab.getChild(0).getChild(0).getText();

          Tree partitions = tab.getChild(1);
          int childCount = partitions.getChildCount();
          HashMap<String, String> partition = new HashMap<String, String>();
          for (int i = 0; i < childCount; i++) {
            String partitionName = partitions.getChild(i).getChild(0).getText();
            Tree pvalue = partitions.getChild(i).getChild(1);
            if (pvalue == null) {
              break;
            }
            String partitionVal = stripQuotes(pvalue.getText());
            partition.put(partitionName, partitionVal);
          }
          // if it is a dynamic partition throw the exception
          if (childCount == partition.size()) {
            try {
              Table table = db.getTable(tableName);
              Partition parMetaData = db.getPartition(table, partition, false);
              // Check partition exists if it exists skip the overwrite
              if (parMetaData != null) {
                phase1Result = false;
                skipRecursion = true;
                LOG.info("Partition already exists so insert into overwrite " +
                    "skipped for partition : " + parMetaData.toString());
                break;
              }
            } catch (HiveException e) {
              LOG.info("Error while getting metadata : ", e);
            }
          } else {
            throw new SemanticException(ErrorMsg.INSERT_INTO_DYNAMICPARTITION_IFNOTEXISTS
                .getMsg(partition.toString()));
          }
        }
        skipRecursion = false;
        break;
      case HiveParser.TOK_LATERAL_VIEW:
      case HiveParser.TOK_LATERAL_VIEW_OUTER:
        // todo: nested LV
        assert ast.getChildCount() == 1;
        qb.getParseInfo().getDestToLateralView().put(ctx_1.dest, ast);
        break;
      default:
        skipRecursion = false;
        break;
      }
    }

    if (!skipRecursion) {
      // Iterate over the rest of the children
      int child_count = ast.getChildCount();
      for (int child_pos = 0; child_pos < child_count && phase1Result; ++child_pos) {
        // Recurse
        phase1Result = phase1Result && doPhase1((ASTNode) ast.getChild(child_pos), qb, ctx_1);
      }
    }
    return phase1Result;
  }

  private void getMetaData(QBExpr qbexpr) throws SemanticException {
    getMetaData(qbexpr, null);
  }

  private void getMetaData(QBExpr qbexpr, ReadEntity parentInput)
      throws SemanticException {
    if (qbexpr.getOpcode() == QBExpr.Opcode.NULLOP) {
      getMetaData(qbexpr.getQB(), parentInput);
    } else {
      getMetaData(qbexpr.getQBExpr1(), parentInput);
      getMetaData(qbexpr.getQBExpr2(), parentInput);
    }
  }

  public void getMetaData(QB qb) throws SemanticException {
    getMetaData(qb, null);
  }

  @SuppressWarnings("nls")
  public void getMetaData(QB qb, ReadEntity parentInput) throws SemanticException {
    try {

      LOG.info("Get metadata for source tables");

      // Go over the tables and populate the related structures.
      // We have to materialize the table alias list since we might
      // modify it in the middle for view rewrite.
      List<String> tabAliases = new ArrayList<String>(qb.getTabAliases());

      // Keep track of view alias to view name and read entity
      // For eg: for a query like 'select * from V3', where V3 -> V2, V2 -> V1, V1 -> T
      // keeps track of full view name and read entity corresponding to alias V3, V3:V2, V3:V2:V1.
      // This is needed for tracking the dependencies for inputs, along with their parents.
      Map<String, ObjectPair<String, ReadEntity>> aliasToViewInfo =
          new HashMap<String, ObjectPair<String, ReadEntity>>();
      for (String alias : tabAliases) {
        for (String tab_name : qb.getTabNamesForAlias(alias)) {
          Table tab = null;
          try {
            tab = db.getTable(tab_name);
          } catch (InvalidTableException ite) {
            throw new SemanticException(ErrorMsg.INVALID_TABLE.getMsg(qb
                .getParseInfo().getSrcForAlias(alias)));
          }

          // Disallow INSERT INTO on bucketized tables
          if (qb.getParseInfo().isInsertIntoTable(tab.getDbName(), tab.getTableName()) &&
              tab.getNumBuckets() > 0) {
            throw new SemanticException(ErrorMsg.INSERT_INTO_BUCKETIZED_TABLE.
                getMsg("Table: " + tab_name));
          }

          // We check offline of the table, as if people only select from an
          // non-existing partition of an offline table, the partition won't
          // be added to inputs and validate() won't have the information to
          // check the table's offline status.
          // TODO: Modify the code to remove the checking here and consolidate
          // it in validate()
          //
          if (tab.isOffline()) {
            throw new SemanticException(ErrorMsg.OFFLINE_TABLE_OR_PARTITION.
                getMsg("Table " + getUnescapedName(qb.getParseInfo().getSrcForAlias(alias))));
          }

          if (tab.isView()) {
            if (qb.getParseInfo().isAnalyzeCommand()) {
              throw new SemanticException(ErrorMsg.ANALYZE_VIEW.getMsg());
            }
            String fullViewName = tab.getDbName() + "." + tab.getTableName();
            // Prevent view cycles
            if (viewsExpanded.contains(fullViewName)) {
              throw new SemanticException("Recursive view " + fullViewName +
                  " detected (cycle: " + StringUtils.join(viewsExpanded, " -> ") +
                  " -> " + fullViewName + ").");
            }
            replaceViewReferenceWithDefinition(qb, tab, tab_name, alias);
            // This is the last time we'll see the Table objects for views, so add it to the inputs
            // now
            ReadEntity viewInput = new ReadEntity(tab, parentInput);
            viewInput = PlanUtils.addInput(inputs, viewInput);
            aliasToViewInfo.put(alias, new ObjectPair<String, ReadEntity>(fullViewName, viewInput));
            viewAliasToInput.put(getAliasId(alias, qb), viewInput);
            continue;
          }

          if (!InputFormat.class.isAssignableFrom(tab.getInputFormatClass())) {
            throw new SemanticException(generateErrorMessage(
                qb.getParseInfo().getSrcForAlias(alias),
                ErrorMsg.INVALID_INPUT_FORMAT_TYPE.getMsg()));
          }

          qb.getMetaData().setSrcForAlias(alias, tab);

          if (qb.getParseInfo().isAnalyzeCommand()) {
            // allow partial partition specification for nonscan since noscan is fast.
            tableSpec ts = new tableSpec(db, conf, (ASTNode) ast.getChild(0), true, this.noscan);
            if (ts.specType == SpecType.DYNAMIC_PARTITION) { // dynamic partitions
              try {
                ts.partitions = db.getPartitionsByNames(ts.tableHandle, ts.partSpec);
              } catch (HiveException e) {
                throw new SemanticException(generateErrorMessage(
                    qb.getParseInfo().getSrcForAlias(alias),
                    "Cannot get partitions for " + ts.partSpec), e);
              }
            }
            // validate partial scan command
            QBParseInfo qbpi = qb.getParseInfo();
            if (qbpi.isPartialScanAnalyzeCommand()) {
              Class<? extends InputFormat> inputFormatClass = null;
              switch (ts.specType) {
              case TABLE_ONLY:
                inputFormatClass = ts.tableHandle.getInputFormatClass();
                break;
              case STATIC_PARTITION:
                inputFormatClass = ts.partHandle.getInputFormatClass();
                break;
              default:
                assert false;
              }
              // throw a HiveException for non-rcfile.
              if (!inputFormatClass.equals(RCFileInputFormat.class)) {
                throw new SemanticException(ErrorMsg.ANALYZE_TABLE_PARTIALSCAN_NON_RCFILE.getMsg());
              }
            }

            qb.getParseInfo().addTableSpec(alias, ts);
          }
        }
      }
      LOG.info("Get metadata for subqueries");
      // Go over the subqueries and getMetaData for these
      for (String alias : qb.getSubqAliases()) {
        boolean wasView = aliasToViewInfo.containsKey(alias);
        ReadEntity newParentInput = null;
        if (wasView) {
          viewsExpanded.add(aliasToViewInfo.get(alias).getFirst());
          newParentInput = aliasToViewInfo.get(alias).getSecond();
        }
        QBExpr qbexpr = qb.getSubqForAlias(alias);
        getMetaData(qbexpr, newParentInput);
        if (wasView) {
          viewsExpanded.remove(viewsExpanded.size() - 1);
        }
      }

      RowFormatParams rowFormatParams = new RowFormatParams();
      AnalyzeCreateCommonVars shared = new AnalyzeCreateCommonVars();
      StorageFormat storageFormat = new StorageFormat();

      LOG.info("Get metadata for destination tables");
      // Go over all the destination structures and populate the related
      // metadata
      QBParseInfo qbp = qb.getParseInfo();

      for (String name : qbp.getClauseNamesForDest()) {
        ASTNode ast = qbp.getDestForClause(name);
        switch (ast.getToken().getType()) {
        case HiveParser.TOK_TAB: {
          tableSpec ts = new tableSpec(db, conf, ast);
          if (ts.tableHandle.isView()) {
            throw new SemanticException(ErrorMsg.DML_AGAINST_VIEW.getMsg());
          }

          Class<?> outputFormatClass = ts.tableHandle.getOutputFormatClass();
          if (!HiveOutputFormat.class.isAssignableFrom(outputFormatClass)) {
            throw new SemanticException(ErrorMsg.INVALID_OUTPUT_FORMAT_TYPE
                .getMsg(ast, "The class is " + outputFormatClass.toString()));
          }

          // tableSpec ts is got from the query (user specified),
          // which means the user didn't specify partitions in their query,
          // but whether the table itself is partitioned is not know.
          if (ts.specType != SpecType.STATIC_PARTITION) {
            // This is a table or dynamic partition
            qb.getMetaData().setDestForAlias(name, ts.tableHandle);
            // has dynamic as well as static partitions
            if (ts.partSpec != null && ts.partSpec.size() > 0) {
              qb.getMetaData().setPartSpecForAlias(name, ts.partSpec);
            }
          } else {
            // This is a partition
            qb.getMetaData().setDestForAlias(name, ts.partHandle);
          }
          if (HiveConf.getBoolVar(conf, HiveConf.ConfVars.HIVESTATSAUTOGATHER)) {
            // Set that variable to automatically collect stats during the MapReduce job
            qb.getParseInfo().setIsInsertToTable(true);
            // Add the table spec for the destination table.
            qb.getParseInfo().addTableSpec(ts.tableName.toLowerCase(), ts);
          }
          break;
        }

        case HiveParser.TOK_LOCAL_DIR:
        case HiveParser.TOK_DIR: {
          // This is a dfs file
          String fname = stripQuotes(ast.getChild(0).getText());
          if ((!qb.getParseInfo().getIsSubQ())
              && (((ASTNode) ast.getChild(0)).getToken().getType() == HiveParser.TOK_TMP_FILE)) {

            if (qb.isCTAS()) {
              qb.setIsQuery(false);
              ctx.setResDir(null);
              ctx.setResFile(null);

              // allocate a temporary output dir on the location of the table
              String tableName = getUnescapedName((ASTNode) ast.getChild(0));
              Table newTable = db.newTable(tableName);
              Path location;
              try {
                Warehouse wh = new Warehouse(conf);
                location = wh.getDatabasePath(db.getDatabase(newTable.getDbName()));
              } catch (MetaException e) {
                throw new SemanticException(e);
              }
              try {
                fname = ctx.getExternalTmpFileURI(
                    FileUtils.makeQualified(location, conf).toUri());
              } catch (Exception e) {
                throw new SemanticException(generateErrorMessage(ast,
                    "Error creating temporary folder on: " + location.toString()), e);
              }
              if (HiveConf.getBoolVar(conf, HiveConf.ConfVars.HIVESTATSAUTOGATHER)) {
                tableSpec ts = new tableSpec(db, conf, this.ast);
                // Set that variable to automatically collect stats during the MapReduce job
                qb.getParseInfo().setIsInsertToTable(true);
                // Add the table spec for the destination table.
                qb.getParseInfo().addTableSpec(ts.tableName.toLowerCase(), ts);
              }
            } else {
              qb.setIsQuery(true);
              fname = ctx.getMRTmpFileURI();
              ctx.setResDir(new Path(fname));
            }
          }
          qb.getMetaData().setDestForAlias(name, fname,
              (ast.getToken().getType() == HiveParser.TOK_DIR));

          CreateTableDesc localDirectoryDesc = new CreateTableDesc();
          boolean localDirectoryDescIsSet = false;
          int numCh = ast.getChildCount();
          for (int num = 1; num < numCh ; num++){
            ASTNode child = (ASTNode) ast.getChild(num);
            if (ast.getChild(num) != null){
              switch (child.getToken().getType()) {
                case HiveParser.TOK_TABLEROWFORMAT:
                  rowFormatParams.analyzeRowFormat(shared, child);
                  localDirectoryDesc.setFieldDelim(rowFormatParams.fieldDelim);
                  localDirectoryDesc.setLineDelim(rowFormatParams.lineDelim);
                  localDirectoryDesc.setCollItemDelim(rowFormatParams.collItemDelim);
                  localDirectoryDesc.setMapKeyDelim(rowFormatParams.mapKeyDelim);
                  localDirectoryDesc.setFieldEscape(rowFormatParams.fieldEscape);
                  localDirectoryDescIsSet=true;
                  break;
                case HiveParser.TOK_TABLESERIALIZER:
                  ASTNode serdeChild = (ASTNode) child.getChild(0);
                  shared.serde = unescapeSQLString(serdeChild.getChild(0).getText());
                  localDirectoryDesc.setSerName(shared.serde);
                  localDirectoryDescIsSet=true;
                  break;
                case HiveParser.TOK_TBLSEQUENCEFILE:
                case HiveParser.TOK_TBLTEXTFILE:
                case HiveParser.TOK_TBLRCFILE:
                case HiveParser.TOK_TBLORCFILE:
                case HiveParser.TOK_TABLEFILEFORMAT:
                  storageFormat.fillStorageFormat(child, shared);
                  localDirectoryDesc.setOutputFormat(storageFormat.outputFormat);
                  localDirectoryDesc.setSerName(shared.serde);
                  localDirectoryDescIsSet=true;
                  break;
              }
            }
          }
          if (localDirectoryDescIsSet){
            qb.setLocalDirectoryDesc(localDirectoryDesc);
          }
          break;
        }
        default:
          throw new SemanticException(generateErrorMessage(ast,
              "Unknown Token Type " + ast.getToken().getType()));
        }
      }
    } catch (HiveException e) {
      // Has to use full name to make sure it does not conflict with
      // org.apache.commons.lang.StringUtils
      LOG.error(org.apache.hadoop.util.StringUtils.stringifyException(e));
      throw new SemanticException(e.getMessage(), e);
    }
  }

  private void replaceViewReferenceWithDefinition(QB qb, Table tab,
      String tab_name, String alias) throws SemanticException {

    ParseDriver pd = new ParseDriver();
    ASTNode viewTree;
    final ASTNodeOrigin viewOrigin = new ASTNodeOrigin("VIEW", tab.getTableName(),
        tab.getViewExpandedText(), alias, qb.getParseInfo().getSrcForAlias(
            alias));
    try {
      String viewText = tab.getViewExpandedText();
      // Reparse text, passing null for context to avoid clobbering
      // the top-level token stream.
      ASTNode tree = pd.parse(viewText, null);
      tree = ParseUtils.findRootNonNullToken(tree);
      viewTree = tree;
      Dispatcher nodeOriginDispatcher = new Dispatcher() {
        public Object dispatch(Node nd, java.util.Stack<Node> stack,
            Object... nodeOutputs) {
          ((ASTNode) nd).setOrigin(viewOrigin);
          return null;
        }
      };
      GraphWalker nodeOriginTagger = new DefaultGraphWalker(
          nodeOriginDispatcher);
      nodeOriginTagger.startWalking(java.util.Collections
          .<Node> singleton(viewTree), null);
    } catch (ParseException e) {
      // A user could encounter this if a stored view definition contains
      // an old SQL construct which has been eliminated in a later Hive
      // version, so we need to provide full debugging info to help
      // with fixing the view definition.
      LOG.error(org.apache.hadoop.util.StringUtils.stringifyException(e));
      StringBuilder sb = new StringBuilder();
      sb.append(e.getMessage());
      ErrorMsg.renderOrigin(sb, viewOrigin);
      throw new SemanticException(sb.toString(), e);
    }
    QBExpr qbexpr = new QBExpr(alias);
    doPhase1QBExpr(viewTree, qbexpr, qb.getId(), alias);
    qb.rewriteViewToSubq(alias, tab_name, qbexpr);
  }

  private boolean isPresent(String[] list, String elem) {
    for (String s : list) {
      if (s.toLowerCase().equals(elem)) {
        return true;
      }
    }

    return false;
  }

  @SuppressWarnings("nls")
  private void parseJoinCondPopulateAlias(QBJoinTree joinTree, ASTNode condn,
      ArrayList<String> leftAliases, ArrayList<String> rightAliases,
      ArrayList<String> fields) throws SemanticException {
    // String[] allAliases = joinTree.getAllAliases();
    switch (condn.getToken().getType()) {
    case HiveParser.TOK_TABLE_OR_COL:
      String tableOrCol = unescapeIdentifier(condn.getChild(0).getText()
          .toLowerCase());
      unparseTranslator.addIdentifierTranslation((ASTNode) condn.getChild(0));
      if (isPresent(joinTree.getLeftAliases(), tableOrCol)) {
        if (!leftAliases.contains(tableOrCol)) {
          leftAliases.add(tableOrCol);
        }
      } else if (isPresent(joinTree.getRightAliases(), tableOrCol)) {
        if (!rightAliases.contains(tableOrCol)) {
          rightAliases.add(tableOrCol);
        }
      } else {
        // We don't support columns without table prefix in JOIN condition right
        // now.
        // We need to pass Metadata here to know which table the column belongs
        // to.
        throw new SemanticException(ErrorMsg.INVALID_TABLE_ALIAS.getMsg(condn
            .getChild(0)));
      }
      break;

    case HiveParser.Identifier:
      // it may be a field name, return the identifier and let the caller decide
      // whether it is or not
      if (fields != null) {
        fields
            .add(unescapeIdentifier(condn.getToken().getText().toLowerCase()));
      }
      unparseTranslator.addIdentifierTranslation(condn);
      break;
    case HiveParser.Number:
    case HiveParser.StringLiteral:
    case HiveParser.BigintLiteral:
    case HiveParser.SmallintLiteral:
    case HiveParser.TinyintLiteral:
    case HiveParser.DecimalLiteral:
    case HiveParser.TOK_STRINGLITERALSEQUENCE:
    case HiveParser.TOK_CHARSETLITERAL:
    case HiveParser.KW_TRUE:
    case HiveParser.KW_FALSE:
      break;

    case HiveParser.TOK_FUNCTION:
      // check all the arguments
      for (int i = 1; i < condn.getChildCount(); i++) {
        parseJoinCondPopulateAlias(joinTree, (ASTNode) condn.getChild(i),
            leftAliases, rightAliases, null);
      }
      break;

    default:
      // This is an operator - so check whether it is unary or binary operator
      if (condn.getChildCount() == 1) {
        parseJoinCondPopulateAlias(joinTree, (ASTNode) condn.getChild(0),
            leftAliases, rightAliases, null);
      } else if (condn.getChildCount() == 2) {

        ArrayList<String> fields1 = null;
        // if it is a dot operator, remember the field name of the rhs of the
        // left semijoin
        if (joinTree.getNoSemiJoin() == false
            && condn.getToken().getType() == HiveParser.DOT) {
          // get the semijoin rhs table name and field name
          fields1 = new ArrayList<String>();
          int rhssize = rightAliases.size();
          parseJoinCondPopulateAlias(joinTree, (ASTNode) condn.getChild(0),
              leftAliases, rightAliases, null);
          String rhsAlias = null;

          if (rightAliases.size() > rhssize) { // the new table is rhs table
            rhsAlias = rightAliases.get(rightAliases.size() - 1);
          }

          parseJoinCondPopulateAlias(joinTree, (ASTNode) condn.getChild(1),
              leftAliases, rightAliases, fields1);
          if (rhsAlias != null && fields1.size() > 0) {
            joinTree.addRHSSemijoinColumns(rhsAlias, condn);
          }
        } else {
          parseJoinCondPopulateAlias(joinTree, (ASTNode) condn.getChild(0),
              leftAliases, rightAliases, null);
          parseJoinCondPopulateAlias(joinTree, (ASTNode) condn.getChild(1),
              leftAliases, rightAliases, fields1);
        }
      } else {
        throw new SemanticException(condn.toStringTree() + " encountered with "
            + condn.getChildCount() + " children");
      }
      break;
    }
  }

  private void populateAliases(List<String> leftAliases,
      List<String> rightAliases, ASTNode condn, QBJoinTree joinTree,
      List<String> leftSrc) throws SemanticException {
    if ((leftAliases.size() != 0) && (rightAliases.size() != 0)) {
      throw new SemanticException(ErrorMsg.INVALID_JOIN_CONDITION_1
          .getMsg(condn));
    }

    if (rightAliases.size() != 0) {
      assert rightAliases.size() == 1;
      joinTree.getExpressions().get(1).add(condn);
    } else if (leftAliases.size() != 0) {
      joinTree.getExpressions().get(0).add(condn);
      for (String s : leftAliases) {
        if (!leftSrc.contains(s)) {
          leftSrc.add(s);
        }
      }
    } else {
      throw new SemanticException(ErrorMsg.INVALID_JOIN_CONDITION_2
          .getMsg(condn));
    }
  }

  private void parseJoinCondition(QBJoinTree joinTree, ASTNode joinCond, List<String> leftSrc)
      throws SemanticException {
    if (joinCond == null) {
      return;
    }
    JoinCond cond = joinTree.getJoinCond()[0];

    JoinType type = cond.getJoinType();
    parseJoinCondition(joinTree, joinCond, leftSrc, type);

    List<ArrayList<ASTNode>> filters = joinTree.getFilters();
    if (type == JoinType.LEFTOUTER || type == JoinType.FULLOUTER) {
      joinTree.addFilterMapping(cond.getLeft(), cond.getRight(), filters.get(0).size());
    }
    if (type == JoinType.RIGHTOUTER || type == JoinType.FULLOUTER) {
      joinTree.addFilterMapping(cond.getRight(), cond.getLeft(), filters.get(1).size());
    }
  }

  /**
   * Parse the join condition. If the condition is a join condition, throw an
   * error if it is not an equality. Otherwise, break it into left and right
   * expressions and store in the join tree. If the condition is a join filter,
   * add it to the filter list of join tree. The join condition can contains
   * conditions on both the left and tree trees and filters on either.
   * Currently, we only support equi-joins, so we throw an error if the
   * condition involves both subtrees and is not a equality. Also, we only
   * support AND i.e ORs are not supported currently as their semantics are not
   * very clear, may lead to data explosion and there is no usecase.
   *
   * @param joinTree
   *          jointree to be populated
   * @param joinCond
   *          join condition
   * @param leftSrc
   *          left sources
   * @throws SemanticException
   */
  private void parseJoinCondition(QBJoinTree joinTree, ASTNode joinCond,
      List<String> leftSrc, JoinType type) throws SemanticException {
    if (joinCond == null) {
      return;
    }

    switch (joinCond.getToken().getType()) {
    case HiveParser.KW_OR:
      throw new SemanticException(ErrorMsg.INVALID_JOIN_CONDITION_3
          .getMsg(joinCond));

    case HiveParser.KW_AND:
      parseJoinCondition(joinTree, (ASTNode) joinCond.getChild(0), leftSrc, type);
      parseJoinCondition(joinTree, (ASTNode) joinCond.getChild(1), leftSrc, type);
      break;

    case HiveParser.EQUAL_NS:
    case HiveParser.EQUAL:
      ASTNode leftCondn = (ASTNode) joinCond.getChild(0);
      ArrayList<String> leftCondAl1 = new ArrayList<String>();
      ArrayList<String> leftCondAl2 = new ArrayList<String>();
      parseJoinCondPopulateAlias(joinTree, leftCondn, leftCondAl1, leftCondAl2,
          null);

      ASTNode rightCondn = (ASTNode) joinCond.getChild(1);
      ArrayList<String> rightCondAl1 = new ArrayList<String>();
      ArrayList<String> rightCondAl2 = new ArrayList<String>();
      parseJoinCondPopulateAlias(joinTree, rightCondn, rightCondAl1,
          rightCondAl2, null);

      // is it a filter or a join condition
      // if it is filter see if it can be pushed above the join
      // filter cannot be pushed if
      // * join is full outer or
      // * join is left outer and filter is on left alias or
      // * join is right outer and filter is on right alias
      if (((leftCondAl1.size() != 0) && (leftCondAl2.size() != 0))
          || ((rightCondAl1.size() != 0) && (rightCondAl2.size() != 0))) {
        throw new SemanticException(ErrorMsg.INVALID_JOIN_CONDITION_1
            .getMsg(joinCond));
      }

      if (leftCondAl1.size() != 0) {
        if ((rightCondAl1.size() != 0)
            || ((rightCondAl1.size() == 0) && (rightCondAl2.size() == 0))) {
          if (type.equals(JoinType.LEFTOUTER) ||
              type.equals(JoinType.FULLOUTER)) {
            if (conf.getBoolVar(HiveConf.ConfVars.HIVEOUTERJOINSUPPORTSFILTERS)) {
              joinTree.getFilters().get(0).add(joinCond);
            } else {
              LOG.warn(ErrorMsg.OUTERJOIN_USES_FILTERS);
              joinTree.getFiltersForPushing().get(0).add(joinCond);
            }
          } else {
            joinTree.getFiltersForPushing().get(0).add(joinCond);
          }
        } else if (rightCondAl2.size() != 0) {
          populateAliases(leftCondAl1, leftCondAl2, leftCondn, joinTree,
              leftSrc);
          populateAliases(rightCondAl1, rightCondAl2, rightCondn, joinTree,
              leftSrc);
          boolean nullsafe = joinCond.getToken().getType() == HiveParser.EQUAL_NS;
          joinTree.getNullSafes().add(nullsafe);
        }
      } else if (leftCondAl2.size() != 0) {
        if ((rightCondAl2.size() != 0)
            || ((rightCondAl1.size() == 0) && (rightCondAl2.size() == 0))) {
          if (type.equals(JoinType.RIGHTOUTER)
              || type.equals(JoinType.FULLOUTER)) {
            if (conf.getBoolVar(HiveConf.ConfVars.HIVEOUTERJOINSUPPORTSFILTERS)) {
              joinTree.getFilters().get(1).add(joinCond);
            } else {
              LOG.warn(ErrorMsg.OUTERJOIN_USES_FILTERS);
              joinTree.getFiltersForPushing().get(1).add(joinCond);
            }
          } else {
            joinTree.getFiltersForPushing().get(1).add(joinCond);
          }
        } else if (rightCondAl1.size() != 0) {
          populateAliases(leftCondAl1, leftCondAl2, leftCondn, joinTree,
              leftSrc);
          populateAliases(rightCondAl1, rightCondAl2, rightCondn, joinTree,
              leftSrc);
          boolean nullsafe = joinCond.getToken().getType() == HiveParser.EQUAL_NS;
          joinTree.getNullSafes().add(nullsafe);
        }
      } else if (rightCondAl1.size() != 0) {
        if (type.equals(JoinType.LEFTOUTER)
            || type.equals(JoinType.FULLOUTER)) {
          if (conf.getBoolVar(HiveConf.ConfVars.HIVEOUTERJOINSUPPORTSFILTERS)) {
            joinTree.getFilters().get(0).add(joinCond);
          } else {
            LOG.warn(ErrorMsg.OUTERJOIN_USES_FILTERS);
            joinTree.getFiltersForPushing().get(0).add(joinCond);
          }
        } else {
          joinTree.getFiltersForPushing().get(0).add(joinCond);
        }
      } else {
        if (type.equals(JoinType.RIGHTOUTER)
            || type.equals(JoinType.FULLOUTER)) {
          if (conf.getBoolVar(HiveConf.ConfVars.HIVEOUTERJOINSUPPORTSFILTERS)) {
            joinTree.getFilters().get(1).add(joinCond);
          } else {
            LOG.warn(ErrorMsg.OUTERJOIN_USES_FILTERS);
            joinTree.getFiltersForPushing().get(1).add(joinCond);
          }
        } else {
          joinTree.getFiltersForPushing().get(1).add(joinCond);
        }
      }

      break;

    default:
      boolean isFunction = (joinCond.getType() == HiveParser.TOK_FUNCTION);

      // Create all children
      int childrenBegin = (isFunction ? 1 : 0);
      ArrayList<ArrayList<String>> leftAlias = new ArrayList<ArrayList<String>>(
          joinCond.getChildCount() - childrenBegin);
      ArrayList<ArrayList<String>> rightAlias = new ArrayList<ArrayList<String>>(
          joinCond.getChildCount() - childrenBegin);
      for (int ci = 0; ci < joinCond.getChildCount() - childrenBegin; ci++) {
        ArrayList<String> left = new ArrayList<String>();
        ArrayList<String> right = new ArrayList<String>();
        leftAlias.add(left);
        rightAlias.add(right);
      }

      for (int ci = childrenBegin; ci < joinCond.getChildCount(); ci++) {
        parseJoinCondPopulateAlias(joinTree, (ASTNode) joinCond.getChild(ci),
            leftAlias.get(ci - childrenBegin), rightAlias.get(ci
                - childrenBegin), null);
      }

      boolean leftAliasNull = true;
      for (ArrayList<String> left : leftAlias) {
        if (left.size() != 0) {
          leftAliasNull = false;
          break;
        }
      }

      boolean rightAliasNull = true;
      for (ArrayList<String> right : rightAlias) {
        if (right.size() != 0) {
          rightAliasNull = false;
          break;
        }
      }

      if (!leftAliasNull && !rightAliasNull) {
        throw new SemanticException(ErrorMsg.INVALID_JOIN_CONDITION_1
            .getMsg(joinCond));
      }

      if (!leftAliasNull) {
        if (type.equals(JoinType.LEFTOUTER)
            || type.equals(JoinType.FULLOUTER)) {
          if (conf.getBoolVar(HiveConf.ConfVars.HIVEOUTERJOINSUPPORTSFILTERS)) {
            joinTree.getFilters().get(0).add(joinCond);
          } else {
            LOG.warn(ErrorMsg.OUTERJOIN_USES_FILTERS);
            joinTree.getFiltersForPushing().get(0).add(joinCond);
          }
        } else {
          joinTree.getFiltersForPushing().get(0).add(joinCond);
        }
      } else {
        if (type.equals(JoinType.RIGHTOUTER)
            || type.equals(JoinType.FULLOUTER)) {
          if (conf.getBoolVar(HiveConf.ConfVars.HIVEOUTERJOINSUPPORTSFILTERS)) {
            joinTree.getFilters().get(1).add(joinCond);
          } else {
            LOG.warn(ErrorMsg.OUTERJOIN_USES_FILTERS);
            joinTree.getFiltersForPushing().get(1).add(joinCond);
          }
        } else {
          joinTree.getFiltersForPushing().get(1).add(joinCond);
        }
      }

      break;
    }
  }

  @SuppressWarnings("nls")
  public <T extends OperatorDesc> Operator<T> putOpInsertMap(Operator<T> op,
      RowResolver rr) {
    OpParseContext ctx = new OpParseContext(rr);
    opParseCtx.put(op, ctx);
    op.augmentPlan();
    return op;
  }

  @SuppressWarnings("nls")
  private Operator genHavingPlan(String dest, QB qb, Operator input)
      throws SemanticException {

    ASTNode havingExpr = qb.getParseInfo().getHavingForClause(dest);

    OpParseContext inputCtx = opParseCtx.get(input);
    RowResolver inputRR = inputCtx.getRowResolver();
    Map<ASTNode, String> exprToColumnAlias = qb.getParseInfo().getAllExprToColumnAlias();
    for (ASTNode astNode : exprToColumnAlias.keySet()) {
      if (inputRR.getExpression(astNode) != null) {
        inputRR.put("", exprToColumnAlias.get(astNode), inputRR.getExpression(astNode));
      }
    }
    ASTNode condn = (ASTNode) havingExpr.getChild(0);

    Operator output = putOpInsertMap(OperatorFactory.getAndMakeChild(
        new FilterDesc(genExprNodeDesc(condn, inputRR), false), new RowSchema(
            inputRR.getColumnInfos()), input), inputRR);

    return output;
  }

  @SuppressWarnings("nls")
  private Operator genFilterPlan(String dest, QB qb, Operator input)
      throws SemanticException {

    ASTNode whereExpr = qb.getParseInfo().getWhrForClause(dest);
    return genFilterPlan(qb, (ASTNode) whereExpr.getChild(0), input);
  }

  /**
   * create a filter plan. The condition and the inputs are specified.
   *
   * @param qb
   *          current query block
   * @param condn
   *          The condition to be resolved
   * @param input
   *          the input operator
   */
  @SuppressWarnings("nls")
  private Operator genFilterPlan(QB qb, ASTNode condn, Operator input)
      throws SemanticException {

    OpParseContext inputCtx = opParseCtx.get(input);
    RowResolver inputRR = inputCtx.getRowResolver();
    Operator output = putOpInsertMap(OperatorFactory.getAndMakeChild(
        new FilterDesc(genExprNodeDesc(condn, inputRR), false), new RowSchema(
            inputRR.getColumnInfos()), input), inputRR);

    if (LOG.isDebugEnabled()) {
      LOG.debug("Created Filter Plan for " + qb.getId() + " row schema: "
          + inputRR.toString());
    }
    return output;
  }

  @SuppressWarnings("nls")
  private Integer genColListRegex(String colRegex, String tabAlias,
      ASTNode sel, ArrayList<ExprNodeDesc> col_list,
      RowResolver input, Integer pos, RowResolver output, List<String> aliases, boolean subQuery)
      throws SemanticException {

    // The table alias should exist
    if (tabAlias != null && !input.hasTableAlias(tabAlias)) {
      throw new SemanticException(ErrorMsg.INVALID_TABLE_ALIAS.getMsg(sel));
    }

    // TODO: Have to put in the support for AS clause
    Pattern regex = null;
    try {
      regex = Pattern.compile(colRegex, Pattern.CASE_INSENSITIVE);
    } catch (PatternSyntaxException e) {
      throw new SemanticException(ErrorMsg.INVALID_COLUMN.getMsg(sel, e
          .getMessage()));
    }

    StringBuilder replacementText = new StringBuilder();
    int matched = 0;
    // add empty string to the list of aliases. Some operators (ex. GroupBy) add
    // ColumnInfos for table alias "".
    if (!aliases.contains("")) {
      aliases.add("");
    }
    // For expr "*", aliases should be iterated in the order they are specified
    // in the query.
    for (String alias : aliases) {
      HashMap<String, ColumnInfo> fMap = input.getFieldMap(alias);
      if (fMap == null) {
        continue;
      }
      // For the tab.* case, add all the columns to the fieldList
      // from the input schema
      for (Map.Entry<String, ColumnInfo> entry : fMap.entrySet()) {
        ColumnInfo colInfo = entry.getValue();
        String name = colInfo.getInternalName();
        String[] tmp = input.reverseLookup(name);

        // Skip the colinfos which are not for this particular alias
        if (tabAlias != null && !tmp[0].equalsIgnoreCase(tabAlias)) {
          continue;
        }

        if (colInfo.getIsVirtualCol() && colInfo.isHiddenVirtualCol()) {
          continue;
        }

        // Not matching the regex?
        if (!regex.matcher(tmp[1]).matches()) {
          continue;
        }

        ExprNodeColumnDesc expr = new ExprNodeColumnDesc(colInfo.getType(),
            name, colInfo.getTabAlias(), colInfo.getIsVirtualCol(), colInfo.isSkewedCol());
        if (subQuery) {
          output.checkColumn(tmp[0], tmp[1]);
        }
        col_list.add(expr);
        output.put(tmp[0], tmp[1],
            new ColumnInfo(getColumnInternalName(pos), colInfo.getType(),
                colInfo.getTabAlias(), colInfo.getIsVirtualCol(),
                colInfo.isHiddenVirtualCol()));
        pos = Integer.valueOf(pos.intValue() + 1);
        matched++;

        if (unparseTranslator.isEnabled()) {
          if (replacementText.length() > 0) {
            replacementText.append(", ");
          }
          replacementText.append(HiveUtils.unparseIdentifier(tmp[0]));
          replacementText.append(".");
          replacementText.append(HiveUtils.unparseIdentifier(tmp[1]));
        }
      }
    }
    if (matched == 0) {
      throw new SemanticException(ErrorMsg.INVALID_COLUMN.getMsg(sel));
    }

    if (unparseTranslator.isEnabled()) {
      unparseTranslator.addTranslation(sel, replacementText.toString());
    }
    return pos;
  }

  public static String getColumnInternalName(int pos) {
    return HiveConf.getColumnInternalName(pos);
  }

  private String getScriptProgName(String cmd) {
    int end = cmd.indexOf(" ");
    return (end == -1) ? cmd : cmd.substring(0, end);
  }

  private String getScriptArgs(String cmd) {
    int end = cmd.indexOf(" ");
    return (end == -1) ? "" : cmd.substring(end, cmd.length());
  }

  private static int getPositionFromInternalName(String internalName) {
    return HiveConf.getPositionFromInternalName(internalName);
  }

  private String fetchFilesNotInLocalFilesystem(String cmd) {
    SessionState ss = SessionState.get();
    String progName = getScriptProgName(cmd);

    if (SessionState.canDownloadResource(progName)) {
      String filePath = ss.add_resource(ResourceType.FILE, progName, true);
      if (filePath == null) {
        throw new RuntimeException("Could not download the resource: " + progName);
      }
      Path p = new Path(filePath);
      String fileName = p.getName();
      String scriptArgs = getScriptArgs(cmd);
      String finalCmd = fileName + scriptArgs;
      return finalCmd;
    }

    return cmd;
  }

  private TableDesc getTableDescFromSerDe(ASTNode child, String cols,
      String colTypes, boolean defaultCols) throws SemanticException {
    if (child.getType() == HiveParser.TOK_SERDENAME) {
      String serdeName = unescapeSQLString(child.getChild(0).getText());
      Class<? extends Deserializer> serdeClass = null;

      try {
        serdeClass = (Class<? extends Deserializer>) Class.forName(serdeName,
            true, JavaUtils.getClassLoader());
      } catch (ClassNotFoundException e) {
        throw new SemanticException(e);
      }

      TableDesc tblDesc = PlanUtils.getTableDesc(serdeClass, Integer
          .toString(Utilities.tabCode), cols, colTypes, defaultCols);
      // copy all the properties
      if (child.getChildCount() == 2) {
        ASTNode prop = (ASTNode) ((ASTNode) child.getChild(1)).getChild(0);
        for (int propChild = 0; propChild < prop.getChildCount(); propChild++) {
          String key = unescapeSQLString(prop.getChild(propChild).getChild(0)
              .getText());
          String value = unescapeSQLString(prop.getChild(propChild).getChild(1)
              .getText());
          tblDesc.getProperties().setProperty(key, value);
        }
      }
      return tblDesc;
    } else if (child.getType() == HiveParser.TOK_SERDEPROPS) {
      TableDesc tblDesc = PlanUtils.getDefaultTableDesc(Integer
          .toString(Utilities.ctrlaCode), cols, colTypes, defaultCols);
      int numChildRowFormat = child.getChildCount();
      for (int numC = 0; numC < numChildRowFormat; numC++) {
        ASTNode rowChild = (ASTNode) child.getChild(numC);
        switch (rowChild.getToken().getType()) {
        case HiveParser.TOK_TABLEROWFORMATFIELD:
          String fieldDelim = unescapeSQLString(rowChild.getChild(0).getText());
          tblDesc.getProperties()
              .setProperty(serdeConstants.FIELD_DELIM, fieldDelim);
          tblDesc.getProperties().setProperty(serdeConstants.SERIALIZATION_FORMAT,
              fieldDelim);

          if (rowChild.getChildCount() >= 2) {
            String fieldEscape = unescapeSQLString(rowChild.getChild(1)
                .getText());
            tblDesc.getProperties().setProperty(serdeConstants.ESCAPE_CHAR,
                fieldEscape);
          }
          break;
        case HiveParser.TOK_TABLEROWFORMATCOLLITEMS:
          tblDesc.getProperties().setProperty(serdeConstants.COLLECTION_DELIM,
              unescapeSQLString(rowChild.getChild(0).getText()));
          break;
        case HiveParser.TOK_TABLEROWFORMATMAPKEYS:
          tblDesc.getProperties().setProperty(serdeConstants.MAPKEY_DELIM,
              unescapeSQLString(rowChild.getChild(0).getText()));
          break;
        case HiveParser.TOK_TABLEROWFORMATLINES:
          String lineDelim = unescapeSQLString(rowChild.getChild(0).getText());
          tblDesc.getProperties().setProperty(serdeConstants.LINE_DELIM, lineDelim);
          if (!lineDelim.equals("\n") && !lineDelim.equals("10")) {
            throw new SemanticException(generateErrorMessage(rowChild,
                ErrorMsg.LINES_TERMINATED_BY_NON_NEWLINE.getMsg()));
          }
          break;
        default:
          assert false;
        }
      }

      return tblDesc;
    }

    // should never come here
    return null;
  }

  private void failIfColAliasExists(Set<String> nameSet, String name)
      throws SemanticException {
    if (nameSet.contains(name)) {
      throw new SemanticException(ErrorMsg.COLUMN_ALIAS_ALREADY_EXISTS
          .getMsg(name));
    }
    nameSet.add(name);
  }

  @SuppressWarnings("nls")
  private Operator genScriptPlan(ASTNode trfm, QB qb, Operator input)
      throws SemanticException {
    // If there is no "AS" clause, the output schema will be "key,value"
    ArrayList<ColumnInfo> outputCols = new ArrayList<ColumnInfo>();
    int inputSerDeNum = 1, inputRecordWriterNum = 2;
    int outputSerDeNum = 4, outputRecordReaderNum = 5;
    int outputColsNum = 6;
    boolean outputColNames = false, outputColSchemas = false;
    int execPos = 3;
    boolean defaultOutputCols = false;

    // Go over all the children
    if (trfm.getChildCount() > outputColsNum) {
      ASTNode outCols = (ASTNode) trfm.getChild(outputColsNum);
      if (outCols.getType() == HiveParser.TOK_ALIASLIST) {
        outputColNames = true;
      } else if (outCols.getType() == HiveParser.TOK_TABCOLLIST) {
        outputColSchemas = true;
      }
    }

    // If column type is not specified, use a string
    if (!outputColNames && !outputColSchemas) {
      String intName = getColumnInternalName(0);
      ColumnInfo colInfo = new ColumnInfo(intName,
          TypeInfoFactory.stringTypeInfo, null, false);
      colInfo.setAlias("key");
      outputCols.add(colInfo);
      intName = getColumnInternalName(1);
      colInfo = new ColumnInfo(intName, TypeInfoFactory.stringTypeInfo, null,
          false);
      colInfo.setAlias("value");
      outputCols.add(colInfo);
      defaultOutputCols = true;
    } else {
      ASTNode collist = (ASTNode) trfm.getChild(outputColsNum);
      int ccount = collist.getChildCount();

      Set<String> colAliasNamesDuplicateCheck = new HashSet<String>();
      if (outputColNames) {
        for (int i = 0; i < ccount; ++i) {
          String colAlias = unescapeIdentifier(((ASTNode) collist.getChild(i))
              .getText());
          failIfColAliasExists(colAliasNamesDuplicateCheck, colAlias);
          String intName = getColumnInternalName(i);
          ColumnInfo colInfo = new ColumnInfo(intName,
              TypeInfoFactory.stringTypeInfo, null, false);
          colInfo.setAlias(colAlias);
          outputCols.add(colInfo);
        }
      } else {
        for (int i = 0; i < ccount; ++i) {
          ASTNode child = (ASTNode) collist.getChild(i);
          assert child.getType() == HiveParser.TOK_TABCOL;
          String colAlias = unescapeIdentifier(((ASTNode) child.getChild(0))
              .getText());
          failIfColAliasExists(colAliasNamesDuplicateCheck, colAlias);
          String intName = getColumnInternalName(i);
          ColumnInfo colInfo = new ColumnInfo(intName, TypeInfoUtils
              .getTypeInfoFromTypeString(getTypeStringFromAST((ASTNode) child
                  .getChild(1))), null, false);
          colInfo.setAlias(colAlias);
          outputCols.add(colInfo);
        }
      }
    }

    RowResolver out_rwsch = new RowResolver();
    StringBuilder columns = new StringBuilder();
    StringBuilder columnTypes = new StringBuilder();

    for (int i = 0; i < outputCols.size(); ++i) {
      if (i != 0) {
        columns.append(",");
        columnTypes.append(",");
      }

      columns.append(outputCols.get(i).getInternalName());
      columnTypes.append(outputCols.get(i).getType().getTypeName());

      out_rwsch.put(qb.getParseInfo().getAlias(), outputCols.get(i).getAlias(),
          outputCols.get(i));
    }

    StringBuilder inpColumns = new StringBuilder();
    StringBuilder inpColumnTypes = new StringBuilder();
    ArrayList<ColumnInfo> inputSchema = opParseCtx.get(input).getRowResolver()
        .getColumnInfos();
    for (int i = 0; i < inputSchema.size(); ++i) {
      if (i != 0) {
        inpColumns.append(",");
        inpColumnTypes.append(",");
      }

      inpColumns.append(inputSchema.get(i).getInternalName());
      inpColumnTypes.append(inputSchema.get(i).getType().getTypeName());
    }

    TableDesc outInfo;
    TableDesc errInfo;
    TableDesc inInfo;
    String defaultSerdeName = conf.getVar(HiveConf.ConfVars.HIVESCRIPTSERDE);
    Class<? extends Deserializer> serde;

    try {
      serde = (Class<? extends Deserializer>) Class.forName(defaultSerdeName,
          true, JavaUtils.getClassLoader());
    } catch (ClassNotFoundException e) {
      throw new SemanticException(e);
    }

    int fieldSeparator = Utilities.tabCode;
    if (HiveConf.getBoolVar(conf, HiveConf.ConfVars.HIVESCRIPTESCAPE)) {
      fieldSeparator = Utilities.ctrlaCode;
    }

    // Input and Output Serdes
    if (trfm.getChild(inputSerDeNum).getChildCount() > 0) {
      inInfo = getTableDescFromSerDe((ASTNode) (((ASTNode) trfm
          .getChild(inputSerDeNum))).getChild(0), inpColumns.toString(),
          inpColumnTypes.toString(), false);
    } else {
      inInfo = PlanUtils.getTableDesc(serde, Integer
          .toString(fieldSeparator), inpColumns.toString(), inpColumnTypes
          .toString(), false, true);
    }

    if (trfm.getChild(outputSerDeNum).getChildCount() > 0) {
      outInfo = getTableDescFromSerDe((ASTNode) (((ASTNode) trfm
          .getChild(outputSerDeNum))).getChild(0), columns.toString(),
          columnTypes.toString(), false);
      // This is for backward compatibility. If the user did not specify the
      // output column list, we assume that there are 2 columns: key and value.
      // However, if the script outputs: col1, col2, col3 seperated by TAB, the
      // requirement is: key is col and value is (col2 TAB col3)
    } else {
      outInfo = PlanUtils.getTableDesc(serde, Integer
          .toString(fieldSeparator), columns.toString(), columnTypes
          .toString(), defaultOutputCols);
    }

    // Error stream always uses the default serde with a single column
    errInfo = PlanUtils.getTableDesc(serde, Integer.toString(Utilities.tabCode), "KEY");

    // Output record readers
    Class<? extends RecordReader> outRecordReader = getRecordReader((ASTNode) trfm
        .getChild(outputRecordReaderNum));
    Class<? extends RecordWriter> inRecordWriter = getRecordWriter((ASTNode) trfm
        .getChild(inputRecordWriterNum));
    Class<? extends RecordReader> errRecordReader = getDefaultRecordReader();

    Operator output = putOpInsertMap(OperatorFactory.getAndMakeChild(
        new ScriptDesc(
            fetchFilesNotInLocalFilesystem(stripQuotes(trfm.getChild(execPos).getText())),
            inInfo, inRecordWriter, outInfo, outRecordReader, errRecordReader, errInfo),
        new RowSchema(out_rwsch.getColumnInfos()), input), out_rwsch);

    return output;
  }

  private Class<? extends RecordReader> getRecordReader(ASTNode node)
      throws SemanticException {
    String name;

    if (node.getChildCount() == 0) {
      name = conf.getVar(HiveConf.ConfVars.HIVESCRIPTRECORDREADER);
    } else {
      name = unescapeSQLString(node.getChild(0).getText());
    }

    try {
      return (Class<? extends RecordReader>) Class.forName(name, true,
          JavaUtils.getClassLoader());
    } catch (ClassNotFoundException e) {
      throw new SemanticException(e);
    }
  }

  private Class<? extends RecordReader> getDefaultRecordReader()
      throws SemanticException {
    String name;

    name = conf.getVar(HiveConf.ConfVars.HIVESCRIPTRECORDREADER);

    try {
      return (Class<? extends RecordReader>) Class.forName(name, true,
          JavaUtils.getClassLoader());
    } catch (ClassNotFoundException e) {
      throw new SemanticException(e);
    }
  }

  private Class<? extends RecordWriter> getRecordWriter(ASTNode node)
      throws SemanticException {
    String name;

    if (node.getChildCount() == 0) {
      name = conf.getVar(HiveConf.ConfVars.HIVESCRIPTRECORDWRITER);
    } else {
      name = unescapeSQLString(node.getChild(0).getText());
    }

    try {
      return (Class<? extends RecordWriter>) Class.forName(name, true,
          JavaUtils.getClassLoader());
    } catch (ClassNotFoundException e) {
      throw new SemanticException(e);
    }
  }

  private List<Integer> getGroupingSetsForRollup(int size) {
    List<Integer> groupingSetKeys = new ArrayList<Integer>();
    for (int i = 0; i <= size; i++) {
      groupingSetKeys.add((1 << i) - 1);
    }
    return groupingSetKeys;
  }

  private List<Integer> getGroupingSetsForCube(int size) {
    int count = 1 << size;
    List<Integer> results = new ArrayList<Integer>(count);
    for (int i = 0; i < count; ++i) {
      results.add(i);
    }
    return results;
  }

  // This function returns the grouping sets along with the grouping expressions
  // Even if rollups and cubes are present in the query, they are converted to
  // grouping sets at this point
  private ObjectPair<List<ASTNode>, List<Integer>> getGroupByGroupingSetsForClause(
      QBParseInfo parseInfo, String dest) throws SemanticException {
    List<Integer> groupingSets = new ArrayList<Integer>();
    List<ASTNode> groupByExprs = getGroupByForClause(parseInfo, dest);
    if (parseInfo.getDestRollups().contains(dest)) {
      groupingSets = getGroupingSetsForRollup(groupByExprs.size());
    } else if (parseInfo.getDestCubes().contains(dest)) {
      groupingSets = getGroupingSetsForCube(groupByExprs.size());
    } else if (parseInfo.getDestGroupingSets().contains(dest)) {
      groupingSets = getGroupingSets(groupByExprs, parseInfo, dest);
    }

    return new ObjectPair<List<ASTNode>, List<Integer>>(groupByExprs, groupingSets);
  }

  private List<Integer> getGroupingSets(List<ASTNode> groupByExpr, QBParseInfo parseInfo,
      String dest) throws SemanticException {
    Map<String, Integer> exprPos = new HashMap<String, Integer>();
    for (int i = 0; i < groupByExpr.size(); ++i) {
      ASTNode node = groupByExpr.get(i);
      exprPos.put(node.toStringTree(), i);
    }

    ASTNode root = parseInfo.getGroupByForClause(dest);
    List<Integer> result = new ArrayList<Integer>(root == null ? 0 : root.getChildCount());
    if (root != null) {
      for (int i = 0; i < root.getChildCount(); ++i) {
        ASTNode child = (ASTNode) root.getChild(i);
        if (child.getType() != HiveParser.TOK_GROUPING_SETS_EXPRESSION) {
          continue;
        }
        int bitmap = 0;
        for (int j = 0; j < child.getChildCount(); ++j) {
          String treeAsString = child.getChild(j).toStringTree();
          Integer pos = exprPos.get(treeAsString);
          if (pos == null) {
            throw new SemanticException(
                generateErrorMessage((ASTNode) child.getChild(j),
                    ErrorMsg.HIVE_GROUPING_SETS_EXPR_NOT_IN_GROUPBY.getErrorCodedMsg()));
          }
          bitmap = setBit(bitmap, pos);
        }
        result.add(bitmap);
      }
    }
    if (checkForNoAggr(result)) {
      throw new SemanticException(
          ErrorMsg.HIVE_GROUPING_SETS_AGGR_NOFUNC.getMsg());
    }
    return result;
  }

  private boolean checkForNoAggr(List<Integer> bitmaps) {
    boolean ret = true;
    for (int mask : bitmaps) {
      ret &= mask == 0;
    }
    return ret;
  }

  private int setBit(int bitmap, int bitIdx) {
    return bitmap | (1 << bitIdx);
  }

  /**
   * This function is a wrapper of parseInfo.getGroupByForClause which
   * automatically translates SELECT DISTINCT a,b,c to SELECT a,b,c GROUP BY
   * a,b,c.
   */
  static List<ASTNode> getGroupByForClause(QBParseInfo parseInfo, String dest) {
    if (parseInfo.getSelForClause(dest).getToken().getType() == HiveParser.TOK_SELECTDI) {
      ASTNode selectExprs = parseInfo.getSelForClause(dest);
      List<ASTNode> result = new ArrayList<ASTNode>(selectExprs == null ? 0
          : selectExprs.getChildCount());
      if (selectExprs != null) {
        HashMap<String, ASTNode> windowingExprs = parseInfo.getWindowingExprsForClause(dest);

        for (int i = 0; i < selectExprs.getChildCount(); ++i) {
          if (((ASTNode) selectExprs.getChild(i)).getToken().getType() == HiveParser.TOK_HINTLIST) {
            continue;
          }
          // table.column AS alias
          ASTNode grpbyExpr = (ASTNode) selectExprs.getChild(i).getChild(0);
          /*
           * If this is handled by Windowing then ignore it.
           */
          if (windowingExprs != null && windowingExprs.containsKey(grpbyExpr.toStringTree())) {
            continue;
          }
          result.add(grpbyExpr);
        }
      }
      return result;
    } else {
      ASTNode grpByExprs = parseInfo.getGroupByForClause(dest);
      List<ASTNode> result = new ArrayList<ASTNode>(grpByExprs == null ? 0
          : grpByExprs.getChildCount());
      if (grpByExprs != null) {
        for (int i = 0; i < grpByExprs.getChildCount(); ++i) {
          ASTNode grpbyExpr = (ASTNode) grpByExprs.getChild(i);
          if (grpbyExpr.getType() != HiveParser.TOK_GROUPING_SETS_EXPRESSION) {
            result.add(grpbyExpr);
          }
        }
      }
      return result;
    }
  }

  private static String[] getColAlias(ASTNode selExpr, String defaultName,
      RowResolver inputRR, boolean includeFuncName, int colNum) {
    String colAlias = null;
    String tabAlias = null;
    String[] colRef = new String[2];

    //for queries with a windowing expressions, the selexpr may have a third child
    if (selExpr.getChildCount() == 2 ||
        (selExpr.getChildCount() == 3 &&
        selExpr.getChild(2).getType() == HiveParser.TOK_WINDOWSPEC)) {
      // return zz for "xx + yy AS zz"
      colAlias = unescapeIdentifier(selExpr.getChild(1).getText());
      colRef[0] = tabAlias;
      colRef[1] = colAlias;
      return colRef;
    }

    ASTNode root = (ASTNode) selExpr.getChild(0);
    if (root.getType() == HiveParser.TOK_TABLE_OR_COL) {
      colAlias =
          BaseSemanticAnalyzer.unescapeIdentifier(root.getChild(0).getText());
      colRef[0] = tabAlias;
      colRef[1] = colAlias;
      return colRef;
    }

    if (root.getType() == HiveParser.DOT) {
      ASTNode tab = (ASTNode) root.getChild(0);
      if (tab.getType() == HiveParser.TOK_TABLE_OR_COL) {
        String t = unescapeIdentifier(tab.getChild(0).getText());
        if (inputRR.hasTableAlias(t)) {
          tabAlias = t;
        }
      }

      // Return zz for "xx.zz" and "xx.yy.zz"
      ASTNode col = (ASTNode) root.getChild(1);
      if (col.getType() == HiveParser.Identifier) {
        colAlias = unescapeIdentifier(col.getText());
      }
    }

    // if specified generate alias using func name
    if (includeFuncName && (root.getType() == HiveParser.TOK_FUNCTION)) {

      String expr_flattened = root.toStringTree();

      // remove all TOK tokens
      String expr_no_tok = expr_flattened.replaceAll("TOK_\\S+", "");

      // remove all non alphanumeric letters, replace whitespace spans with underscore
      String expr_formatted = expr_no_tok.replaceAll("\\W", " ").trim().replaceAll("\\s+", "_");

      // limit length to 20 chars
      if (expr_formatted.length() > AUTOGEN_COLALIAS_PRFX_MAXLENGTH) {
        expr_formatted = expr_formatted.substring(0, AUTOGEN_COLALIAS_PRFX_MAXLENGTH);
      }

      // append colnum to make it unique
      colAlias = expr_formatted.concat("_" + colNum);
    }

    if (colAlias == null) {
      // Return defaultName if selExpr is not a simple xx.yy.zz
      colAlias = defaultName + colNum;
    }

    colRef[0] = tabAlias;
    colRef[1] = colAlias;
    return colRef;
  }

  /**
   * Returns whether the pattern is a regex expression (instead of a normal
   * string). Normal string is a string with all alphabets/digits and "_".
   */
  private static boolean isRegex(String pattern) {
    for (int i = 0; i < pattern.length(); i++) {
      if (!Character.isLetterOrDigit(pattern.charAt(i))
          && pattern.charAt(i) != '_') {
        return true;
      }
    }
    return false;
  }


  private Operator<?> genSelectPlan(String dest, QB qb, Operator<?> input)
      throws SemanticException {
    ASTNode selExprList = qb.getParseInfo().getSelForClause(dest);

    Operator<?> op = genSelectPlan(selExprList, qb, input, false);

    if (LOG.isDebugEnabled()) {
      LOG.debug("Created Select Plan for clause: " + dest);
    }

    return op;
  }

  @SuppressWarnings("nls")
  private Operator<?> genSelectPlan(ASTNode selExprList, QB qb,
      Operator<?> input, boolean outerLV) throws SemanticException {

    if (LOG.isDebugEnabled()) {
      LOG.debug("tree: " + selExprList.toStringTree());
    }

    ArrayList<ExprNodeDesc> col_list = new ArrayList<ExprNodeDesc>();
    RowResolver out_rwsch = new RowResolver();
    ASTNode trfm = null;
    Integer pos = Integer.valueOf(0);
    RowResolver inputRR = opParseCtx.get(input).getRowResolver();
    // SELECT * or SELECT TRANSFORM(*)
    boolean selectStar = false;
    int posn = 0;
    boolean hintPresent = (selExprList.getChild(0).getType() == HiveParser.TOK_HINTLIST);
    if (hintPresent) {
      posn++;
    }

    boolean subQuery = qb.getParseInfo().getIsSubQ();
    boolean isInTransform = (selExprList.getChild(posn).getChild(0).getType() ==
        HiveParser.TOK_TRANSFORM);
    if (isInTransform) {
      queryProperties.setUsesScript(true);
      globalLimitCtx.setHasTransformOrUDTF(true);
      trfm = (ASTNode) selExprList.getChild(posn).getChild(0);
    }

    // Detect queries of the form SELECT udtf(col) AS ...
    // by looking for a function as the first child, and then checking to see
    // if the function is a Generic UDTF. It's not as clean as TRANSFORM due to
    // the lack of a special token.
    boolean isUDTF = false;
    String udtfTableAlias = null;
    ArrayList<String> udtfColAliases = new ArrayList<String>();
    ASTNode udtfExpr = (ASTNode) selExprList.getChild(posn).getChild(0);
    GenericUDTF genericUDTF = null;

    int udtfExprType = udtfExpr.getType();
    if (udtfExprType == HiveParser.TOK_FUNCTION
        || udtfExprType == HiveParser.TOK_FUNCTIONSTAR) {
      String funcName = TypeCheckProcFactory.DefaultExprProcessor
          .getFunctionText(udtfExpr, true);
      FunctionInfo fi = FunctionRegistry.getFunctionInfo(funcName);
      if (fi != null) {
        genericUDTF = fi.getGenericUDTF();
      }
      isUDTF = (genericUDTF != null);
      if (isUDTF) {
        globalLimitCtx.setHasTransformOrUDTF(true);
      }
      if (isUDTF && !fi.isNative()) {
        unparseTranslator.addIdentifierTranslation((ASTNode) udtfExpr
            .getChild(0));
      }
      if (isUDTF && (selectStar = udtfExprType == HiveParser.TOK_FUNCTIONSTAR)) {
        genColListRegex(".*", null, (ASTNode) udtfExpr.getChild(0),
            col_list, inputRR, pos, out_rwsch, qb.getAliases(), subQuery);
      }
    }

    if (isUDTF) {
      // Only support a single expression when it's a UDTF
      if (selExprList.getChildCount() > 1) {
        throw new SemanticException(generateErrorMessage(
            (ASTNode) selExprList.getChild(1),
            ErrorMsg.UDTF_MULTIPLE_EXPR.getMsg()));
      }
      // Require an AS for UDTFs for column aliases
      ASTNode selExpr = (ASTNode) selExprList.getChild(posn);
      if (selExpr.getChildCount() < 2) {
        throw new SemanticException(generateErrorMessage(udtfExpr,
            ErrorMsg.UDTF_REQUIRE_AS.getMsg()));
      }
      // Get the column / table aliases from the expression. Start from 1 as
      // 0 is the TOK_FUNCTION
      for (int i = 1; i < selExpr.getChildCount(); i++) {
        ASTNode selExprChild = (ASTNode) selExpr.getChild(i);
        switch (selExprChild.getType()) {
        case HiveParser.Identifier:
          udtfColAliases.add(unescapeIdentifier(selExprChild.getText()));
          unparseTranslator.addIdentifierTranslation(selExprChild);
          break;
        case HiveParser.TOK_TABALIAS:
          assert (selExprChild.getChildCount() == 1);
          udtfTableAlias = unescapeIdentifier(selExprChild.getChild(0)
              .getText());
          qb.addAlias(udtfTableAlias);
          unparseTranslator.addIdentifierTranslation((ASTNode) selExprChild
              .getChild(0));
          break;
        default:
          assert (false);
        }
      }
      if (LOG.isDebugEnabled()) {
        LOG.debug("UDTF table alias is " + udtfTableAlias);
        LOG.debug("UDTF col aliases are " + udtfColAliases);
      }
    }

    // The list of expressions after SELECT or SELECT TRANSFORM.
    ASTNode exprList;
    if (isInTransform) {
      exprList = (ASTNode) trfm.getChild(0);
    } else if (isUDTF) {
      exprList = udtfExpr;
    } else {
      exprList = selExprList;
    }

    if (LOG.isDebugEnabled()) {
      LOG.debug("genSelectPlan: input = " + inputRR.toString());
    }

    // For UDTF's, skip the function name to get the expressions
    int startPosn = isUDTF ? posn + 1 : posn;
    if (isInTransform) {
      startPosn = 0;
    }

    // Iterate over all expression (either after SELECT, or in SELECT TRANSFORM)
    for (int i = startPosn; i < exprList.getChildCount(); ++i) {

      // child can be EXPR AS ALIAS, or EXPR.
      ASTNode child = (ASTNode) exprList.getChild(i);
      boolean hasAsClause = (!isInTransform) && (child.getChildCount() == 2);
      boolean isWindowSpec = child.getChildCount() == 3 ?
          (child.getChild(2).getType() == HiveParser.TOK_WINDOWSPEC) :
            false;

      // EXPR AS (ALIAS,...) parses, but is only allowed for UDTF's
      // This check is not needed and invalid when there is a transform b/c the
      // AST's are slightly different.
      if (!isWindowSpec && !isInTransform && !isUDTF && child.getChildCount() > 2) {
        throw new SemanticException(generateErrorMessage(
            (ASTNode) child.getChild(2),
            ErrorMsg.INVALID_AS.getMsg()));
      }

      // The real expression
      ASTNode expr;
      String tabAlias;
      String colAlias;

      if (isInTransform || isUDTF) {
        tabAlias = null;
        colAlias = autogenColAliasPrfxLbl + i;
        expr = child;
      } else {
        // Get rid of TOK_SELEXPR
        expr = (ASTNode) child.getChild(0);
        String[] colRef = getColAlias(child, autogenColAliasPrfxLbl, inputRR,
            autogenColAliasPrfxIncludeFuncName, i);
        tabAlias = colRef[0];
        colAlias = colRef[1];
        if (hasAsClause) {
          unparseTranslator.addIdentifierTranslation((ASTNode) child
              .getChild(1));
        }

      }

      if (expr.getType() == HiveParser.TOK_ALLCOLREF) {
        pos = genColListRegex(".*", expr.getChildCount() == 0 ? null
            : getUnescapedName((ASTNode) expr.getChild(0)).toLowerCase(),
            expr, col_list, inputRR, pos, out_rwsch, qb.getAliases(), subQuery);
        selectStar = true;
      } else if (expr.getType() == HiveParser.TOK_TABLE_OR_COL && !hasAsClause
          && !inputRR.getIsExprResolver()
          && isRegex(unescapeIdentifier(expr.getChild(0).getText()))) {
        // In case the expression is a regex COL.
        // This can only happen without AS clause
        // We don't allow this for ExprResolver - the Group By case
        pos = genColListRegex(unescapeIdentifier(expr.getChild(0).getText()),
            null, expr, col_list, inputRR, pos, out_rwsch, qb.getAliases(), subQuery);
      } else if (expr.getType() == HiveParser.DOT
          && expr.getChild(0).getType() == HiveParser.TOK_TABLE_OR_COL
          && inputRR.hasTableAlias(unescapeIdentifier(expr.getChild(0)
              .getChild(0).getText().toLowerCase())) && !hasAsClause
          && !inputRR.getIsExprResolver()
          && isRegex(unescapeIdentifier(expr.getChild(1).getText()))) {
        // In case the expression is TABLE.COL (col can be regex).
        // This can only happen without AS clause
        // We don't allow this for ExprResolver - the Group By case
        pos = genColListRegex(unescapeIdentifier(expr.getChild(1).getText()),
            unescapeIdentifier(expr.getChild(0).getChild(0).getText()
                .toLowerCase()), expr, col_list, inputRR, pos, out_rwsch,
            qb.getAliases(), subQuery);
      } else {
        // Case when this is an expression
        TypeCheckCtx tcCtx = new TypeCheckCtx(inputRR);
        // We allow stateful functions in the SELECT list (but nowhere else)
        tcCtx.setAllowStatefulFunctions(true);
        ExprNodeDesc exp = genExprNodeDesc(expr, inputRR, tcCtx);
        String recommended = recommendName(exp, colAlias);
        if (recommended != null && out_rwsch.get(null, recommended) == null) {
          colAlias = recommended;
        }
        col_list.add(exp);
        if (subQuery) {
          out_rwsch.checkColumn(tabAlias, colAlias);
        }

        ColumnInfo colInfo = new ColumnInfo(getColumnInternalName(pos),
            exp.getWritableObjectInspector(), tabAlias, false);
        colInfo.setSkewedCol((exp instanceof ExprNodeColumnDesc) ? ((ExprNodeColumnDesc) exp)
            .isSkewedCol() : false);
        out_rwsch.put(tabAlias, colAlias, colInfo);

        pos = Integer.valueOf(pos.intValue() + 1);
      }
    }
    selectStar = selectStar && exprList.getChildCount() == posn + 1;

    ArrayList<String> columnNames = new ArrayList<String>();
    Map<String, ExprNodeDesc> colExprMap = new HashMap<String, ExprNodeDesc>();
    for (int i = 0; i < col_list.size(); i++) {
      // Replace NULL with CAST(NULL AS STRING)
      if (col_list.get(i) instanceof ExprNodeNullDesc) {
        col_list.set(i, new ExprNodeConstantDesc(
            TypeInfoFactory.stringTypeInfo, null));
      }
      String outputCol = getColumnInternalName(i);
      colExprMap.put(outputCol, col_list.get(i));
      columnNames.add(outputCol);
    }

    Operator output = putOpInsertMap(OperatorFactory.getAndMakeChild(
        new SelectDesc(col_list, columnNames, selectStar), new RowSchema(
            out_rwsch.getColumnInfos()), input), out_rwsch);

    output.setColumnExprMap(colExprMap);
    if (isInTransform) {
      output = genScriptPlan(trfm, qb, output);
    }

    if (isUDTF) {
      output = genUDTFPlan(genericUDTF, udtfTableAlias, udtfColAliases, qb,
          output, outerLV);
    }
    if (LOG.isDebugEnabled()) {
      LOG.debug("Created Select Plan row schema: " + out_rwsch.toString());
    }
    return output;
  }

  private String recommendName(ExprNodeDesc exp, String colAlias) {
    if (!colAlias.startsWith(autogenColAliasPrfxLbl)) {
      return null;
    }
    String column = ExprNodeDescUtils.recommendInputName(exp);
    if (column != null && !column.startsWith(autogenColAliasPrfxLbl)) {
      return column;
    }
    return null;
  }

  /**
   * Class to store GenericUDAF related information.
   */
  static class GenericUDAFInfo {
    ArrayList<ExprNodeDesc> convertedParameters;
    GenericUDAFEvaluator genericUDAFEvaluator;
    TypeInfo returnType;
  }

  /**
   * Convert exprNodeDesc array to Typeinfo array.
   */
  static ArrayList<TypeInfo> getTypeInfo(ArrayList<ExprNodeDesc> exprs) {
    ArrayList<TypeInfo> result = new ArrayList<TypeInfo>();
    for (ExprNodeDesc expr : exprs) {
      result.add(expr.getTypeInfo());
    }
    return result;
  }

  /**
   * Convert exprNodeDesc array to ObjectInspector array.
   */
  static ArrayList<ObjectInspector> getWritableObjectInspector(ArrayList<ExprNodeDesc> exprs) {
    ArrayList<ObjectInspector> result = new ArrayList<ObjectInspector>();
    for (ExprNodeDesc expr : exprs) {
      result.add(expr.getWritableObjectInspector());
    }
    return result;
  }

  /**
   * Convert exprNodeDesc array to Typeinfo array.
   */
  static ObjectInspector[] getStandardObjectInspector(ArrayList<TypeInfo> exprs) {
    ObjectInspector[] result = new ObjectInspector[exprs.size()];
    for (int i = 0; i < exprs.size(); i++) {
      result[i] = TypeInfoUtils
          .getStandardWritableObjectInspectorFromTypeInfo(exprs.get(i));
    }
    return result;
  }

  /**
   * Returns the GenericUDAFEvaluator for the aggregation. This is called once
   * for each GroupBy aggregation.
   */
  static GenericUDAFEvaluator getGenericUDAFEvaluator(String aggName,
      ArrayList<ExprNodeDesc> aggParameters, ASTNode aggTree,
      boolean isDistinct, boolean isAllColumns)
      throws SemanticException {
    ArrayList<ObjectInspector> originalParameterTypeInfos =
        getWritableObjectInspector(aggParameters);
    GenericUDAFEvaluator result = FunctionRegistry.getGenericUDAFEvaluator(
        aggName, originalParameterTypeInfos, isDistinct, isAllColumns);
    if (null == result) {
      String reason = "Looking for UDAF Evaluator\"" + aggName
          + "\" with parameters " + originalParameterTypeInfos;
      throw new SemanticException(ErrorMsg.INVALID_FUNCTION_SIGNATURE.getMsg(
          (ASTNode) aggTree.getChild(0), reason));
    }
    return result;
  }

  /**
   * Returns the GenericUDAFInfo struct for the aggregation.
   *
   * @param aggName
   *          The name of the UDAF.
   * @param aggParameters
   *          The exprNodeDesc of the original parameters
   * @param aggTree
   *          The ASTNode node of the UDAF in the query.
   * @return GenericUDAFInfo
   * @throws SemanticException
   *           when the UDAF is not found or has problems.
   */
  static GenericUDAFInfo getGenericUDAFInfo(GenericUDAFEvaluator evaluator,
      GenericUDAFEvaluator.Mode emode, ArrayList<ExprNodeDesc> aggParameters)
      throws SemanticException {

    GenericUDAFInfo r = new GenericUDAFInfo();

    // set r.genericUDAFEvaluator
    r.genericUDAFEvaluator = evaluator;

    // set r.returnType
    ObjectInspector returnOI = null;
    try {
      ArrayList<ObjectInspector> aggOIs = getWritableObjectInspector(aggParameters);
      ObjectInspector[] aggOIArray = new ObjectInspector[aggOIs.size()];
      for (int ii = 0; ii < aggOIs.size(); ++ii) {
        aggOIArray[ii] = aggOIs.get(ii);
      }
      returnOI = r.genericUDAFEvaluator.init(emode, aggOIArray);
      r.returnType = TypeInfoUtils.getTypeInfoFromObjectInspector(returnOI);
    } catch (HiveException e) {
      throw new SemanticException(e);
    }
    // set r.convertedParameters
    // TODO: type conversion
    r.convertedParameters = aggParameters;

    return r;
  }

  private static GenericUDAFEvaluator.Mode groupByDescModeToUDAFMode(
      GroupByDesc.Mode mode, boolean isDistinct) {
    switch (mode) {
    case COMPLETE:
      return GenericUDAFEvaluator.Mode.COMPLETE;
    case PARTIAL1:
      return GenericUDAFEvaluator.Mode.PARTIAL1;
    case PARTIAL2:
      return GenericUDAFEvaluator.Mode.PARTIAL2;
    case PARTIALS:
      return isDistinct ? GenericUDAFEvaluator.Mode.PARTIAL1
          : GenericUDAFEvaluator.Mode.PARTIAL2;
    case FINAL:
      return GenericUDAFEvaluator.Mode.FINAL;
    case HASH:
      return GenericUDAFEvaluator.Mode.PARTIAL1;
    case MERGEPARTIAL:
      return isDistinct ? GenericUDAFEvaluator.Mode.COMPLETE
          : GenericUDAFEvaluator.Mode.FINAL;
    default:
      throw new RuntimeException("internal error in groupByDescModeToUDAFMode");
    }
  }

  /**
   * Check if the given internalName represents a constant parameter in aggregation parameters
   * of an aggregation tree.
   * This method is only invoked when map-side aggregation is not involved. In this case,
   * every parameter in every aggregation tree should already have a corresponding ColumnInfo,
   * which is generated when the corresponding ReduceSinkOperator of the GroupByOperator being
   * generating is generated. If we find that this parameter is a constant parameter,
   * we will return the corresponding ExprNodeDesc in reduceValues, and we will not need to
   * use a new ExprNodeColumnDesc, which can not be treated as a constant parameter, for this
   * parameter (since the writableObjectInspector of a ExprNodeColumnDesc will not be
   * a instance of ConstantObjectInspector).
   *
   * @param reduceValues
   *          value columns of the corresponding ReduceSinkOperator
   * @param internalName
   *          the internal name of this parameter
   * @return the ExprNodeDesc of the constant parameter if the given internalName represents
   *         a constant parameter; otherwise, return null
   */
  private ExprNodeDesc isConstantParameterInAggregationParameters(String internalName,
      List<ExprNodeDesc> reduceValues) {
    // only the pattern of "VALUE._col([0-9]+)" should be handled.

    String[] terms = internalName.split("\\.");
    if (terms.length != 2 || reduceValues == null) {
      return null;
    }

    if (Utilities.ReduceField.VALUE.toString().equals(terms[0])) {
      int pos = getPositionFromInternalName(terms[1]);
      if (pos >= 0 && pos < reduceValues.size()) {
        ExprNodeDesc reduceValue = reduceValues.get(pos);
        if (reduceValue != null) {
          if (reduceValue.getWritableObjectInspector() instanceof ConstantObjectInspector) {
            // this internalName represents a constant parameter in aggregation parameters
            return reduceValue;
          }
        }
      }
    }

    return null;
  }

  /**
   * Generate the GroupByOperator for the Query Block (parseInfo.getXXX(dest)).
   * The new GroupByOperator will be a child of the reduceSinkOperatorInfo.
   *
   * @param mode
   *          The mode of the aggregation (PARTIAL1 or COMPLETE)
   * @param genericUDAFEvaluators
   *          If not null, this function will store the mapping from Aggregation
   *          StringTree to the genericUDAFEvaluator in this parameter, so it
   *          can be used in the next-stage GroupBy aggregations.
   * @return the new GroupByOperator
   */
  @SuppressWarnings("nls")
  private Operator genGroupByPlanGroupByOperator(QBParseInfo parseInfo,
      String dest, Operator input, ReduceSinkOperator rs, GroupByDesc.Mode mode,
      Map<String, GenericUDAFEvaluator> genericUDAFEvaluators)
      throws SemanticException {
    RowResolver groupByInputRowResolver = opParseCtx
        .get(input).getRowResolver();
    RowResolver groupByOutputRowResolver = new RowResolver();
    groupByOutputRowResolver.setIsExprResolver(true);
    ArrayList<ExprNodeDesc> groupByKeys = new ArrayList<ExprNodeDesc>();
    ArrayList<AggregationDesc> aggregations = new ArrayList<AggregationDesc>();
    ArrayList<String> outputColumnNames = new ArrayList<String>();
    Map<String, ExprNodeDesc> colExprMap = new HashMap<String, ExprNodeDesc>();
    List<ASTNode> grpByExprs = getGroupByForClause(parseInfo, dest);
    for (int i = 0; i < grpByExprs.size(); ++i) {
      ASTNode grpbyExpr = grpByExprs.get(i);
      ColumnInfo exprInfo = groupByInputRowResolver.getExpression(grpbyExpr);

      if (exprInfo == null) {
        throw new SemanticException(ErrorMsg.INVALID_COLUMN.getMsg(grpbyExpr));
      }

      groupByKeys.add(new ExprNodeColumnDesc(exprInfo.getType(), exprInfo
          .getInternalName(), "", false));
      String field = getColumnInternalName(i);
      outputColumnNames.add(field);
      groupByOutputRowResolver.putExpression(grpbyExpr,
          new ColumnInfo(field, exprInfo.getType(), null, false));
      colExprMap.put(field, groupByKeys.get(groupByKeys.size() - 1));
    }
    // For each aggregation
    HashMap<String, ASTNode> aggregationTrees = parseInfo
        .getAggregationExprsForClause(dest);
    assert (aggregationTrees != null);
    // get the last colName for the reduce KEY
    // it represents the column name corresponding to distinct aggr, if any
    String lastKeyColName = null;
    List<String> inputKeyCols = ((ReduceSinkDesc) rs.getConf()).getOutputKeyColumnNames();
    if (inputKeyCols.size() > 0) {
      lastKeyColName = inputKeyCols.get(inputKeyCols.size() - 1);
    }
    List<ExprNodeDesc> reduceValues = ((ReduceSinkDesc) rs.getConf()).getValueCols();
    int numDistinctUDFs = 0;
    for (Map.Entry<String, ASTNode> entry : aggregationTrees.entrySet()) {
      ASTNode value = entry.getValue();

      // This is the GenericUDAF name
      String aggName = unescapeIdentifier(value.getChild(0).getText());
      boolean isDistinct = value.getType() == HiveParser.TOK_FUNCTIONDI;
      boolean isAllColumns = value.getType() == HiveParser.TOK_FUNCTIONSTAR;

      // Convert children to aggParameters
      ArrayList<ExprNodeDesc> aggParameters = new ArrayList<ExprNodeDesc>();
      // 0 is the function name
      for (int i = 1; i < value.getChildCount(); i++) {
        ASTNode paraExpr = (ASTNode) value.getChild(i);
        ColumnInfo paraExprInfo =
            groupByInputRowResolver.getExpression(paraExpr);
        if (paraExprInfo == null) {
          throw new SemanticException(ErrorMsg.INVALID_COLUMN.getMsg(paraExpr));
        }

        String paraExpression = paraExprInfo.getInternalName();
        assert (paraExpression != null);
        if (isDistinct && lastKeyColName != null) {
          // if aggr is distinct, the parameter is name is constructed as
          // KEY.lastKeyColName:<tag>._colx
          paraExpression = Utilities.ReduceField.KEY.name() + "." +
              lastKeyColName + ":" + numDistinctUDFs + "." +
              getColumnInternalName(i - 1);

        }

        ExprNodeDesc expr = new ExprNodeColumnDesc(paraExprInfo.getType(),
            paraExpression, paraExprInfo.getTabAlias(),
            paraExprInfo.getIsVirtualCol());
        ExprNodeDesc reduceValue = isConstantParameterInAggregationParameters(
            paraExprInfo.getInternalName(), reduceValues);

        if (reduceValue != null) {
          // this parameter is a constant
          expr = reduceValue;
        }

        aggParameters.add(expr);
      }

      if (isDistinct) {
        numDistinctUDFs++;
      }
      Mode amode = groupByDescModeToUDAFMode(mode, isDistinct);
      GenericUDAFEvaluator genericUDAFEvaluator = getGenericUDAFEvaluator(
          aggName, aggParameters, value, isDistinct, isAllColumns);
      assert (genericUDAFEvaluator != null);
      GenericUDAFInfo udaf = getGenericUDAFInfo(genericUDAFEvaluator, amode,
          aggParameters);
      aggregations.add(new AggregationDesc(aggName.toLowerCase(),
          udaf.genericUDAFEvaluator, udaf.convertedParameters, isDistinct,
          amode));
      String field = getColumnInternalName(groupByKeys.size()
          + aggregations.size() - 1);
      outputColumnNames.add(field);
      groupByOutputRowResolver.putExpression(value, new ColumnInfo(
          field, udaf.returnType, "", false));
      // Save the evaluator so that it can be used by the next-stage
      // GroupByOperators
      if (genericUDAFEvaluators != null) {
        genericUDAFEvaluators.put(entry.getKey(), genericUDAFEvaluator);
      }
    }
    float groupByMemoryUsage = HiveConf.getFloatVar(conf, HiveConf.ConfVars.HIVEMAPAGGRHASHMEMORY);
    float memoryThreshold = HiveConf
        .getFloatVar(conf, HiveConf.ConfVars.HIVEMAPAGGRMEMORYTHRESHOLD);

    Operator op = putOpInsertMap(OperatorFactory.getAndMakeChild(
        new GroupByDesc(mode, outputColumnNames, groupByKeys, aggregations,
            false, groupByMemoryUsage, memoryThreshold, null, false, 0, numDistinctUDFs > 0),
        new RowSchema(groupByOutputRowResolver.getColumnInfos()),
        input), groupByOutputRowResolver);
    op.setColumnExprMap(colExprMap);
    return op;
  }

  // Add the grouping set key to the group by operator.
  // This is not the first group by operator, but it is a subsequent group by operator
  // which is forwarding the grouping keys introduced by the grouping sets.
  // For eg: consider: select key, value, count(1) from T group by key, value with rollup.
  // Assuming map-side aggregation and no skew, the plan would look like:
  //
  // TableScan --> Select --> GroupBy1 --> ReduceSink --> GroupBy2 --> Select --> FileSink
  //
  // This function is called for GroupBy2 to pass the additional grouping keys introduced by
  // GroupBy1 for the grouping set (corresponding to the rollup).
  private void addGroupingSetKey(List<ExprNodeDesc> groupByKeys,
      RowResolver groupByInputRowResolver,
      RowResolver groupByOutputRowResolver,
      List<String> outputColumnNames,
      Map<String, ExprNodeDesc> colExprMap) throws SemanticException {
    // For grouping sets, add a dummy grouping key
    String groupingSetColumnName =
        groupByInputRowResolver.get(null, VirtualColumn.GROUPINGID.getName()).getInternalName();
    ExprNodeDesc inputExpr = new ExprNodeColumnDesc(TypeInfoFactory.stringTypeInfo,
        groupingSetColumnName, null, false);
    groupByKeys.add(inputExpr);

    String field = getColumnInternalName(groupByKeys.size() - 1);
    outputColumnNames.add(field);
    groupByOutputRowResolver.put(null, VirtualColumn.GROUPINGID.getName(),
        new ColumnInfo(
            field,
            TypeInfoFactory.stringTypeInfo,
            null,
            true));
    colExprMap.put(field, groupByKeys.get(groupByKeys.size() - 1));
  }

  // Process grouping set for the reduce sink operator
  // For eg: consider: select key, value, count(1) from T group by key, value with rollup.
  // Assuming map-side aggregation and no skew, the plan would look like:
  //
  // TableScan --> Select --> GroupBy1 --> ReduceSink --> GroupBy2 --> Select --> FileSink
  //
  // This function is called for ReduceSink to add the additional grouping keys introduced by
  // GroupBy1 into the reduce keys.
  private void processGroupingSetReduceSinkOperator(RowResolver reduceSinkInputRowResolver,
      RowResolver reduceSinkOutputRowResolver,
      List<ExprNodeDesc> reduceKeys,
      List<String> outputKeyColumnNames,
      Map<String, ExprNodeDesc> colExprMap) throws SemanticException {
    // add a key for reduce sink
    String groupingSetColumnName =
        reduceSinkInputRowResolver.get(null, VirtualColumn.GROUPINGID.getName()).getInternalName();
    ExprNodeDesc inputExpr = new ExprNodeColumnDesc(TypeInfoFactory.stringTypeInfo,
        groupingSetColumnName, null, false);
    reduceKeys.add(inputExpr);

    outputKeyColumnNames.add(getColumnInternalName(reduceKeys.size() - 1));
    String field = Utilities.ReduceField.KEY.toString() + "."
        + getColumnInternalName(reduceKeys.size() - 1);
    ColumnInfo colInfo = new ColumnInfo(field, reduceKeys.get(
        reduceKeys.size() - 1).getTypeInfo(), null, true);
    reduceSinkOutputRowResolver.put(null, VirtualColumn.GROUPINGID.getName(), colInfo);
    colExprMap.put(colInfo.getInternalName(), inputExpr);
  }


  /**
   * Generate the GroupByOperator for the Query Block (parseInfo.getXXX(dest)).
   * The new GroupByOperator will be a child of the reduceSinkOperatorInfo.
   *
   * @param mode
   *          The mode of the aggregation (MERGEPARTIAL, PARTIAL2)
   * @param genericUDAFEvaluators
   *          The mapping from Aggregation StringTree to the
   *          genericUDAFEvaluator.
   * @param distPartAggr
   *          partial aggregation for distincts
   * @param groupingSets
   *          list of grouping sets
   * @param groupingSetsPresent
   *          whether grouping sets are present in this query
   * @param groupingSetsConsumedCurrentMR
   *          whether grouping sets are consumed by this group by
   * @return the new GroupByOperator
   */
  @SuppressWarnings("nls")
  private Operator genGroupByPlanGroupByOperator1(QBParseInfo parseInfo,
      String dest, Operator reduceSinkOperatorInfo, GroupByDesc.Mode mode,
      Map<String, GenericUDAFEvaluator> genericUDAFEvaluators,
      boolean distPartAgg,
      List<Integer> groupingSets,
      boolean groupingSetsPresent,
      boolean groupingSetsNeedAdditionalMRJob) throws SemanticException {
    ArrayList<String> outputColumnNames = new ArrayList<String>();
    RowResolver groupByInputRowResolver = opParseCtx
        .get(reduceSinkOperatorInfo).getRowResolver();
    RowResolver groupByOutputRowResolver = new RowResolver();
    groupByOutputRowResolver.setIsExprResolver(true);
    ArrayList<ExprNodeDesc> groupByKeys = new ArrayList<ExprNodeDesc>();
    ArrayList<AggregationDesc> aggregations = new ArrayList<AggregationDesc>();
    List<ASTNode> grpByExprs = getGroupByForClause(parseInfo, dest);
    Map<String, ExprNodeDesc> colExprMap = new HashMap<String, ExprNodeDesc>();
    for (int i = 0; i < grpByExprs.size(); ++i) {
      ASTNode grpbyExpr = grpByExprs.get(i);
      ColumnInfo exprInfo = groupByInputRowResolver.getExpression(grpbyExpr);

      if (exprInfo == null) {
        throw new SemanticException(ErrorMsg.INVALID_COLUMN.getMsg(grpbyExpr));
      }

      groupByKeys.add(new ExprNodeColumnDesc(exprInfo.getType(), exprInfo
          .getInternalName(), exprInfo.getTabAlias(), exprInfo
          .getIsVirtualCol()));
      String field = getColumnInternalName(i);
      outputColumnNames.add(field);
      groupByOutputRowResolver.putExpression(grpbyExpr,
          new ColumnInfo(field, exprInfo.getType(), "", false));
      colExprMap.put(field, groupByKeys.get(groupByKeys.size() - 1));
    }

    // This is only needed if a new grouping set key is being created
    int groupingSetsPosition = 0;

    // For grouping sets, add a dummy grouping key
    if (groupingSetsPresent) {
      // Consider the query: select a,b, count(1) from T group by a,b with cube;
      // where it is being executed in a single map-reduce job
      // The plan is TableScan -> GroupBy1 -> ReduceSink -> GroupBy2 -> FileSink
      // GroupBy1 already added the grouping id as part of the row
      // This function is called for GroupBy2 to add grouping id as part of the groupby keys
      if (!groupingSetsNeedAdditionalMRJob) {
        addGroupingSetKey(
            groupByKeys,
            groupByInputRowResolver,
            groupByOutputRowResolver,
            outputColumnNames,
            colExprMap);
      }
      else {
        groupingSetsPosition = groupByKeys.size();
        // The grouping set has not yet been processed. Create a new grouping key
        // Consider the query: select a,b, count(1) from T group by a,b with cube;
        // where it is being executed in 2 map-reduce jobs
        // The plan for 1st MR is TableScan -> GroupBy1 -> ReduceSink -> GroupBy2 -> FileSink
        // GroupBy1/ReduceSink worked as if grouping sets were not present
        // This function is called for GroupBy2 to create new rows for grouping sets
        // For each input row (a,b), 4 rows are created for the example above:
        // (a,b), (a,null), (null, b), (null, null)
        createNewGroupingKey(groupByKeys,
            outputColumnNames,
            groupByOutputRowResolver,
            colExprMap);
      }
    }

    HashMap<String, ASTNode> aggregationTrees = parseInfo
        .getAggregationExprsForClause(dest);
    // get the last colName for the reduce KEY
    // it represents the column name corresponding to distinct aggr, if any
    String lastKeyColName = null;
    List<ExprNodeDesc> reduceValues = null;
    if (reduceSinkOperatorInfo.getConf() instanceof ReduceSinkDesc) {
      List<String> inputKeyCols = ((ReduceSinkDesc)
          reduceSinkOperatorInfo.getConf()).getOutputKeyColumnNames();
      if (inputKeyCols.size() > 0) {
        lastKeyColName = inputKeyCols.get(inputKeyCols.size() - 1);
      }
      reduceValues = ((ReduceSinkDesc) reduceSinkOperatorInfo.getConf()).getValueCols();
    }
    int numDistinctUDFs = 0;
    boolean containsDistinctAggr = false;
    for (Map.Entry<String, ASTNode> entry : aggregationTrees.entrySet()) {
      ASTNode value = entry.getValue();
      String aggName = unescapeIdentifier(value.getChild(0).getText());
      ArrayList<ExprNodeDesc> aggParameters = new ArrayList<ExprNodeDesc>();
      boolean isDistinct = (value.getType() == HiveParser.TOK_FUNCTIONDI);
      containsDistinctAggr = containsDistinctAggr || isDistinct;

      // If the function is distinct, partial aggregation has not been done on
      // the client side.
      // If distPartAgg is set, the client is letting us know that partial
      // aggregation has not been done.
      // For eg: select a, count(b+c), count(distinct d+e) group by a
      // For count(b+c), if partial aggregation has been performed, then we
      // directly look for count(b+c).
      // Otherwise, we look for b+c.
      // For distincts, partial aggregation is never performed on the client
      // side, so always look for the parameters: d+e
      boolean partialAggDone = !(distPartAgg || isDistinct);
      if (!partialAggDone) {
        // 0 is the function name
        for (int i = 1; i < value.getChildCount(); i++) {
          ASTNode paraExpr = (ASTNode) value.getChild(i);
          ColumnInfo paraExprInfo =
              groupByInputRowResolver.getExpression(paraExpr);
          if (paraExprInfo == null) {
            throw new SemanticException(ErrorMsg.INVALID_COLUMN
                .getMsg(paraExpr));
          }

          String paraExpression = paraExprInfo.getInternalName();
          assert (paraExpression != null);
          if (isDistinct && lastKeyColName != null) {
            // if aggr is distinct, the parameter is name is constructed as
            // KEY.lastKeyColName:<tag>._colx
            paraExpression = Utilities.ReduceField.KEY.name() + "." +
                lastKeyColName + ":" + numDistinctUDFs + "."
                + getColumnInternalName(i - 1);

          }

          ExprNodeDesc expr = new ExprNodeColumnDesc(paraExprInfo.getType(),
              paraExpression, paraExprInfo.getTabAlias(),
              paraExprInfo.getIsVirtualCol());
          ExprNodeDesc reduceValue = isConstantParameterInAggregationParameters(
              paraExprInfo.getInternalName(), reduceValues);

          if (reduceValue != null) {
            // this parameter is a constant
            expr = reduceValue;
          }

          aggParameters.add(expr);

        }
      } else {
        ColumnInfo paraExprInfo = groupByInputRowResolver.getExpression(value);
        if (paraExprInfo == null) {
          throw new SemanticException(ErrorMsg.INVALID_COLUMN.getMsg(value));
        }
        String paraExpression = paraExprInfo.getInternalName();
        assert (paraExpression != null);
        aggParameters.add(new ExprNodeColumnDesc(paraExprInfo.getType(),
            paraExpression, paraExprInfo.getTabAlias(), paraExprInfo
                .getIsVirtualCol()));
      }
      if (isDistinct) {
        numDistinctUDFs++;
      }
      boolean isAllColumns = value.getType() == HiveParser.TOK_FUNCTIONSTAR;
      Mode amode = groupByDescModeToUDAFMode(mode, isDistinct);
      GenericUDAFEvaluator genericUDAFEvaluator = null;
      // For distincts, partial aggregations have not been done
      if (distPartAgg) {
        genericUDAFEvaluator = getGenericUDAFEvaluator(aggName, aggParameters,
            value, isDistinct, isAllColumns);
        assert (genericUDAFEvaluator != null);
        genericUDAFEvaluators.put(entry.getKey(), genericUDAFEvaluator);
      } else {
        genericUDAFEvaluator = genericUDAFEvaluators.get(entry.getKey());
        assert (genericUDAFEvaluator != null);
      }

      GenericUDAFInfo udaf = getGenericUDAFInfo(genericUDAFEvaluator, amode,
          aggParameters);
      aggregations.add(new AggregationDesc(aggName.toLowerCase(),
          udaf.genericUDAFEvaluator, udaf.convertedParameters,
          (mode != GroupByDesc.Mode.FINAL && isDistinct), amode));
      String field = getColumnInternalName(groupByKeys.size()
          + aggregations.size() - 1);
      outputColumnNames.add(field);
      groupByOutputRowResolver.putExpression(value, new ColumnInfo(
          field, udaf.returnType, "", false));
    }
    float groupByMemoryUsage = HiveConf.getFloatVar(conf, HiveConf.ConfVars.HIVEMAPAGGRHASHMEMORY);
    float memoryThreshold = HiveConf
        .getFloatVar(conf, HiveConf.ConfVars.HIVEMAPAGGRMEMORYTHRESHOLD);

    // Nothing special needs to be done for grouping sets if
    // this is the final group by operator, and multiple rows corresponding to the
    // grouping sets have been generated upstream.
    // However, if an addition MR job has been created to handle grouping sets,
    // additional rows corresponding to grouping sets need to be created here.
    Operator op = putOpInsertMap(OperatorFactory.getAndMakeChild(
        new GroupByDesc(mode, outputColumnNames, groupByKeys, aggregations,
            distPartAgg, groupByMemoryUsage, memoryThreshold,
            groupingSets,
            groupingSetsPresent && groupingSetsNeedAdditionalMRJob,
            groupingSetsPosition, containsDistinctAggr),
        new RowSchema(groupByOutputRowResolver.getColumnInfos()), reduceSinkOperatorInfo),
        groupByOutputRowResolver);
    op.setColumnExprMap(colExprMap);
    return op;
  }

  /*
   * Create a new grouping key for grouping id.
   * A dummy grouping id. is added. At runtime, the group by operator
   * creates 'n' rows per input row, where 'n' is the number of grouping sets.
   */
  private void createNewGroupingKey(List<ExprNodeDesc> groupByKeys,
      List<String> outputColumnNames,
      RowResolver groupByOutputRowResolver,
      Map<String, ExprNodeDesc> colExprMap) {
    // The value for the constant does not matter. It is replaced by the grouping set
    // value for the actual implementation
    ExprNodeConstantDesc constant = new ExprNodeConstantDesc("0");
    groupByKeys.add(constant);
    String field = getColumnInternalName(groupByKeys.size() - 1);
    outputColumnNames.add(field);
    groupByOutputRowResolver.put(null, VirtualColumn.GROUPINGID.getName(),
        new ColumnInfo(
            field,
            TypeInfoFactory.stringTypeInfo,
            null,
            true));
    colExprMap.put(field, constant);
  }

  /**
   * Generate the map-side GroupByOperator for the Query Block
   * (qb.getParseInfo().getXXX(dest)). The new GroupByOperator will be a child
   * of the inputOperatorInfo.
   *
   * @param mode
   *          The mode of the aggregation (HASH)
   * @param genericUDAFEvaluators
   *          If not null, this function will store the mapping from Aggregation
   *          StringTree to the genericUDAFEvaluator in this parameter, so it
   *          can be used in the next-stage GroupBy aggregations.
   * @return the new GroupByOperator
   */
  @SuppressWarnings("nls")
  private Operator genGroupByPlanMapGroupByOperator(QB qb,
      String dest,
      List<ASTNode> grpByExprs,
      Operator inputOperatorInfo,
      GroupByDesc.Mode mode,
      Map<String, GenericUDAFEvaluator> genericUDAFEvaluators,
      List<Integer> groupingSetKeys,
      boolean groupingSetsPresent) throws SemanticException {

    RowResolver groupByInputRowResolver = opParseCtx.get(inputOperatorInfo)
        .getRowResolver();
    QBParseInfo parseInfo = qb.getParseInfo();
    RowResolver groupByOutputRowResolver = new RowResolver();
    groupByOutputRowResolver.setIsExprResolver(true);
    ArrayList<ExprNodeDesc> groupByKeys = new ArrayList<ExprNodeDesc>();
    ArrayList<String> outputColumnNames = new ArrayList<String>();
    ArrayList<AggregationDesc> aggregations = new ArrayList<AggregationDesc>();
    Map<String, ExprNodeDesc> colExprMap = new HashMap<String, ExprNodeDesc>();
    for (int i = 0; i < grpByExprs.size(); ++i) {
      ASTNode grpbyExpr = grpByExprs.get(i);
      ExprNodeDesc grpByExprNode = genExprNodeDesc(grpbyExpr,
          groupByInputRowResolver);

      groupByKeys.add(grpByExprNode);
      String field = getColumnInternalName(i);
      outputColumnNames.add(field);
      groupByOutputRowResolver.putExpression(grpbyExpr,
          new ColumnInfo(field, grpByExprNode.getTypeInfo(), "", false));
      colExprMap.put(field, groupByKeys.get(groupByKeys.size() - 1));
    }

    // The grouping set key is present after the grouping keys, before the distinct keys
    int groupingSetsPosition = groupByKeys.size();

    // For grouping sets, add a dummy grouping key
    // This dummy key needs to be added as a reduce key
    // For eg: consider: select key, value, count(1) from T group by key, value with rollup.
    // Assuming map-side aggregation and no skew, the plan would look like:
    //
    // TableScan --> Select --> GroupBy1 --> ReduceSink --> GroupBy2 --> Select --> FileSink
    //
    // This function is called for GroupBy1 to create an additional grouping key
    // for the grouping set (corresponding to the rollup).
    if (groupingSetsPresent) {
      createNewGroupingKey(groupByKeys,
          outputColumnNames,
          groupByOutputRowResolver,
          colExprMap);
    }

    // If there is a distinctFuncExp, add all parameters to the reduceKeys.
    if (!parseInfo.getDistinctFuncExprsForClause(dest).isEmpty()) {
      List<ASTNode> list = parseInfo.getDistinctFuncExprsForClause(dest);
      for (ASTNode value : list) {
        // 0 is function name
        for (int i = 1; i < value.getChildCount(); i++) {
          ASTNode parameter = (ASTNode) value.getChild(i);
          if (groupByOutputRowResolver.getExpression(parameter) == null) {
            ExprNodeDesc distExprNode = genExprNodeDesc(parameter,
                groupByInputRowResolver);
            groupByKeys.add(distExprNode);
            String field = getColumnInternalName(groupByKeys.size() - 1);
            outputColumnNames.add(field);
            groupByOutputRowResolver.putExpression(parameter, new ColumnInfo(
                field, distExprNode.getTypeInfo(), "", false));
            colExprMap.put(field, groupByKeys.get(groupByKeys.size() - 1));
          }
        }
      }
    }

    // For each aggregation
    HashMap<String, ASTNode> aggregationTrees = parseInfo
        .getAggregationExprsForClause(dest);
    assert (aggregationTrees != null);

    boolean containsDistinctAggr = false;
    for (Map.Entry<String, ASTNode> entry : aggregationTrees.entrySet()) {
      ASTNode value = entry.getValue();
      String aggName = unescapeIdentifier(value.getChild(0).getText());
      ArrayList<ExprNodeDesc> aggParameters = new ArrayList<ExprNodeDesc>();
      new ArrayList<Class<?>>();
      // 0 is the function name
      for (int i = 1; i < value.getChildCount(); i++) {
        ASTNode paraExpr = (ASTNode) value.getChild(i);
        ExprNodeDesc paraExprNode = genExprNodeDesc(paraExpr,
            groupByInputRowResolver);

        aggParameters.add(paraExprNode);
      }

      boolean isDistinct = value.getType() == HiveParser.TOK_FUNCTIONDI;
      containsDistinctAggr = containsDistinctAggr || isDistinct;
      boolean isAllColumns = value.getType() == HiveParser.TOK_FUNCTIONSTAR;
      Mode amode = groupByDescModeToUDAFMode(mode, isDistinct);

      GenericUDAFEvaluator genericUDAFEvaluator = getGenericUDAFEvaluator(
          aggName, aggParameters, value, isDistinct, isAllColumns);
      assert (genericUDAFEvaluator != null);
      GenericUDAFInfo udaf = getGenericUDAFInfo(genericUDAFEvaluator, amode,
          aggParameters);
      aggregations.add(new AggregationDesc(aggName.toLowerCase(),
          udaf.genericUDAFEvaluator, udaf.convertedParameters, isDistinct,
          amode));
      String field = getColumnInternalName(groupByKeys.size()
          + aggregations.size() - 1);
      outputColumnNames.add(field);
      groupByOutputRowResolver.putExpression(value, new ColumnInfo(
          field, udaf.returnType, "", false));
      // Save the evaluator so that it can be used by the next-stage
      // GroupByOperators
      if (genericUDAFEvaluators != null) {
        genericUDAFEvaluators.put(entry.getKey(), genericUDAFEvaluator);
      }
    }
    float groupByMemoryUsage = HiveConf.getFloatVar(conf, HiveConf.ConfVars.HIVEMAPAGGRHASHMEMORY);
    float memoryThreshold = HiveConf
        .getFloatVar(conf, HiveConf.ConfVars.HIVEMAPAGGRMEMORYTHRESHOLD);
    Operator op = putOpInsertMap(OperatorFactory.getAndMakeChild(
        new GroupByDesc(mode, outputColumnNames, groupByKeys, aggregations,
            false, groupByMemoryUsage, memoryThreshold,
            groupingSetKeys, groupingSetsPresent, groupingSetsPosition, containsDistinctAggr),
        new RowSchema(groupByOutputRowResolver.getColumnInfos()),
        inputOperatorInfo), groupByOutputRowResolver);
    op.setColumnExprMap(colExprMap);
    return op;
  }

  /**
   * Generate the ReduceSinkOperator for the Group By Query Block
   * (qb.getPartInfo().getXXX(dest)). The new ReduceSinkOperator will be a child
   * of inputOperatorInfo.
   *
   * It will put all Group By keys and the distinct field (if any) in the
   * map-reduce sort key, and all other fields in the map-reduce value.
   *
   * @param numPartitionFields
   *          the number of fields for map-reduce partitioning. This is usually
   *          the number of fields in the Group By keys.
   * @return the new ReduceSinkOperator.
   * @throws SemanticException
   */
  @SuppressWarnings("nls")
  private ReduceSinkOperator genGroupByPlanReduceSinkOperator(QB qb,
      String dest,
      Operator inputOperatorInfo,
      List<ASTNode> grpByExprs,
      int numPartitionFields,
      boolean changeNumPartitionFields,
      int numReducers,
      boolean mapAggrDone,
      boolean groupingSetsPresent) throws SemanticException {

    RowResolver reduceSinkInputRowResolver = opParseCtx.get(inputOperatorInfo)
        .getRowResolver();
    QBParseInfo parseInfo = qb.getParseInfo();
    RowResolver reduceSinkOutputRowResolver = new RowResolver();
    reduceSinkOutputRowResolver.setIsExprResolver(true);
    Map<String, ExprNodeDesc> colExprMap = new HashMap<String, ExprNodeDesc>();
    // Pre-compute group-by keys and store in reduceKeys

    List<String> outputKeyColumnNames = new ArrayList<String>();
    List<String> outputValueColumnNames = new ArrayList<String>();

    ArrayList<ExprNodeDesc> reduceKeys = getReduceKeysForReduceSink(grpByExprs, dest,
        reduceSinkInputRowResolver, reduceSinkOutputRowResolver, outputKeyColumnNames,
        colExprMap);

    // add a key for reduce sink
    if (groupingSetsPresent) {
      // Process grouping set for the reduce sink operator
      processGroupingSetReduceSinkOperator(
          reduceSinkInputRowResolver,
          reduceSinkOutputRowResolver,
          reduceKeys,
          outputKeyColumnNames,
          colExprMap);

      if (changeNumPartitionFields) {
        numPartitionFields++;
      }
    }

    List<List<Integer>> distinctColIndices = getDistinctColIndicesForReduceSink(parseInfo, dest,
        reduceKeys, reduceSinkInputRowResolver, reduceSinkOutputRowResolver, outputKeyColumnNames,
        colExprMap);

    ArrayList<ExprNodeDesc> reduceValues = new ArrayList<ExprNodeDesc>();
    HashMap<String, ASTNode> aggregationTrees = parseInfo
        .getAggregationExprsForClause(dest);

    if (!mapAggrDone) {
      getReduceValuesForReduceSinkNoMapAgg(parseInfo, dest, reduceSinkInputRowResolver,
          reduceSinkOutputRowResolver, outputValueColumnNames, reduceValues);
    } else {
      // Put partial aggregation results in reduceValues
      int inputField = reduceKeys.size();

      for (Map.Entry<String, ASTNode> entry : aggregationTrees.entrySet()) {

        TypeInfo type = reduceSinkInputRowResolver.getColumnInfos().get(
            inputField).getType();
        reduceValues.add(new ExprNodeColumnDesc(type,
            getColumnInternalName(inputField), "", false));
        inputField++;
        outputValueColumnNames.add(getColumnInternalName(reduceValues.size() - 1));
        String field = Utilities.ReduceField.VALUE.toString() + "."
            + getColumnInternalName(reduceValues.size() - 1);
        reduceSinkOutputRowResolver.putExpression(entry.getValue(),
            new ColumnInfo(field, type, null, false));
      }
    }

    ReduceSinkOperator rsOp = (ReduceSinkOperator) putOpInsertMap(
        OperatorFactory.getAndMakeChild(
            PlanUtils.getReduceSinkDesc(reduceKeys,
                groupingSetsPresent ? grpByExprs.size() + 1 : grpByExprs.size(),
                reduceValues, distinctColIndices,
                outputKeyColumnNames, outputValueColumnNames, true, -1, numPartitionFields,
                numReducers),
            new RowSchema(reduceSinkOutputRowResolver.getColumnInfos()), inputOperatorInfo),
        reduceSinkOutputRowResolver);
    rsOp.setColumnExprMap(colExprMap);
    return rsOp;
  }

  private ArrayList<ExprNodeDesc> getReduceKeysForReduceSink(List<ASTNode> grpByExprs, String dest,
      RowResolver reduceSinkInputRowResolver, RowResolver reduceSinkOutputRowResolver,
      List<String> outputKeyColumnNames, Map<String, ExprNodeDesc> colExprMap)
      throws SemanticException {

    ArrayList<ExprNodeDesc> reduceKeys = new ArrayList<ExprNodeDesc>();

    for (int i = 0; i < grpByExprs.size(); ++i) {
      ASTNode grpbyExpr = grpByExprs.get(i);
      ExprNodeDesc inputExpr = genExprNodeDesc(grpbyExpr,
          reduceSinkInputRowResolver);
      reduceKeys.add(inputExpr);
      if (reduceSinkOutputRowResolver.getExpression(grpbyExpr) == null) {
        outputKeyColumnNames.add(getColumnInternalName(reduceKeys.size() - 1));
        String field = Utilities.ReduceField.KEY.toString() + "."
            + getColumnInternalName(reduceKeys.size() - 1);
        ColumnInfo colInfo = new ColumnInfo(field, reduceKeys.get(
            reduceKeys.size() - 1).getTypeInfo(), null, false);
        reduceSinkOutputRowResolver.putExpression(grpbyExpr, colInfo);
        colExprMap.put(colInfo.getInternalName(), inputExpr);
      } else {
        throw new SemanticException(ErrorMsg.DUPLICATE_GROUPBY_KEY
            .getMsg(grpbyExpr));
      }
    }

    return reduceKeys;
  }

  private List<List<Integer>> getDistinctColIndicesForReduceSink(QBParseInfo parseInfo,
      String dest,
      List<ExprNodeDesc> reduceKeys, RowResolver reduceSinkInputRowResolver,
      RowResolver reduceSinkOutputRowResolver, List<String> outputKeyColumnNames,
      Map<String, ExprNodeDesc> colExprMap)
      throws SemanticException {

    List<List<Integer>> distinctColIndices = new ArrayList<List<Integer>>();

    // If there is a distinctFuncExp, add all parameters to the reduceKeys.
    if (!parseInfo.getDistinctFuncExprsForClause(dest).isEmpty()) {
      List<ASTNode> distFuncs = parseInfo.getDistinctFuncExprsForClause(dest);
      String colName = getColumnInternalName(reduceKeys.size());
      outputKeyColumnNames.add(colName);
      for (int i = 0; i < distFuncs.size(); i++) {
        ASTNode value = distFuncs.get(i);
        int numExprs = 0;
        List<Integer> distinctIndices = new ArrayList<Integer>();
        // 0 is function name
        for (int j = 1; j < value.getChildCount(); j++) {
          ASTNode parameter = (ASTNode) value.getChild(j);
          ExprNodeDesc expr = genExprNodeDesc(parameter, reduceSinkInputRowResolver);
          // see if expr is already present in reduceKeys.
          // get index of expr in reduceKeys
          int ri;
          for (ri = 0; ri < reduceKeys.size(); ri++) {
            if (reduceKeys.get(ri).getExprString().equals(expr.getExprString())) {
              break;
            }
          }
          // add the expr to reduceKeys if it is not present
          if (ri == reduceKeys.size()) {
            reduceKeys.add(expr);
          }
          // add the index of expr in reduceKeys to distinctIndices
          distinctIndices.add(ri);
          String name = getColumnInternalName(numExprs);
          String field = Utilities.ReduceField.KEY.toString() + "." + colName
              + ":" + i
              + "." + name;
          ColumnInfo colInfo = new ColumnInfo(field, expr.getTypeInfo(), null, false);
          reduceSinkOutputRowResolver.putExpression(parameter, colInfo);
          numExprs++;
          colExprMap.put(colInfo.getInternalName(), expr);
        }
        distinctColIndices.add(distinctIndices);
      }
    }

    return distinctColIndices;
  }

  private void getReduceValuesForReduceSinkNoMapAgg(QBParseInfo parseInfo, String dest,
      RowResolver reduceSinkInputRowResolver, RowResolver reduceSinkOutputRowResolver,
      List<String> outputValueColumnNames, ArrayList<ExprNodeDesc> reduceValues)
      throws SemanticException {
    HashMap<String, ASTNode> aggregationTrees = parseInfo
        .getAggregationExprsForClause(dest);

    // Put parameters to aggregations in reduceValues
    for (Map.Entry<String, ASTNode> entry : aggregationTrees.entrySet()) {
      ASTNode value = entry.getValue();
      // 0 is function name
      for (int i = 1; i < value.getChildCount(); i++) {
        ASTNode parameter = (ASTNode) value.getChild(i);
        if (reduceSinkOutputRowResolver.getExpression(parameter) == null) {
          reduceValues.add(genExprNodeDesc(parameter,
              reduceSinkInputRowResolver));
          outputValueColumnNames
              .add(getColumnInternalName(reduceValues.size() - 1));
          String field = Utilities.ReduceField.VALUE.toString() + "."
              + getColumnInternalName(reduceValues.size() - 1);
          reduceSinkOutputRowResolver.putExpression(parameter, new ColumnInfo(field,
              reduceValues.get(reduceValues.size() - 1).getTypeInfo(), null,
              false));
        }
      }
    }
  }

  @SuppressWarnings("nls")
  private ReduceSinkOperator genCommonGroupByPlanReduceSinkOperator(QB qb, List<String> dests,
      Operator inputOperatorInfo) throws SemanticException {

    RowResolver reduceSinkInputRowResolver = opParseCtx.get(inputOperatorInfo)
        .getRowResolver();
    QBParseInfo parseInfo = qb.getParseInfo();
    RowResolver reduceSinkOutputRowResolver = new RowResolver();
    reduceSinkOutputRowResolver.setIsExprResolver(true);
    Map<String, ExprNodeDesc> colExprMap = new HashMap<String, ExprNodeDesc>();

    // The group by keys and distinct keys should be the same for all dests, so using the first
    // one to produce these will be the same as using any other.
    String dest = dests.get(0);

    // Pre-compute group-by keys and store in reduceKeys
    List<String> outputKeyColumnNames = new ArrayList<String>();
    List<String> outputValueColumnNames = new ArrayList<String>();
    List<ASTNode> grpByExprs = getGroupByForClause(parseInfo, dest);

    ArrayList<ExprNodeDesc> reduceKeys = getReduceKeysForReduceSink(grpByExprs, dest,
        reduceSinkInputRowResolver, reduceSinkOutputRowResolver, outputKeyColumnNames,
        colExprMap);

    List<List<Integer>> distinctColIndices = getDistinctColIndicesForReduceSink(parseInfo, dest,
        reduceKeys, reduceSinkInputRowResolver, reduceSinkOutputRowResolver, outputKeyColumnNames,
        colExprMap);

    ArrayList<ExprNodeDesc> reduceValues = new ArrayList<ExprNodeDesc>();

    // The dests can have different non-distinct aggregations, so we have to iterate over all of
    // them
    for (String destination : dests) {

      getReduceValuesForReduceSinkNoMapAgg(parseInfo, destination, reduceSinkInputRowResolver,
          reduceSinkOutputRowResolver, outputValueColumnNames, reduceValues);

      // Need to pass all of the columns used in the where clauses as reduce values
      ASTNode whereClause = parseInfo.getWhrForClause(destination);
      if (whereClause != null) {
        assert whereClause.getChildCount() == 1;
        ASTNode predicates = (ASTNode) whereClause.getChild(0);

        Map<ASTNode, ExprNodeDesc> nodeOutputs =
            genAllExprNodeDesc(predicates, reduceSinkInputRowResolver);
        removeMappingForKeys(predicates, nodeOutputs, reduceKeys);

        // extract columns missing in current RS key/value
        for (Map.Entry<ASTNode, ExprNodeDesc> entry : nodeOutputs.entrySet()) {
          ASTNode parameter = (ASTNode) entry.getKey();
          ExprNodeDesc expression = (ExprNodeDesc) entry.getValue();
          if (!(expression instanceof ExprNodeColumnDesc)) {
            continue;
          }
          if (ExprNodeDescUtils.indexOf(expression, reduceValues) >= 0) {
            continue;
          }
          String internalName = getColumnInternalName(reduceValues.size());
          String field = Utilities.ReduceField.VALUE.toString() + "." + internalName;

          reduceValues.add(expression);
          outputValueColumnNames.add(internalName);
          reduceSinkOutputRowResolver.putExpression(parameter,
              new ColumnInfo(field, expression.getTypeInfo(), null, false));
        }
      }
    }

    ReduceSinkOperator rsOp = (ReduceSinkOperator) putOpInsertMap(
        OperatorFactory.getAndMakeChild(PlanUtils.getReduceSinkDesc(reduceKeys,
            grpByExprs.size(), reduceValues, distinctColIndices,
            outputKeyColumnNames, outputValueColumnNames, true, -1, grpByExprs.size(),
            -1), new RowSchema(reduceSinkOutputRowResolver
            .getColumnInfos()), inputOperatorInfo), reduceSinkOutputRowResolver);
    rsOp.setColumnExprMap(colExprMap);
    return rsOp;
  }

  // Remove expression node descriptor and children of it for a given predicate
  // from mapping if it's already on RS keys.
  // Remaining column expressions would be a candidate for an RS value
  private void removeMappingForKeys(ASTNode predicate, Map<ASTNode, ExprNodeDesc> mapping,
      List<ExprNodeDesc> keys) {
    ExprNodeDesc expr = (ExprNodeDesc) mapping.get(predicate);
    if (expr != null && ExprNodeDescUtils.indexOf(expr, keys) >= 0) {
      removeRecursively(predicate, mapping);
    } else {
      for (int i = 0; i < predicate.getChildCount(); i++) {
        removeMappingForKeys((ASTNode) predicate.getChild(i), mapping, keys);
      }
    }
  }

  // Remove expression node desc and all children of it from mapping
  private void removeRecursively(ASTNode current, Map<ASTNode, ExprNodeDesc> mapping) {
    mapping.remove(current);
    for (int i = 0; i < current.getChildCount(); i++) {
      removeRecursively((ASTNode) current.getChild(i), mapping);
    }
  }

  /**
   * Generate the second ReduceSinkOperator for the Group By Plan
   * (parseInfo.getXXX(dest)). The new ReduceSinkOperator will be a child of
   * groupByOperatorInfo.
   *
   * The second ReduceSinkOperator will put the group by keys in the map-reduce
   * sort key, and put the partial aggregation results in the map-reduce value.
   *
   * @param numPartitionFields
   *          the number of fields in the map-reduce partition key. This should
   *          always be the same as the number of Group By keys. We should be
   *          able to remove this parameter since in this phase there is no
   *          distinct any more.
   * @return the new ReduceSinkOperator.
   * @throws SemanticException
   */
  @SuppressWarnings("nls")
  private Operator genGroupByPlanReduceSinkOperator2MR(QBParseInfo parseInfo,
      String dest,
      Operator groupByOperatorInfo,
      int numPartitionFields,
      int numReducers,
      boolean groupingSetsPresent) throws SemanticException {
    RowResolver reduceSinkInputRowResolver2 = opParseCtx.get(
        groupByOperatorInfo).getRowResolver();
    RowResolver reduceSinkOutputRowResolver2 = new RowResolver();
    reduceSinkOutputRowResolver2.setIsExprResolver(true);
    Map<String, ExprNodeDesc> colExprMap = new HashMap<String, ExprNodeDesc>();
    ArrayList<ExprNodeDesc> reduceKeys = new ArrayList<ExprNodeDesc>();
    ArrayList<String> outputColumnNames = new ArrayList<String>();
    // Get group-by keys and store in reduceKeys
    List<ASTNode> grpByExprs = getGroupByForClause(parseInfo, dest);
    for (int i = 0; i < grpByExprs.size(); ++i) {
      ASTNode grpbyExpr = grpByExprs.get(i);
      String field = getColumnInternalName(i);
      outputColumnNames.add(field);
      TypeInfo typeInfo = reduceSinkInputRowResolver2.getExpression(
          grpbyExpr).getType();
      ExprNodeColumnDesc inputExpr = new ExprNodeColumnDesc(typeInfo, field,
          "", false);
      reduceKeys.add(inputExpr);
      ColumnInfo colInfo = new ColumnInfo(Utilities.ReduceField.KEY.toString()
          + "." + field, typeInfo, "", false);
      reduceSinkOutputRowResolver2.putExpression(grpbyExpr, colInfo);
      colExprMap.put(colInfo.getInternalName(), inputExpr);
    }

    // add a key for reduce sink
    if (groupingSetsPresent) {
      // Note that partitioning fields dont need to change, since it is either
      // partitioned randomly, or by all grouping keys + distinct keys
      processGroupingSetReduceSinkOperator(
          reduceSinkInputRowResolver2,
          reduceSinkOutputRowResolver2,
          reduceKeys,
          outputColumnNames,
          colExprMap);
    }

    // Get partial aggregation results and store in reduceValues
    ArrayList<ExprNodeDesc> reduceValues = new ArrayList<ExprNodeDesc>();
    int inputField = reduceKeys.size();
    HashMap<String, ASTNode> aggregationTrees = parseInfo
        .getAggregationExprsForClause(dest);
    for (Map.Entry<String, ASTNode> entry : aggregationTrees.entrySet()) {
      String field = getColumnInternalName(inputField);
      ASTNode t = entry.getValue();
      TypeInfo typeInfo = reduceSinkInputRowResolver2.getExpression(t)
          .getType();
      reduceValues.add(new ExprNodeColumnDesc(typeInfo, field, "", false));
      inputField++;
      String col = getColumnInternalName(reduceValues.size() - 1);
      outputColumnNames.add(col);
      reduceSinkOutputRowResolver2.putExpression(t, new ColumnInfo(
          Utilities.ReduceField.VALUE.toString() + "." + col, typeInfo, "",
          false));
    }

    ReduceSinkOperator rsOp = (ReduceSinkOperator) putOpInsertMap(
        OperatorFactory.getAndMakeChild(PlanUtils.getReduceSinkDesc(reduceKeys,
            reduceValues, outputColumnNames, true, -1, numPartitionFields,
            numReducers), new RowSchema(reduceSinkOutputRowResolver2
            .getColumnInfos()), groupByOperatorInfo),
        reduceSinkOutputRowResolver2);

    rsOp.setColumnExprMap(colExprMap);
    return rsOp;
  }

  /**
   * Generate the second GroupByOperator for the Group By Plan
   * (parseInfo.getXXX(dest)). The new GroupByOperator will do the second
   * aggregation based on the partial aggregation results.
   *
   * @param mode
   *          the mode of aggregation (FINAL)
   * @param genericUDAFEvaluators
   *          The mapping from Aggregation StringTree to the
   *          genericUDAFEvaluator.
   * @return the new GroupByOperator
   * @throws SemanticException
   */
  @SuppressWarnings("nls")
  private Operator genGroupByPlanGroupByOperator2MR(QBParseInfo parseInfo,
      String dest,
      Operator reduceSinkOperatorInfo2,
      GroupByDesc.Mode mode,
      Map<String, GenericUDAFEvaluator> genericUDAFEvaluators,
      boolean groupingSetsPresent) throws SemanticException {

    RowResolver groupByInputRowResolver2 = opParseCtx.get(
        reduceSinkOperatorInfo2).getRowResolver();
    RowResolver groupByOutputRowResolver2 = new RowResolver();
    groupByOutputRowResolver2.setIsExprResolver(true);
    ArrayList<ExprNodeDesc> groupByKeys = new ArrayList<ExprNodeDesc>();
    ArrayList<AggregationDesc> aggregations = new ArrayList<AggregationDesc>();
    Map<String, ExprNodeDesc> colExprMap = new HashMap<String, ExprNodeDesc>();
    List<ASTNode> grpByExprs = getGroupByForClause(parseInfo, dest);
    ArrayList<String> outputColumnNames = new ArrayList<String>();
    for (int i = 0; i < grpByExprs.size(); ++i) {
      ASTNode grpbyExpr = grpByExprs.get(i);
      ColumnInfo exprInfo = groupByInputRowResolver2.getExpression(grpbyExpr);
      if (exprInfo == null) {
        throw new SemanticException(ErrorMsg.INVALID_COLUMN.getMsg(grpbyExpr));
      }

      String expression = exprInfo.getInternalName();
      groupByKeys.add(new ExprNodeColumnDesc(exprInfo.getType(), expression,
          exprInfo.getTabAlias(), exprInfo.getIsVirtualCol()));
      String field = getColumnInternalName(i);
      outputColumnNames.add(field);
      groupByOutputRowResolver2.putExpression(grpbyExpr,
          new ColumnInfo(field, exprInfo.getType(), "", false));
      colExprMap.put(field, groupByKeys.get(groupByKeys.size() - 1));
    }

    // For grouping sets, add a dummy grouping key
    if (groupingSetsPresent) {
      addGroupingSetKey(
          groupByKeys,
          groupByInputRowResolver2,
          groupByOutputRowResolver2,
          outputColumnNames,
          colExprMap);
    }

    HashMap<String, ASTNode> aggregationTrees = parseInfo
        .getAggregationExprsForClause(dest);
    boolean containsDistinctAggr = false;
    for (Map.Entry<String, ASTNode> entry : aggregationTrees.entrySet()) {
      ArrayList<ExprNodeDesc> aggParameters = new ArrayList<ExprNodeDesc>();
      ASTNode value = entry.getValue();
      ColumnInfo paraExprInfo = groupByInputRowResolver2.getExpression(value);
      if (paraExprInfo == null) {
        throw new SemanticException(ErrorMsg.INVALID_COLUMN.getMsg(value));
      }
      String paraExpression = paraExprInfo.getInternalName();
      assert (paraExpression != null);
      aggParameters.add(new ExprNodeColumnDesc(paraExprInfo.getType(),
          paraExpression, paraExprInfo.getTabAlias(), paraExprInfo
              .getIsVirtualCol()));

      String aggName = unescapeIdentifier(value.getChild(0).getText());

      boolean isDistinct = value.getType() == HiveParser.TOK_FUNCTIONDI;
      containsDistinctAggr = containsDistinctAggr || isDistinct;
      boolean isStar = value.getType() == HiveParser.TOK_FUNCTIONSTAR;
      Mode amode = groupByDescModeToUDAFMode(mode, isDistinct);
      GenericUDAFEvaluator genericUDAFEvaluator = genericUDAFEvaluators
          .get(entry.getKey());
      assert (genericUDAFEvaluator != null);
      GenericUDAFInfo udaf = getGenericUDAFInfo(genericUDAFEvaluator, amode,
          aggParameters);
      aggregations
          .add(new AggregationDesc(
              aggName.toLowerCase(),
              udaf.genericUDAFEvaluator,
              udaf.convertedParameters,
              (mode != GroupByDesc.Mode.FINAL && value.getToken().getType() ==
              HiveParser.TOK_FUNCTIONDI),
              amode));
      String field = getColumnInternalName(groupByKeys.size()
          + aggregations.size() - 1);
      outputColumnNames.add(field);
      groupByOutputRowResolver2.putExpression(value, new ColumnInfo(
          field, udaf.returnType, "", false));
    }
    float groupByMemoryUsage = HiveConf.getFloatVar(conf, HiveConf.ConfVars.HIVEMAPAGGRHASHMEMORY);
    float memoryThreshold = HiveConf
        .getFloatVar(conf, HiveConf.ConfVars.HIVEMAPAGGRMEMORYTHRESHOLD);

    Operator op = putOpInsertMap(OperatorFactory.getAndMakeChild(
        new GroupByDesc(mode, outputColumnNames, groupByKeys, aggregations,
            false, groupByMemoryUsage, memoryThreshold, null, false, 0, containsDistinctAggr),
        new RowSchema(groupByOutputRowResolver2.getColumnInfos()),
        reduceSinkOperatorInfo2), groupByOutputRowResolver2);
    op.setColumnExprMap(colExprMap);
    return op;
  }

  /**
   * Generate a Group-By plan using a single map-reduce job (3 operators will be
   * inserted):
   *
   * ReduceSink ( keys = (K1_EXP, K2_EXP, DISTINCT_EXP), values = (A1_EXP,
   * A2_EXP) ) SortGroupBy (keys = (KEY.0,KEY.1), aggregations =
   * (count_distinct(KEY.2), sum(VALUE.0), count(VALUE.1))) Select (final
   * selects).
   *
   * @param dest
   * @param qb
   * @param input
   * @return
   * @throws SemanticException
   *
   *           Generate a Group-By plan using 1 map-reduce job. Spray by the
   *           group by key, and sort by the distinct key (if any), and compute
   *           aggregates * The aggregation evaluation functions are as
   *           follows: Partitioning Key: grouping key
   *
   *           Sorting Key: grouping key if no DISTINCT grouping + distinct key
   *           if DISTINCT
   *
   *           Reducer: iterate/merge (mode = COMPLETE)
   **/
  @SuppressWarnings({"nls"})
  private Operator genGroupByPlan1MR(String dest, QB qb, Operator input)
      throws SemanticException {

    QBParseInfo parseInfo = qb.getParseInfo();

    int numReducers = -1;
    ObjectPair<List<ASTNode>, List<Integer>> grpByExprsGroupingSets =
        getGroupByGroupingSetsForClause(parseInfo, dest);

    List<ASTNode> grpByExprs = grpByExprsGroupingSets.getFirst();
    List<Integer> groupingSets = grpByExprsGroupingSets.getSecond();

    if (grpByExprs.isEmpty()) {
      numReducers = 1;
    }

    // Grouping sets are not allowed
    if (!groupingSets.isEmpty()) {
      throw new SemanticException(ErrorMsg.HIVE_GROUPING_SETS_AGGR_NOMAPAGGR.getMsg());
    }

    // ////// 1. Generate ReduceSinkOperator
    ReduceSinkOperator reduceSinkOperatorInfo =
        genGroupByPlanReduceSinkOperator(qb,
            dest,
            input,
            grpByExprs,
            grpByExprs.size(),
            false,
            numReducers,
            false,
            false);

    // ////// 2. Generate GroupbyOperator
    Operator groupByOperatorInfo = genGroupByPlanGroupByOperator(parseInfo,
        dest, reduceSinkOperatorInfo, reduceSinkOperatorInfo, GroupByDesc.Mode.COMPLETE, null);

    return groupByOperatorInfo;
  }

  @SuppressWarnings({"nls"})
  private Operator genGroupByPlan1ReduceMultiGBY(List<String> dests, QB qb, Operator input)
      throws SemanticException {

    QBParseInfo parseInfo = qb.getParseInfo();

    ExprNodeDesc previous = null;
    Operator selectInput = input;

    // In order to facilitate partition pruning, or the where clauses together and put them at the
    // top of the operator tree, this could also reduce the amount of data going to the reducer
    List<ExprNodeDesc.ExprNodeDescEqualityWrapper> whereExpressions =
        new ArrayList<ExprNodeDesc.ExprNodeDescEqualityWrapper>();
    for (String dest : dests) {
      ASTNode whereExpr = parseInfo.getWhrForClause(dest);

      if (whereExpr != null) {
        OpParseContext inputCtx = opParseCtx.get(input);
        RowResolver inputRR = inputCtx.getRowResolver();
        ExprNodeDesc current = genExprNodeDesc((ASTNode) whereExpr.getChild(0), inputRR);

        // Check the list of where expressions already added so they aren't duplicated
        ExprNodeDesc.ExprNodeDescEqualityWrapper currentWrapped =
            new ExprNodeDesc.ExprNodeDescEqualityWrapper(current);
        if (!whereExpressions.contains(currentWrapped)) {
          whereExpressions.add(currentWrapped);
        } else {
          continue;
        }

        if (previous == null) {
          // If this is the first expression
          previous = current;
          continue;
        }

        GenericUDFOPOr or = new GenericUDFOPOr();
        List<ExprNodeDesc> expressions = new ArrayList<ExprNodeDesc>(2);
        expressions.add(previous);
        expressions.add(current);
        ExprNodeDesc orExpr =
            new ExprNodeGenericFuncDesc(TypeInfoFactory.booleanTypeInfo, or, expressions);
        previous = orExpr;
      } else {
        // If an expression does not have a where clause, there can be no common filter
        previous = null;
        break;
      }
    }

    if (previous != null) {
      OpParseContext inputCtx = opParseCtx.get(input);
      RowResolver inputRR = inputCtx.getRowResolver();
      FilterDesc orFilterDesc = new FilterDesc(previous, false);

      selectInput = putOpInsertMap(OperatorFactory.getAndMakeChild(
          orFilterDesc, new RowSchema(
              inputRR.getColumnInfos()), input), inputRR);
    }

    // insert a select operator here used by the ColumnPruner to reduce
    // the data to shuffle
    Operator select = insertSelectAllPlanForGroupBy(selectInput);

    // Generate ReduceSinkOperator
    ReduceSinkOperator reduceSinkOperatorInfo =
        genCommonGroupByPlanReduceSinkOperator(qb, dests, select);

    // It is assumed throughout the code that a reducer has a single child, add a
    // ForwardOperator so that we can add multiple filter/group by operators as children
    RowResolver reduceSinkOperatorInfoRR = opParseCtx.get(reduceSinkOperatorInfo).getRowResolver();
    Operator forwardOp = putOpInsertMap(OperatorFactory.getAndMakeChild(new ForwardDesc(),
        new RowSchema(reduceSinkOperatorInfoRR.getColumnInfos()), reduceSinkOperatorInfo),
        reduceSinkOperatorInfoRR);

    Operator curr = forwardOp;

    for (String dest : dests) {
      curr = forwardOp;

      if (parseInfo.getWhrForClause(dest) != null) {
        curr = genFilterPlan(dest, qb, forwardOp);
      }

      // Generate GroupbyOperator
      Operator groupByOperatorInfo = genGroupByPlanGroupByOperator(parseInfo,
          dest, curr, reduceSinkOperatorInfo, GroupByDesc.Mode.COMPLETE, null);

      curr = genPostGroupByBodyPlan(groupByOperatorInfo, dest, qb);
    }

    return curr;
  }

  static ArrayList<GenericUDAFEvaluator> getUDAFEvaluators(
      ArrayList<AggregationDesc> aggs) {
    ArrayList<GenericUDAFEvaluator> result = new ArrayList<GenericUDAFEvaluator>();
    for (int i = 0; i < aggs.size(); i++) {
      result.add(aggs.get(i).getGenericUDAFEvaluator());
    }
    return result;
  }

  /**
   * Generate a Multi Group-By plan using a 2 map-reduce jobs.
   *
   * @param dest
   * @param qb
   * @param input
   * @return
   * @throws SemanticException
   *
   *           Generate a Group-By plan using a 2 map-reduce jobs. Spray by the
   *           distinct key in hope of getting a uniform distribution, and
   *           compute partial aggregates by the grouping key. Evaluate partial
   *           aggregates first, and spray by the grouping key to compute actual
   *           aggregates in the second phase. The agggregation evaluation
   *           functions are as follows: Partitioning Key: distinct key
   *
   *           Sorting Key: distinct key
   *
   *           Reducer: iterate/terminatePartial (mode = PARTIAL1)
   *
   *           STAGE 2
   *
   *           Partitioning Key: grouping key
   *
   *           Sorting Key: grouping key
   *
   *           Reducer: merge/terminate (mode = FINAL)
   */
  @SuppressWarnings("nls")
  private Operator genGroupByPlan2MRMultiGroupBy(String dest, QB qb,
      Operator input) throws SemanticException {

    // ////// Generate GroupbyOperator for a map-side partial aggregation
    Map<String, GenericUDAFEvaluator> genericUDAFEvaluators =
        new LinkedHashMap<String, GenericUDAFEvaluator>();

    QBParseInfo parseInfo = qb.getParseInfo();

    // ////// 2. Generate GroupbyOperator
    Operator groupByOperatorInfo = genGroupByPlanGroupByOperator1(parseInfo,
        dest, input, GroupByDesc.Mode.HASH, genericUDAFEvaluators, true,
        null, false, false);

    int numReducers = -1;
    List<ASTNode> grpByExprs = getGroupByForClause(parseInfo, dest);

    // ////// 3. Generate ReduceSinkOperator2
    Operator reduceSinkOperatorInfo2 = genGroupByPlanReduceSinkOperator2MR(
        parseInfo, dest, groupByOperatorInfo, grpByExprs.size(), numReducers, false);

    // ////// 4. Generate GroupbyOperator2
    Operator groupByOperatorInfo2 = genGroupByPlanGroupByOperator2MR(parseInfo,
        dest, reduceSinkOperatorInfo2, GroupByDesc.Mode.FINAL,
        genericUDAFEvaluators, false);

    return groupByOperatorInfo2;
  }

  /**
   * Generate a Group-By plan using a 2 map-reduce jobs (5 operators will be
   * inserted):
   *
   * ReduceSink ( keys = (K1_EXP, K2_EXP, DISTINCT_EXP), values = (A1_EXP,
   * A2_EXP) ) NOTE: If DISTINCT_EXP is null, partition by rand() SortGroupBy
   * (keys = (KEY.0,KEY.1), aggregations = (count_distinct(KEY.2), sum(VALUE.0),
   * count(VALUE.1))) ReduceSink ( keys = (0,1), values=(2,3,4)) SortGroupBy
   * (keys = (KEY.0,KEY.1), aggregations = (sum(VALUE.0), sum(VALUE.1),
   * sum(VALUE.2))) Select (final selects).
   *
   * @param dest
   * @param qb
   * @param input
   * @return
   * @throws SemanticException
   *
   *           Generate a Group-By plan using a 2 map-reduce jobs. Spray by the
   *           grouping key and distinct key (or a random number, if no distinct
   *           is present) in hope of getting a uniform distribution, and
   *           compute partial aggregates grouped by the reduction key (grouping
   *           key + distinct key). Evaluate partial aggregates first, and spray
   *           by the grouping key to compute actual aggregates in the second
   *           phase. The agggregation evaluation functions are as follows:
   *           Partitioning Key: random() if no DISTINCT grouping + distinct key
   *           if DISTINCT
   *
   *           Sorting Key: grouping key if no DISTINCT grouping + distinct key
   *           if DISTINCT
   *
   *           Reducer: iterate/terminatePartial (mode = PARTIAL1)
   *
   *           STAGE 2
   *
   *           Partitioning Key: grouping key
   *
   *           Sorting Key: grouping key if no DISTINCT grouping + distinct key
   *           if DISTINCT
   *
   *           Reducer: merge/terminate (mode = FINAL)
   */
  @SuppressWarnings("nls")
  private Operator genGroupByPlan2MR(String dest, QB qb, Operator input)
      throws SemanticException {

    QBParseInfo parseInfo = qb.getParseInfo();

    ObjectPair<List<ASTNode>, List<Integer>> grpByExprsGroupingSets =
        getGroupByGroupingSetsForClause(parseInfo, dest);

    List<ASTNode> grpByExprs = grpByExprsGroupingSets.getFirst();
    List<Integer> groupingSets = grpByExprsGroupingSets.getSecond();

    // Grouping sets are not allowed
    // This restriction can be lifted in future.
    // HIVE-3508 has been filed for this
    if (!groupingSets.isEmpty()) {
      throw new SemanticException(ErrorMsg.HIVE_GROUPING_SETS_AGGR_NOMAPAGGR.getMsg());
    }

    // ////// 1. Generate ReduceSinkOperator
    // There is a special case when we want the rows to be randomly distributed
    // to
    // reducers for load balancing problem. That happens when there is no
    // DISTINCT
    // operator. We set the numPartitionColumns to -1 for this purpose. This is
    // captured by WritableComparableHiveObject.hashCode() function.
    ReduceSinkOperator reduceSinkOperatorInfo =
        genGroupByPlanReduceSinkOperator(qb,
            dest,
            input,
            grpByExprs,
            (parseInfo.getDistinctFuncExprsForClause(dest).isEmpty() ? -1 : Integer.MAX_VALUE),
            false,
            -1,
            false,
            false);

    // ////// 2. Generate GroupbyOperator
    Map<String, GenericUDAFEvaluator> genericUDAFEvaluators =
        new LinkedHashMap<String, GenericUDAFEvaluator>();
    GroupByOperator groupByOperatorInfo = (GroupByOperator) genGroupByPlanGroupByOperator(
        parseInfo, dest, reduceSinkOperatorInfo, reduceSinkOperatorInfo, GroupByDesc.Mode.PARTIAL1,
        genericUDAFEvaluators);

    int numReducers = -1;
    if (grpByExprs.isEmpty()) {
      numReducers = 1;
    }

    // ////// 3. Generate ReduceSinkOperator2
    Operator reduceSinkOperatorInfo2 = genGroupByPlanReduceSinkOperator2MR(
        parseInfo, dest, groupByOperatorInfo, grpByExprs.size(), numReducers, false);

    // ////// 4. Generate GroupbyOperator2
    Operator groupByOperatorInfo2 = genGroupByPlanGroupByOperator2MR(parseInfo,
        dest, reduceSinkOperatorInfo2, GroupByDesc.Mode.FINAL,
        genericUDAFEvaluators, false);

    return groupByOperatorInfo2;
  }

  private boolean optimizeMapAggrGroupBy(String dest, QB qb) {
    List<ASTNode> grpByExprs = getGroupByForClause(qb.getParseInfo(), dest);
    if ((grpByExprs != null) && !grpByExprs.isEmpty()) {
      return false;
    }

    if (!qb.getParseInfo().getDistinctFuncExprsForClause(dest).isEmpty()) {
      return false;
    }

    return true;
  }

  static private void extractColumns(Set<String> colNamesExprs,
      ExprNodeDesc exprNode) throws SemanticException {
    if (exprNode instanceof ExprNodeColumnDesc) {
      colNamesExprs.add(((ExprNodeColumnDesc) exprNode).getColumn());
      return;
    }

    if (exprNode instanceof ExprNodeGenericFuncDesc) {
      ExprNodeGenericFuncDesc funcDesc = (ExprNodeGenericFuncDesc) exprNode;
      for (ExprNodeDesc childExpr : funcDesc.getChildExprs()) {
        extractColumns(colNamesExprs, childExpr);
      }
    }
  }

  static private boolean hasCommonElement(Set<String> set1, Set<String> set2) {
    for (String elem1 : set1) {
      if (set2.contains(elem1)) {
        return true;
      }
    }

    return false;
  }

  private void checkExpressionsForGroupingSet(List<ASTNode> grpByExprs,
      List<ASTNode> distinctGrpByExprs,
      Map<String, ASTNode> aggregationTrees,
      RowResolver inputRowResolver) throws SemanticException {

    Set<String> colNamesGroupByExprs = new HashSet<String>();
    Set<String> colNamesGroupByDistinctExprs = new HashSet<String>();
    Set<String> colNamesAggregateParameters = new HashSet<String>();

    // The columns in the group by expressions should not intersect with the columns in the
    // distinct expressions
    for (ASTNode grpByExpr : grpByExprs) {
      extractColumns(colNamesGroupByExprs, genExprNodeDesc(grpByExpr, inputRowResolver));
    }

    // If there is a distinctFuncExp, add all parameters to the reduceKeys.
    if (!distinctGrpByExprs.isEmpty()) {
      for (ASTNode value : distinctGrpByExprs) {
        // 0 is function name
        for (int i = 1; i < value.getChildCount(); i++) {
          ASTNode parameter = (ASTNode) value.getChild(i);
          ExprNodeDesc distExprNode = genExprNodeDesc(parameter, inputRowResolver);
          // extract all the columns
          extractColumns(colNamesGroupByDistinctExprs, distExprNode);
        }

        if (hasCommonElement(colNamesGroupByExprs, colNamesGroupByDistinctExprs)) {
          throw new SemanticException(ErrorMsg.HIVE_GROUPING_SETS_AGGR_EXPRESSION_INVALID.getMsg());
        }
      }
    }

    for (Map.Entry<String, ASTNode> entry : aggregationTrees.entrySet()) {
      ASTNode value = entry.getValue();
      ArrayList<ExprNodeDesc> aggParameters = new ArrayList<ExprNodeDesc>();
      // 0 is the function name
      for (int i = 1; i < value.getChildCount(); i++) {
        ASTNode paraExpr = (ASTNode) value.getChild(i);
        ExprNodeDesc paraExprNode = genExprNodeDesc(paraExpr, inputRowResolver);

        // extract all the columns
        extractColumns(colNamesAggregateParameters, paraExprNode);
      }

      if (hasCommonElement(colNamesGroupByExprs, colNamesAggregateParameters)) {
        throw new SemanticException(ErrorMsg.HIVE_GROUPING_SETS_AGGR_EXPRESSION_INVALID.getMsg());
      }
    }
  }

  /**
   * Generate a Group-By plan using 1 map-reduce job. First perform a map-side
   * partial aggregation (to reduce the amount of data), at this point of time,
   * we may turn off map-side partial aggregation based on its performance. Then
   * spray by the group by key, and sort by the distinct key (if any), and
   * compute aggregates based on actual aggregates
   *
   * The agggregation evaluation functions are as follows:
   *
   * No grouping sets:
   * Group By Operator:
   * grouping keys: group by expressions if no DISTINCT
   * grouping keys: group by expressions + distinct keys if DISTINCT
   * Mapper: iterate/terminatePartial (mode = HASH)
   * Partitioning Key: grouping key
   * Sorting Key: grouping key if no DISTINCT
   * grouping + distinct key if DISTINCT
   * Reducer: iterate/terminate if DISTINCT
   * merge/terminate if NO DISTINCT (mode MERGEPARTIAL)
   *
   * Grouping Sets:
   * Group By Operator:
   * grouping keys: group by expressions + grouping id. if no DISTINCT
   * grouping keys: group by expressions + grouping id. + distinct keys if DISTINCT
   * Mapper: iterate/terminatePartial (mode = HASH)
   * Partitioning Key: grouping key + grouping id.
   * Sorting Key: grouping key + grouping id. if no DISTINCT
   * grouping + grouping id. + distinct key if DISTINCT
   * Reducer: iterate/terminate if DISTINCT
   * merge/terminate if NO DISTINCT (mode MERGEPARTIAL)
   *
   * Grouping Sets with an additional MR job introduced (distincts are not allowed):
   * Group By Operator:
   * grouping keys: group by expressions
   * Mapper: iterate/terminatePartial (mode = HASH)
   * Partitioning Key: grouping key
   * Sorting Key: grouping key
   * Reducer: merge/terminate (mode MERGEPARTIAL)
   * Group by Operator:
   * grouping keys: group by expressions + add a new grouping id. key
   *
   * STAGE 2
   * Partitioning Key: grouping key + grouping id.
   * Sorting Key: grouping key + grouping id.
   * Reducer: merge/terminate (mode = FINAL)
   * Group by Operator:
   * grouping keys: group by expressions + grouping id.
   */
  @SuppressWarnings("nls")
  private Operator genGroupByPlanMapAggrNoSkew(String dest, QB qb,
      Operator inputOperatorInfo) throws SemanticException {

    QBParseInfo parseInfo = qb.getParseInfo();
    ObjectPair<List<ASTNode>, List<Integer>> grpByExprsGroupingSets =
        getGroupByGroupingSetsForClause(parseInfo, dest);

    List<ASTNode> grpByExprs = grpByExprsGroupingSets.getFirst();
    List<Integer> groupingSets = grpByExprsGroupingSets.getSecond();
    boolean groupingSetsPresent = !groupingSets.isEmpty();

    int newMRJobGroupingSetsThreshold =
        conf.getIntVar(HiveConf.ConfVars.HIVE_NEW_JOB_GROUPING_SET_CARDINALITY);

    if (groupingSetsPresent) {
      checkExpressionsForGroupingSet(grpByExprs,
          parseInfo.getDistinctFuncExprsForClause(dest),
          parseInfo.getAggregationExprsForClause(dest),
          opParseCtx.get(inputOperatorInfo).getRowResolver());
    }

    // ////// Generate GroupbyOperator for a map-side partial aggregation
    Map<String, GenericUDAFEvaluator> genericUDAFEvaluators =
        new LinkedHashMap<String, GenericUDAFEvaluator>();

    // Is the grouping sets data consumed in the current in MR job, or
    // does it need an additional MR job
    boolean groupingSetsNeedAdditionalMRJob =
        groupingSetsPresent && groupingSets.size() > newMRJobGroupingSetsThreshold ?
            true : false;

    GroupByOperator groupByOperatorInfo =
        (GroupByOperator) genGroupByPlanMapGroupByOperator(
            qb,
            dest,
            grpByExprs,
            inputOperatorInfo,
            GroupByDesc.Mode.HASH,
            genericUDAFEvaluators,
            groupingSets,
            groupingSetsPresent && !groupingSetsNeedAdditionalMRJob);

    groupOpToInputTables.put(groupByOperatorInfo, opParseCtx.get(
        inputOperatorInfo).getRowResolver().getTableNames());
    int numReducers = -1;

    // Optimize the scenario when there are no grouping keys - only 1 reducer is
    // needed
    if (grpByExprs.isEmpty()) {
      numReducers = 1;
    }

    // ////// Generate ReduceSink Operator
    boolean isDistinct = !qb.getParseInfo().getDistinctFuncExprsForClause(dest).isEmpty();

    // Distincts are not allowed with an additional mr job
    if (groupingSetsNeedAdditionalMRJob && isDistinct) {
      String errorMsg = "The number of rows per input row due to grouping sets is "
          + groupingSets.size();
      throw new SemanticException(
          ErrorMsg.HIVE_GROUPING_SETS_THRESHOLD_NOT_ALLOWED_WITH_DISTINCTS.getMsg(errorMsg));
    }

    Operator reduceSinkOperatorInfo =
        genGroupByPlanReduceSinkOperator(qb,
            dest,
            groupByOperatorInfo,
            grpByExprs,
            grpByExprs.size(),
            true,
            numReducers,
            true,
            groupingSetsPresent && !groupingSetsNeedAdditionalMRJob);

    // Does it require a new MR job for grouping sets
    if (!groupingSetsPresent || !groupingSetsNeedAdditionalMRJob) {
      // This is a 1-stage map-reduce processing of the groupby. Tha map-side
      // aggregates was just used to
      // reduce output data. In case of distincts, partial results are not used,
      // and so iterate is again
      // invoked on the reducer. In case of non-distincts, partial results are
      // used, and merge is invoked
      // on the reducer.
      return genGroupByPlanGroupByOperator1(parseInfo, dest,
          reduceSinkOperatorInfo, GroupByDesc.Mode.MERGEPARTIAL,
          genericUDAFEvaluators, false,
          groupingSets, groupingSetsPresent, groupingSetsNeedAdditionalMRJob);
    }
    else
    {
      // Add 'n' rows corresponding to the grouping sets. For each row, create 'n' rows,
      // one for each grouping set key. Since map-side aggregation has already been performed,
      // the number of rows would have been reduced. Moreover, the rows corresponding to the
      // grouping keys come together, so there is a higher chance of finding the rows in the hash
      // table.
      Operator groupByOperatorInfo2 =
          genGroupByPlanGroupByOperator1(parseInfo, dest,
              reduceSinkOperatorInfo, GroupByDesc.Mode.PARTIALS,
              genericUDAFEvaluators, false,
              groupingSets, groupingSetsPresent, groupingSetsNeedAdditionalMRJob);

      // ////// Generate ReduceSinkOperator2
      Operator reduceSinkOperatorInfo2 = genGroupByPlanReduceSinkOperator2MR(
          parseInfo, dest, groupByOperatorInfo2, grpByExprs.size() + 1, numReducers,
          groupingSetsPresent);

      // ////// Generate GroupbyOperator3
      return genGroupByPlanGroupByOperator2MR(parseInfo, dest,
          reduceSinkOperatorInfo2, GroupByDesc.Mode.FINAL,
          genericUDAFEvaluators, groupingSetsPresent);
    }
  }

  /**
   * Generate a Group-By plan using a 2 map-reduce jobs. However, only 1
   * group-by plan is generated if the query involves no grouping key and no
   * distincts. In that case, the plan is same as generated by
   * genGroupByPlanMapAggr1MR. Otherwise, the following plan is generated: First
   * perform a map side partial aggregation (to reduce the amount of data). Then
   * spray by the grouping key and distinct key (or a random number, if no
   * distinct is present) in hope of getting a uniform distribution, and compute
   * partial aggregates grouped by the reduction key (grouping key + distinct
   * key). Evaluate partial aggregates first, and spray by the grouping key to
   * compute actual aggregates in the second phase.
   *
   * The agggregation evaluation functions are as follows:
   *
   * No grouping sets:
   * STAGE 1
   * Group by Operator:
   * grouping keys: group by expressions if no DISTINCT
   * grouping keys: group by expressions + distinct keys if DISTINCT
   * Mapper: iterate/terminatePartial (mode = HASH)
   * Partitioning Key: random() if no DISTINCT
   * grouping + distinct key if DISTINCT
   * Sorting Key: grouping key if no DISTINCT
   * grouping + distinct key if DISTINCT
   * Reducer: iterate/terminatePartial if DISTINCT
   * merge/terminatePartial if NO DISTINCT (mode = MERGEPARTIAL)
   * Group by Operator:
   * grouping keys: group by expressions
   *
   * STAGE 2
   * Partitioning Key: grouping key
   * Sorting Key: grouping key
   * Reducer: merge/terminate (mode = FINAL)
   *
   * In the presence of grouping sets, the agggregation evaluation functions are as follows:
   * STAGE 1
   * Group by Operator:
   * grouping keys: group by expressions + grouping id. if no DISTINCT
   * grouping keys: group by expressions + + grouping id. + distinct keys if DISTINCT
   * Mapper: iterate/terminatePartial (mode = HASH)
   * Partitioning Key: random() if no DISTINCT
   * grouping + grouping id. + distinct key if DISTINCT
   * Sorting Key: grouping key + grouping id. if no DISTINCT
   * grouping + grouping id. + distinct key if DISTINCT
   * Reducer: iterate/terminatePartial if DISTINCT
   * merge/terminatePartial if NO DISTINCT (mode = MERGEPARTIAL)
   * Group by Operator:
   * grouping keys: group by expressions + grouping id.
   *
   * STAGE 2
   * Partitioning Key: grouping key
   * Sorting Key: grouping key + grouping id.
   * Reducer: merge/terminate (mode = FINAL)
   */
  @SuppressWarnings("nls")
  private Operator genGroupByPlanMapAggr2MR(String dest, QB qb,
      Operator inputOperatorInfo) throws SemanticException {

    QBParseInfo parseInfo = qb.getParseInfo();

    ObjectPair<List<ASTNode>, List<Integer>> grpByExprsGroupingSets =
        getGroupByGroupingSetsForClause(parseInfo, dest);

    List<ASTNode> grpByExprs = grpByExprsGroupingSets.getFirst();
    List<Integer> groupingSets = grpByExprsGroupingSets.getSecond();
    boolean groupingSetsPresent = !groupingSets.isEmpty();

    if (groupingSetsPresent) {
      checkExpressionsForGroupingSet(grpByExprs,
          parseInfo.getDistinctFuncExprsForClause(dest),
          parseInfo.getAggregationExprsForClause(dest),
          opParseCtx.get(inputOperatorInfo).getRowResolver());

      int newMRJobGroupingSetsThreshold =
          conf.getIntVar(HiveConf.ConfVars.HIVE_NEW_JOB_GROUPING_SET_CARDINALITY);

      // Turn off skew if an additional MR job is required anyway for grouping sets.
      if (groupingSets.size() > newMRJobGroupingSetsThreshold) {
        String errorMsg = "The number of rows per input row due to grouping sets is "
            + groupingSets.size();
        throw new SemanticException(
            ErrorMsg.HIVE_GROUPING_SETS_THRESHOLD_NOT_ALLOWED_WITH_SKEW.getMsg(errorMsg));
      }
    }

    // ////// Generate GroupbyOperator for a map-side partial aggregation
    Map<String, GenericUDAFEvaluator> genericUDAFEvaluators =
        new LinkedHashMap<String, GenericUDAFEvaluator>();
    GroupByOperator groupByOperatorInfo =
        (GroupByOperator) genGroupByPlanMapGroupByOperator(
            qb, dest, grpByExprs, inputOperatorInfo, GroupByDesc.Mode.HASH,
            genericUDAFEvaluators, groupingSets, groupingSetsPresent);

    groupOpToInputTables.put(groupByOperatorInfo, opParseCtx.get(
        inputOperatorInfo).getRowResolver().getTableNames());
    // Optimize the scenario when there are no grouping keys and no distinct - 2
    // map-reduce jobs are not needed
    // For eg: select count(1) from T where t.ds = ....
    if (!optimizeMapAggrGroupBy(dest, qb)) {
      List<ASTNode> distinctFuncExprs = parseInfo.getDistinctFuncExprsForClause(dest);

      // ////// Generate ReduceSink Operator
      Operator reduceSinkOperatorInfo =
          genGroupByPlanReduceSinkOperator(qb,
              dest,
              groupByOperatorInfo,
              grpByExprs,
              distinctFuncExprs.isEmpty() ? -1 : Integer.MAX_VALUE,
              false,
              -1,
              true,
              groupingSetsPresent);

      // ////// Generate GroupbyOperator for a partial aggregation
      Operator groupByOperatorInfo2 = genGroupByPlanGroupByOperator1(parseInfo,
          dest, reduceSinkOperatorInfo, GroupByDesc.Mode.PARTIALS,
          genericUDAFEvaluators, false,
          groupingSets, groupingSetsPresent, false);

      int numReducers = -1;
      if (grpByExprs.isEmpty()) {
        numReducers = 1;
      }

      // ////// Generate ReduceSinkOperator2
      Operator reduceSinkOperatorInfo2 = genGroupByPlanReduceSinkOperator2MR(
          parseInfo, dest, groupByOperatorInfo2, grpByExprs.size(), numReducers,
          groupingSetsPresent);

      // ////// Generate GroupbyOperator3
      return genGroupByPlanGroupByOperator2MR(parseInfo, dest,
          reduceSinkOperatorInfo2, GroupByDesc.Mode.FINAL,
          genericUDAFEvaluators, groupingSetsPresent);
    } else {
      // If there are no grouping keys, grouping sets cannot be present
      assert !groupingSetsPresent;

      // ////// Generate ReduceSink Operator
      Operator reduceSinkOperatorInfo =
          genGroupByPlanReduceSinkOperator(qb,
              dest,
              groupByOperatorInfo,
              grpByExprs,
              grpByExprs.size(),
              false,
              1,
              true,
              groupingSetsPresent);

      return genGroupByPlanGroupByOperator2MR(parseInfo, dest,
          reduceSinkOperatorInfo, GroupByDesc.Mode.FINAL, genericUDAFEvaluators, false);
    }
  }

  @SuppressWarnings("nls")
  private Operator genConversionOps(String dest, QB qb, Operator input)
      throws SemanticException {

    Integer dest_type = qb.getMetaData().getDestTypeForAlias(dest);
    switch (dest_type.intValue()) {
    case QBMetaData.DEST_TABLE: {
      qb.getMetaData().getDestTableForAlias(dest);
      break;
    }
    case QBMetaData.DEST_PARTITION: {
      qb.getMetaData().getDestPartitionForAlias(dest).getTable();
      break;
    }
    default: {
      return input;
    }
    }

    return input;
  }

  private int getReducersBucketing(int totalFiles, int maxReducers) {
    int numFiles = (int)Math.ceil((double)totalFiles / (double)maxReducers);
    while (true) {
      if (totalFiles % numFiles == 0) {
        return totalFiles / numFiles;
      }
      numFiles++;
    }
  }

  private static class SortBucketRSCtx {
    ArrayList<ExprNodeDesc> partnCols;
    boolean multiFileSpray;
    int numFiles;
    int totalFiles;

    public SortBucketRSCtx() {
      partnCols = null;
      multiFileSpray = false;
      numFiles = 1;
      totalFiles = 1;
    }

    /**
     * @return the partnCols
     */
    public ArrayList<ExprNodeDesc> getPartnCols() {
      return partnCols;
    }

    /**
     * @param partnCols
     *          the partnCols to set
     */
    public void setPartnCols(ArrayList<ExprNodeDesc> partnCols) {
      this.partnCols = partnCols;
    }

    /**
     * @return the multiFileSpray
     */
    public boolean isMultiFileSpray() {
      return multiFileSpray;
    }

    /**
     * @param multiFileSpray
     *          the multiFileSpray to set
     */
    public void setMultiFileSpray(boolean multiFileSpray) {
      this.multiFileSpray = multiFileSpray;
    }

    /**
     * @return the numFiles
     */
    public int getNumFiles() {
      return numFiles;
    }

    /**
     * @param numFiles
     *          the numFiles to set
     */
    public void setNumFiles(int numFiles) {
      this.numFiles = numFiles;
    }

    /**
     * @return the totalFiles
     */
    public int getTotalFiles() {
      return totalFiles;
    }

    /**
     * @param totalFiles
     *          the totalFiles to set
     */
    public void setTotalFiles(int totalFiles) {
      this.totalFiles = totalFiles;
    }
  }

  @SuppressWarnings("nls")
  private Operator genBucketingSortingDest(String dest, Operator input, QB qb,
      TableDesc table_desc, Table dest_tab, SortBucketRSCtx ctx) throws SemanticException {

    // If the table is bucketed, and bucketing is enforced, do the following:
    // If the number of buckets is smaller than the number of maximum reducers,
    // create those many reducers.
    // If not, create a multiFileSink instead of FileSink - the multiFileSink will
    // spray the data into multiple buckets. That way, we can support a very large
    // number of buckets without needing a very large number of reducers.
    boolean enforceBucketing = false;
    boolean enforceSorting = false;
    ArrayList<ExprNodeDesc> partnCols = new ArrayList<ExprNodeDesc>();
    ArrayList<ExprNodeDesc> partnColsNoConvert = new ArrayList<ExprNodeDesc>();
    ArrayList<ExprNodeDesc> sortCols = new ArrayList<ExprNodeDesc>();
    ArrayList<Integer> sortOrders = new ArrayList<Integer>();
    boolean multiFileSpray = false;
    int numFiles = 1;
    int totalFiles = 1;

    if ((dest_tab.getNumBuckets() > 0) &&
        (conf.getBoolVar(HiveConf.ConfVars.HIVEENFORCEBUCKETING))) {
      enforceBucketing = true;
      partnCols = getParitionColsFromBucketCols(dest, qb, dest_tab, table_desc, input, true);
      partnColsNoConvert = getParitionColsFromBucketCols(dest, qb, dest_tab, table_desc, input,
          false);
    }

    if ((dest_tab.getSortCols() != null) &&
        (dest_tab.getSortCols().size() > 0) &&
        (conf.getBoolVar(HiveConf.ConfVars.HIVEENFORCESORTING))) {
      enforceSorting = true;
      sortCols = getSortCols(dest, qb, dest_tab, table_desc, input, true);
      sortOrders = getSortOrders(dest, qb, dest_tab, input);
      if (!enforceBucketing) {
        partnCols = sortCols;
        partnColsNoConvert = getSortCols(dest, qb, dest_tab, table_desc, input, false);
      }
    }

    if (enforceBucketing || enforceSorting) {
      int maxReducers = conf.getIntVar(HiveConf.ConfVars.MAXREDUCERS);
      if (conf.getIntVar(HiveConf.ConfVars.HADOOPNUMREDUCERS) > 0) {
        maxReducers = conf.getIntVar(HiveConf.ConfVars.HADOOPNUMREDUCERS);
      }
      int numBuckets = dest_tab.getNumBuckets();
      if (numBuckets > maxReducers) {
        multiFileSpray = true;
        totalFiles = numBuckets;
        if (totalFiles % maxReducers == 0) {
          numFiles = totalFiles / maxReducers;
        }
        else {
          // find the number of reducers such that it is a divisor of totalFiles
          maxReducers = getReducersBucketing(totalFiles, maxReducers);
          numFiles = totalFiles / maxReducers;
        }
      }
      else {
        maxReducers = numBuckets;
      }

      input = genReduceSinkPlanForSortingBucketing(dest_tab, input,
          sortCols, sortOrders, partnCols, maxReducers);
      ctx.setMultiFileSpray(multiFileSpray);
      ctx.setNumFiles(numFiles);
      ctx.setPartnCols(partnColsNoConvert);
      ctx.setTotalFiles(totalFiles);
    }
    return input;
  }

  /**
   * Check for HOLD_DDLTIME hint.
   *
   * @param qb
   * @return true if HOLD_DDLTIME is set, false otherwise.
   */
  private boolean checkHoldDDLTime(QB qb) {
    ASTNode hints = qb.getParseInfo().getHints();
    if (hints == null) {
      return false;
    }
    for (int pos = 0; pos < hints.getChildCount(); pos++) {
      ASTNode hint = (ASTNode) hints.getChild(pos);
      if (((ASTNode) hint.getChild(0)).getToken().getType() == HiveParser.TOK_HOLD_DDLTIME) {
        return true;
      }
    }
    return false;
  }

  @SuppressWarnings("nls")
  private Operator genFileSinkPlan(String dest, QB qb, Operator input)
      throws SemanticException {

    RowResolver inputRR = opParseCtx.get(input).getRowResolver();
    QBMetaData qbm = qb.getMetaData();
    Integer dest_type = qbm.getDestTypeForAlias(dest);

    Table dest_tab = null; // destination table if any
    Partition dest_part = null;// destination partition if any
    String queryTmpdir = null; // the intermediate destination directory
    Path dest_path = null; // the final destination directory
    TableDesc table_desc = null;
    int currentTableId = 0;
    boolean isLocal = false;
    SortBucketRSCtx rsCtx = new SortBucketRSCtx();
    DynamicPartitionCtx dpCtx = null;
    LoadTableDesc ltd = null;
    boolean holdDDLTime = checkHoldDDLTime(qb);
    ListBucketingCtx lbCtx = null;

    switch (dest_type.intValue()) {
    case QBMetaData.DEST_TABLE: {

      dest_tab = qbm.getDestTableForAlias(dest);

      // Is the user trying to insert into a external tables
      if ((!conf.getBoolVar(HiveConf.ConfVars.HIVE_INSERT_INTO_EXTERNAL_TABLES)) &&
          (dest_tab.getTableType().equals(TableType.EXTERNAL_TABLE))) {
        throw new SemanticException(
            ErrorMsg.INSERT_EXTERNAL_TABLE.getMsg(dest_tab.getTableName()));
      }

      Map<String, String> partSpec = qbm.getPartSpecForAlias(dest);
      dest_path = dest_tab.getPath();

      // check for partition
      List<FieldSchema> parts = dest_tab.getPartitionKeys();
      if (parts != null && parts.size() > 0) { // table is partitioned
        if (partSpec == null || partSpec.size() == 0) { // user did NOT specify partition
          throw new SemanticException(generateErrorMessage(
              qb.getParseInfo().getDestForClause(dest),
              ErrorMsg.NEED_PARTITION_ERROR.getMsg()));
        }
        // the HOLD_DDLTIIME hint should not be used with dynamic partition since the
        // newly generated partitions should always update their DDLTIME
        if (holdDDLTime) {
          throw new SemanticException(generateErrorMessage(
              qb.getParseInfo().getDestForClause(dest),
              ErrorMsg.HOLD_DDLTIME_ON_NONEXIST_PARTITIONS.getMsg()));
        }
        dpCtx = qbm.getDPCtx(dest);
        if (dpCtx == null) {
          Utilities.validatePartSpec(dest_tab, partSpec);
          dpCtx = new DynamicPartitionCtx(dest_tab, partSpec,
              conf.getVar(HiveConf.ConfVars.DEFAULTPARTITIONNAME),
              conf.getIntVar(HiveConf.ConfVars.DYNAMICPARTITIONMAXPARTSPERNODE));
          qbm.setDPCtx(dest, dpCtx);
        }

        if (HiveConf.getBoolVar(conf, HiveConf.ConfVars.DYNAMICPARTITIONING)) { // allow DP
          // turn on hive.task.progress to update # of partitions created to the JT
          HiveConf.setBoolVar(conf, HiveConf.ConfVars.HIVEJOBPROGRESS, true);

        } else { // QBMetaData.DEST_PARTITION capture the all-SP case
          throw new SemanticException(generateErrorMessage(
              qb.getParseInfo().getDestForClause(dest),
              ErrorMsg.DYNAMIC_PARTITION_DISABLED.getMsg()));
        }
        if (dpCtx.getSPPath() != null) {
          dest_path = new Path(dest_tab.getPath(), dpCtx.getSPPath());
        }
        if ((dest_tab.getNumBuckets() > 0) &&
            (conf.getBoolVar(HiveConf.ConfVars.HIVEENFORCEBUCKETING))) {
          dpCtx.setNumBuckets(dest_tab.getNumBuckets());
        }
      }

      boolean isNonNativeTable = dest_tab.isNonNative();
      if (isNonNativeTable) {
        queryTmpdir = dest_path.toUri().getPath();
      } else {
        queryTmpdir = ctx.getExternalTmpFileURI(dest_path.toUri());
      }
      if (dpCtx != null) {
        // set the root of the temporay path where dynamic partition columns will populate
        dpCtx.setRootPath(queryTmpdir);
      }
      // this table_desc does not contain the partitioning columns
      table_desc = Utilities.getTableDesc(dest_tab);

      // Add sorting/bucketing if needed
      input = genBucketingSortingDest(dest, input, qb, table_desc, dest_tab, rsCtx);

      idToTableNameMap.put(String.valueOf(destTableId), dest_tab.getTableName());
      currentTableId = destTableId;
      destTableId++;

      lbCtx = constructListBucketingCtx(dest_tab.getSkewedColNames(),
          dest_tab.getSkewedColValues(), dest_tab.getSkewedColValueLocationMaps(),
          dest_tab.isStoredAsSubDirectories(), conf);

      // Create the work for moving the table
      // NOTE: specify Dynamic partitions in dest_tab for WriteEntity
      if (!isNonNativeTable) {
        ltd = new LoadTableDesc(queryTmpdir, ctx.getExternalTmpFileURI(dest_path.toUri()),
            table_desc, dpCtx);
        ltd.setReplace(!qb.getParseInfo().isInsertIntoTable(dest_tab.getDbName(),
            dest_tab.getTableName()));
        ltd.setLbCtx(lbCtx);

        if (holdDDLTime) {
          LOG.info("this query will not update transient_lastDdlTime!");
          ltd.setHoldDDLTime(true);
        }
        loadTableWork.add(ltd);
      }

      WriteEntity output = null;

      // Here only register the whole table for post-exec hook if no DP present
      // in the case of DP, we will register WriteEntity in MoveTask when the
      // list of dynamically created partitions are known.
      if ((dpCtx == null || dpCtx.getNumDPCols() == 0)) {
        output = new WriteEntity(dest_tab);
        if (!outputs.add(output)) {
          throw new SemanticException(ErrorMsg.OUTPUT_SPECIFIED_MULTIPLE_TIMES
              .getMsg(dest_tab.getTableName()));
        }
      }
      if ((dpCtx != null) && (dpCtx.getNumDPCols() >= 0)) {
        // No static partition specified
        if (dpCtx.getNumSPCols() == 0) {
          output = new WriteEntity(dest_tab, false);
          outputs.add(output);
        }
        // part of the partition specified
        // Create a DummyPartition in this case. Since, the metastore does not store partial
        // partitions currently, we need to store dummy partitions
        else {
          try {
            String ppath = dpCtx.getSPPath();
            ppath = ppath.substring(0, ppath.length() - 1);
            DummyPartition p =
                new DummyPartition(dest_tab, dest_tab.getDbName()
                    + "@" + dest_tab.getTableName() + "@" + ppath,
                    partSpec);
            output = new WriteEntity(p, false);
            outputs.add(output);
          } catch (HiveException e) {
            throw new SemanticException(e.getMessage(), e);
          }
        }
      }

      ctx.getLoadTableOutputMap().put(ltd, output);
      break;
    }
    case QBMetaData.DEST_PARTITION: {

      dest_part = qbm.getDestPartitionForAlias(dest);
      dest_tab = dest_part.getTable();
      if ((!conf.getBoolVar(HiveConf.ConfVars.HIVE_INSERT_INTO_EXTERNAL_TABLES)) &&
          dest_tab.getTableType().equals(TableType.EXTERNAL_TABLE)) {
        throw new SemanticException(
            ErrorMsg.INSERT_EXTERNAL_TABLE.getMsg(dest_tab.getTableName()));
      }

      Path tabPath = dest_tab.getPath();
      Path partPath = dest_part.getPartitionPath();

      // if the table is in a different dfs than the partition,
      // replace the partition's dfs with the table's dfs.
      dest_path = new Path(tabPath.toUri().getScheme(), tabPath.toUri()
          .getAuthority(), partPath.toUri().getPath());

      queryTmpdir = ctx.getExternalTmpFileURI(dest_path.toUri());
      table_desc = Utilities.getTableDesc(dest_tab);

      // Add sorting/bucketing if needed
      input = genBucketingSortingDest(dest, input, qb, table_desc, dest_tab, rsCtx);

      idToTableNameMap.put(String.valueOf(destTableId), dest_tab.getTableName());
      currentTableId = destTableId;
      destTableId++;

      lbCtx = constructListBucketingCtx(dest_part.getSkewedColNames(),
          dest_part.getSkewedColValues(), dest_part.getSkewedColValueLocationMaps(),
          dest_part.isStoredAsSubDirectories(), conf);
      ltd = new LoadTableDesc(queryTmpdir, ctx.getExternalTmpFileURI(dest_path.toUri()),
          table_desc, dest_part.getSpec());
      ltd.setReplace(!qb.getParseInfo().isInsertIntoTable(dest_tab.getDbName(),
          dest_tab.getTableName()));
      ltd.setLbCtx(lbCtx);

      if (holdDDLTime) {
        try {
          Partition part = db.getPartition(dest_tab, dest_part.getSpec(), false);
          if (part == null) {
            throw new SemanticException(generateErrorMessage(
                qb.getParseInfo().getDestForClause(dest),
                ErrorMsg.HOLD_DDLTIME_ON_NONEXIST_PARTITIONS.getMsg()));
          }
        } catch (HiveException e) {
          throw new SemanticException(e);
        }
        LOG.info("this query will not update transient_lastDdlTime!");
        ltd.setHoldDDLTime(true);
      }
      loadTableWork.add(ltd);
      if (!outputs.add(new WriteEntity(dest_part))) {
        throw new SemanticException(ErrorMsg.OUTPUT_SPECIFIED_MULTIPLE_TIMES
            .getMsg(dest_tab.getTableName() + "@" + dest_part.getName()));
      }
      break;
    }
    case QBMetaData.DEST_LOCAL_FILE:
      isLocal = true;
      // fall through
    case QBMetaData.DEST_DFS_FILE: {
      dest_path = new Path(qbm.getDestFileForAlias(dest));
      String destStr = dest_path.toString();

      if (isLocal) {
        // for local directory - we always write to map-red intermediate
        // store and then copy to local fs
        queryTmpdir = ctx.getMRTmpFileURI();
      } else {
        // otherwise write to the file system implied by the directory
        // no copy is required. we may want to revisit this policy in future

        try {
          Path qPath = FileUtils.makeQualified(dest_path, conf);
          queryTmpdir = ctx.getExternalTmpFileURI(qPath.toUri());
        } catch (Exception e) {
          throw new SemanticException("Error creating temporary folder on: "
              + dest_path, e);
        }
      }
      String cols = "";
      String colTypes = "";
      ArrayList<ColumnInfo> colInfos = inputRR.getColumnInfos();

      // CTAS case: the file output format and serde are defined by the create
      // table command
      // rather than taking the default value
      List<FieldSchema> field_schemas = null;
      CreateTableDesc tblDesc = qb.getTableDesc();
      if (tblDesc != null) {
        field_schemas = new ArrayList<FieldSchema>();
      }

      boolean first = true;
      for (ColumnInfo colInfo : colInfos) {
        String[] nm = inputRR.reverseLookup(colInfo.getInternalName());

        if (nm[1] != null) { // non-null column alias
          colInfo.setAlias(nm[1]);
        }

        if (field_schemas != null) {
          FieldSchema col = new FieldSchema();
          if ("".equals(nm[0]) || nm[1] == null) {
            // ast expression is not a valid column name for table
            col.setName(colInfo.getInternalName());
          } else {
            col.setName(unescapeIdentifier(colInfo.getAlias()).toLowerCase()); // remove ``
          }
          col.setType(colInfo.getType().getTypeName());
          field_schemas.add(col);
        }

        if (!first) {
          cols = cols.concat(",");
          colTypes = colTypes.concat(":");
        }

        first = false;
        cols = cols.concat(colInfo.getInternalName());

        // Replace VOID type with string when the output is a temp table or
        // local files.
        // A VOID type can be generated under the query:
        //
        // select NULL from tt;
        // or
        // insert overwrite local directory "abc" select NULL from tt;
        //
        // where there is no column type to which the NULL value should be
        // converted.
        //
        String tName = colInfo.getType().getTypeName();
        if (tName.equals(serdeConstants.VOID_TYPE_NAME)) {
          colTypes = colTypes.concat(serdeConstants.STRING_TYPE_NAME);
        } else {
          colTypes = colTypes.concat(tName);
        }
      }

      // update the create table descriptor with the resulting schema.
      if (tblDesc != null) {
        tblDesc.setCols(new ArrayList<FieldSchema>(field_schemas));
      }

      if (!ctx.isMRTmpFileURI(destStr)) {
        idToTableNameMap.put(String.valueOf(destTableId), destStr);
        currentTableId = destTableId;
        destTableId++;
      }

      boolean isDfsDir = (dest_type.intValue() == QBMetaData.DEST_DFS_FILE);
      loadFileWork.add(new LoadFileDesc(tblDesc, queryTmpdir, destStr, isDfsDir, cols,
          colTypes));

      if (tblDesc == null) {
        if (qb.getIsQuery()) {
          String fileFormat = HiveConf.getVar(conf, HiveConf.ConfVars.HIVEQUERYRESULTFILEFORMAT);
          table_desc = PlanUtils.getDefaultQueryOutputTableDesc(cols, colTypes, fileFormat);
        } else {
          table_desc = PlanUtils.getDefaultTableDesc(qb.getLLocalDirectoryDesc(), cols, colTypes);
        }
      } else {
        table_desc = PlanUtils.getTableDesc(tblDesc, cols, colTypes);
      }

      if (!outputs.add(new WriteEntity(destStr, !isDfsDir))) {
        throw new SemanticException(ErrorMsg.OUTPUT_SPECIFIED_MULTIPLE_TIMES
            .getMsg(destStr));
      }
      break;
    }
    default:
      throw new SemanticException("Unknown destination type: " + dest_type);
    }

    input = genConversionSelectOperator(dest, qb, input, table_desc, dpCtx);
    inputRR = opParseCtx.get(input).getRowResolver();

    ArrayList<ColumnInfo> vecCol = new ArrayList<ColumnInfo>();

    try {
      StructObjectInspector rowObjectInspector = (StructObjectInspector) table_desc
          .getDeserializer().getObjectInspector();
      List<? extends StructField> fields = rowObjectInspector
          .getAllStructFieldRefs();
      for (int i = 0; i < fields.size(); i++) {
        vecCol.add(new ColumnInfo(fields.get(i).getFieldName(), TypeInfoUtils
            .getTypeInfoFromObjectInspector(fields.get(i)
            .getFieldObjectInspector()), "", false));
      }
    } catch (Exception e) {
      throw new SemanticException(e.getMessage(), e);
    }

    RowSchema fsRS = new RowSchema(vecCol);

    // The output files of a FileSink can be merged if they are either not being written to a table
    // or are being written to a table which is either not bucketed or enforce bucketing is not set
    // and table the table is either not sorted or enforce sorting is not set
    boolean canBeMerged = (dest_tab == null || !((dest_tab.getNumBuckets() > 0 &&
        conf.getBoolVar(HiveConf.ConfVars.HIVEENFORCEBUCKETING)) ||
        (dest_tab.getSortCols() != null && dest_tab.getSortCols().size() > 0 &&
        conf.getBoolVar(HiveConf.ConfVars.HIVEENFORCESORTING))));

    FileSinkDesc fileSinkDesc = new FileSinkDesc(
      queryTmpdir,
      table_desc,
      conf.getBoolVar(HiveConf.ConfVars.COMPRESSRESULT),
      currentTableId,
      rsCtx.isMultiFileSpray(),
      canBeMerged,
      rsCtx.getNumFiles(),
      rsCtx.getTotalFiles(),
      rsCtx.getPartnCols(),
      dpCtx);

    /* Set List Bucketing context. */
    if (lbCtx != null) {
      lbCtx.processRowSkewedIndex(fsRS);
      lbCtx.calculateSkewedValueSubDirList();
    }
    fileSinkDesc.setLbCtx(lbCtx);

    // set it in plan instead of runtime in FileSinkOperator
    fileSinkDesc.setStatsCollectRawDataSize(HiveConf.getBoolVar(conf,
        HiveConf.ConfVars.HIVE_STATS_COLLECT_RAWDATASIZE));

    // set the stats publishing/aggregating key prefix
    // the same as directory name. The directory name
    // can be changed in the optimizer but the key should not be changed
    // it should be the same as the MoveWork's sourceDir.
    fileSinkDesc.setStatsAggPrefix(fileSinkDesc.getDirName());

    if (dest_part != null) {
      try {
        String staticSpec = Warehouse.makePartPath(dest_part.getSpec());
        fileSinkDesc.setStaticSpec(staticSpec);
      } catch (MetaException e) {
        throw new SemanticException(e);
      }
    } else if (dpCtx != null) {
      fileSinkDesc.setStaticSpec(dpCtx.getSPPath());
    }

    Operator output = putOpInsertMap(OperatorFactory.getAndMakeChild(fileSinkDesc,
        fsRS, input), inputRR);

    if (ltd != null && SessionState.get() != null) {
      SessionState.get().getLineageState()
          .mapDirToFop(ltd.getSourceDir(), (FileSinkOperator) output);
    }

    if (LOG.isDebugEnabled()) {
      LOG.debug("Created FileSink Plan for clause: " + dest + "dest_path: "
          + dest_path + " row schema: " + inputRR.toString());
    }

    fsopToTable.put((FileSinkOperator) output, dest_tab);
    return output;
  }

  /**
   * Generate the conversion SelectOperator that converts the columns into the
   * types that are expected by the table_desc.
   */
  Operator genConversionSelectOperator(String dest, QB qb, Operator input,
      TableDesc table_desc, DynamicPartitionCtx dpCtx) throws SemanticException {
    StructObjectInspector oi = null;
    try {
      Deserializer deserializer = table_desc.getDeserializerClass()
          .newInstance();
      deserializer.initialize(conf, table_desc.getProperties());
      oi = (StructObjectInspector) deserializer.getObjectInspector();
    } catch (Exception e) {
      throw new SemanticException(e);
    }

    // Check column number
    List<? extends StructField> tableFields = oi.getAllStructFieldRefs();
    boolean dynPart = HiveConf.getBoolVar(conf, HiveConf.ConfVars.DYNAMICPARTITIONING);
    ArrayList<ColumnInfo> rowFields = opParseCtx.get(input).getRowResolver()
        .getColumnInfos();
    int inColumnCnt = rowFields.size();
    int outColumnCnt = tableFields.size();
    if (dynPart && dpCtx != null) {
      outColumnCnt += dpCtx.getNumDPCols();
    }

    if (inColumnCnt != outColumnCnt) {
      String reason = "Table " + dest + " has " + outColumnCnt
          + " columns, but query has " + inColumnCnt + " columns.";
      throw new SemanticException(ErrorMsg.TARGET_TABLE_COLUMN_MISMATCH.getMsg(
          qb.getParseInfo().getDestForClause(dest), reason));
    } else if (dynPart && dpCtx != null) {
      // create the mapping from input ExprNode to dest table DP column
      dpCtx.mapInputToDP(rowFields.subList(tableFields.size(), rowFields.size()));
    }

    // Check column types
    boolean converted = false;
    int columnNumber = tableFields.size();
    ArrayList<ExprNodeDesc> expressions = new ArrayList<ExprNodeDesc>(
        columnNumber);
    // MetadataTypedColumnsetSerDe does not need type conversions because it
    // does the conversion to String by itself.
    boolean isMetaDataSerDe = table_desc.getDeserializerClass().equals(
        MetadataTypedColumnsetSerDe.class);
    boolean isLazySimpleSerDe = table_desc.getDeserializerClass().equals(
        LazySimpleSerDe.class);
    if (!isMetaDataSerDe) {

      // here only deals with non-partition columns. We deal with partition columns next
      for (int i = 0; i < columnNumber; i++) {
        ObjectInspector tableFieldOI = tableFields.get(i)
            .getFieldObjectInspector();
        TypeInfo tableFieldTypeInfo = TypeInfoUtils
            .getTypeInfoFromObjectInspector(tableFieldOI);
        TypeInfo rowFieldTypeInfo = rowFields.get(i).getType();
        ExprNodeDesc column = new ExprNodeColumnDesc(rowFieldTypeInfo,
            rowFields.get(i).getInternalName(), "", false, rowFields.get(i).isSkewedCol());
        // LazySimpleSerDe can convert any types to String type using
        // JSON-format.
        if (!tableFieldTypeInfo.equals(rowFieldTypeInfo)
            && !(isLazySimpleSerDe
                && tableFieldTypeInfo.getCategory().equals(Category.PRIMITIVE) && tableFieldTypeInfo
                  .equals(TypeInfoFactory.stringTypeInfo))) {
          // need to do some conversions here
          converted = true;
          if (tableFieldTypeInfo.getCategory() != Category.PRIMITIVE) {
            // cannot convert to complex types
            column = null;
          } else {
            column = TypeCheckProcFactory.DefaultExprProcessor
                .getFuncExprNodeDesc(tableFieldTypeInfo.getTypeName(),
                    column);
          }
          if (column == null) {
            String reason = "Cannot convert column " + i + " from "
                + rowFieldTypeInfo + " to " + tableFieldTypeInfo + ".";
            throw new SemanticException(ErrorMsg.TARGET_TABLE_COLUMN_MISMATCH
                .getMsg(qb.getParseInfo().getDestForClause(dest), reason));
          }
        }
        expressions.add(column);
      }
    }

    // deal with dynamic partition columns: convert ExprNodeDesc type to String??
    if (dynPart && dpCtx != null && dpCtx.getNumDPCols() > 0) {
      // DP columns starts with tableFields.size()
      for (int i = tableFields.size(); i < rowFields.size(); ++i) {
        TypeInfo rowFieldTypeInfo = rowFields.get(i).getType();
        ExprNodeDesc column = new ExprNodeColumnDesc(
            rowFieldTypeInfo, rowFields.get(i).getInternalName(), "", false);
        expressions.add(column);
      }
      // converted = true; // [TODO]: should we check & convert type to String and set it to true?
    }

    if (converted) {
      // add the select operator
      RowResolver rowResolver = new RowResolver();
      ArrayList<String> colName = new ArrayList<String>();
      for (int i = 0; i < expressions.size(); i++) {
        String name = getColumnInternalName(i);
        rowResolver.put("", name, new ColumnInfo(name, expressions.get(i)
            .getTypeInfo(), "", false));
        colName.add(name);
      }
      Operator output = putOpInsertMap(OperatorFactory.getAndMakeChild(
          new SelectDesc(expressions, colName), new RowSchema(rowResolver
              .getColumnInfos()), input), rowResolver);

      return output;
    } else {
      // not converted
      return input;
    }
  }

  @SuppressWarnings("nls")
  private Operator genLimitPlan(String dest, QB qb, Operator input, int limit)
      throws SemanticException {
    // A map-only job can be optimized - instead of converting it to a
    // map-reduce job, we can have another map
    // job to do the same to avoid the cost of sorting in the map-reduce phase.
    // A better approach would be to
    // write into a local file and then have a map-only job.
    // Add the limit operator to get the value fields

    RowResolver inputRR = opParseCtx.get(input).getRowResolver();

    LimitDesc limitDesc = new LimitDesc(limit);
    globalLimitCtx.setLastReduceLimitDesc(limitDesc);

    Operator limitMap = putOpInsertMap(OperatorFactory.getAndMakeChild(
        limitDesc, new RowSchema(inputRR.getColumnInfos()), input),
        inputRR);

    if (LOG.isDebugEnabled()) {
      LOG.debug("Created LimitOperator Plan for clause: " + dest
          + " row schema: " + inputRR.toString());
    }

    return limitMap;
  }

  private Operator genUDTFPlan(GenericUDTF genericUDTF,
      String outputTableAlias, ArrayList<String> colAliases, QB qb,
      Operator input, boolean outerLV) throws SemanticException {

    // No GROUP BY / DISTRIBUTE BY / SORT BY / CLUSTER BY
    QBParseInfo qbp = qb.getParseInfo();
    if (!qbp.getDestToGroupBy().isEmpty()) {
      throw new SemanticException(ErrorMsg.UDTF_NO_GROUP_BY.getMsg());
    }
    if (!qbp.getDestToDistributeBy().isEmpty()) {
      throw new SemanticException(ErrorMsg.UDTF_NO_DISTRIBUTE_BY.getMsg());
    }
    if (!qbp.getDestToSortBy().isEmpty()) {
      throw new SemanticException(ErrorMsg.UDTF_NO_SORT_BY.getMsg());
    }
    if (!qbp.getDestToClusterBy().isEmpty()) {
      throw new SemanticException(ErrorMsg.UDTF_NO_CLUSTER_BY.getMsg());
    }
    if (!qbp.getAliasToLateralViews().isEmpty()) {
      throw new SemanticException(ErrorMsg.UDTF_LATERAL_VIEW.getMsg());
    }

    if (LOG.isDebugEnabled()) {
      LOG.debug("Table alias: " + outputTableAlias + " Col aliases: "
          + colAliases);
    }

    // Use the RowResolver from the input operator to generate a input
    // ObjectInspector that can be used to initialize the UDTF. Then, the

    // resulting output object inspector can be used to make the RowResolver
    // for the UDTF operator
    RowResolver selectRR = opParseCtx.get(input).getRowResolver();
    ArrayList<ColumnInfo> inputCols = selectRR.getColumnInfos();

    // Create the object inspector for the input columns and initialize the UDTF
    ArrayList<String> colNames = new ArrayList<String>();
    ObjectInspector[] colOIs = new ObjectInspector[inputCols.size()];
    for (int i = 0; i < inputCols.size(); i++) {
      colNames.add(inputCols.get(i).getInternalName());
      colOIs[i] = inputCols.get(i).getObjectInspector();
    }
    StructObjectInspector outputOI = genericUDTF.initialize(colOIs);

    // Make sure that the number of column aliases in the AS clause matches
    // the number of columns output by the UDTF
    int numUdtfCols = outputOI.getAllStructFieldRefs().size();
    int numSuppliedAliases = colAliases.size();
    if (numUdtfCols != numSuppliedAliases) {
      throw new SemanticException(ErrorMsg.UDTF_ALIAS_MISMATCH
          .getMsg("expected " + numUdtfCols + " aliases " + "but got "
              + numSuppliedAliases));
    }

    // Generate the output column info's / row resolver using internal names.
    ArrayList<ColumnInfo> udtfCols = new ArrayList<ColumnInfo>();

    Iterator<String> colAliasesIter = colAliases.iterator();
    for (StructField sf : outputOI.getAllStructFieldRefs()) {

      String colAlias = colAliasesIter.next();
      assert (colAlias != null);

      // Since the UDTF operator feeds into a LVJ operator that will rename
      // all the internal names, we can just use field name from the UDTF's OI
      // as the internal name
      ColumnInfo col = new ColumnInfo(sf.getFieldName(), TypeInfoUtils
          .getTypeInfoFromObjectInspector(sf.getFieldObjectInspector()),
          outputTableAlias, false);
      udtfCols.add(col);
    }

    // Create the row resolver for this operator from the output columns
    RowResolver out_rwsch = new RowResolver();
    for (int i = 0; i < udtfCols.size(); i++) {
      out_rwsch.put(outputTableAlias, colAliases.get(i), udtfCols.get(i));
    }

    // Add the UDTFOperator to the operator DAG
    Operator<?> udtf = putOpInsertMap(OperatorFactory.getAndMakeChild(
        new UDTFDesc(genericUDTF, outerLV), new RowSchema(out_rwsch.getColumnInfos()),
        input), out_rwsch);
    return udtf;
  }

  @SuppressWarnings("nls")
  private Operator genLimitMapRedPlan(String dest, QB qb, Operator input,
      int limit, boolean extraMRStep) throws SemanticException {
    // A map-only job can be optimized - instead of converting it to a
    // map-reduce job, we can have another map
    // job to do the same to avoid the cost of sorting in the map-reduce phase.
    // A better approach would be to
    // write into a local file and then have a map-only job.
    // Add the limit operator to get the value fields
    Operator curr = genLimitPlan(dest, qb, input, limit);

    // the client requested that an extra map-reduce step be performed
    if (!extraMRStep) {
      return curr;
    }

    // Create a reduceSink operator followed by another limit
    curr = genReduceSinkPlan(dest, qb, curr, 1);
    return genLimitPlan(dest, qb, curr, limit);
  }

  private ArrayList<ExprNodeDesc> getParitionColsFromBucketCols(String dest, QB qb, Table tab,
      TableDesc table_desc, Operator input, boolean convert)
      throws SemanticException {
    List<String> tabBucketCols = tab.getBucketCols();
    List<FieldSchema> tabCols = tab.getCols();

    // Partition by the bucketing column
    List<Integer> posns = new ArrayList<Integer>();

    for (String bucketCol : tabBucketCols) {
      int pos = 0;
      for (FieldSchema tabCol : tabCols) {
        if (bucketCol.equals(tabCol.getName())) {
          posns.add(pos);
          break;
        }
        pos++;
      }
    }

    return genConvertCol(dest, qb, tab, table_desc, input, posns, convert);
  }

  private ArrayList<ExprNodeDesc> genConvertCol(String dest, QB qb, Table tab,
      TableDesc table_desc, Operator input, List<Integer> posns, boolean convert)
      throws SemanticException {
    StructObjectInspector oi = null;
    try {
      Deserializer deserializer = table_desc.getDeserializerClass()
          .newInstance();
      deserializer.initialize(conf, table_desc.getProperties());
      oi = (StructObjectInspector) deserializer.getObjectInspector();
    } catch (Exception e) {
      throw new SemanticException(e);
    }

    List<? extends StructField> tableFields = oi.getAllStructFieldRefs();
    ArrayList<ColumnInfo> rowFields = opParseCtx.get(input).getRowResolver()
        .getColumnInfos();

    // Check column type
    int columnNumber = posns.size();
    ArrayList<ExprNodeDesc> expressions = new ArrayList<ExprNodeDesc>(columnNumber);
    for (Integer posn : posns) {
      ObjectInspector tableFieldOI = tableFields.get(posn).getFieldObjectInspector();
      TypeInfo tableFieldTypeInfo = TypeInfoUtils.getTypeInfoFromObjectInspector(tableFieldOI);
      TypeInfo rowFieldTypeInfo = rowFields.get(posn).getType();
      ExprNodeDesc column = new ExprNodeColumnDesc(rowFieldTypeInfo,
          rowFields.get(posn).getInternalName(), rowFields.get(posn).getTabAlias(),
          rowFields.get(posn).getIsVirtualCol());

      if (convert && !tableFieldTypeInfo.equals(rowFieldTypeInfo)) {
        // need to do some conversions here
        if (tableFieldTypeInfo.getCategory() != Category.PRIMITIVE) {
          // cannot convert to complex types
          column = null;
        } else {
          column = TypeCheckProcFactory.DefaultExprProcessor
              .getFuncExprNodeDesc(tableFieldTypeInfo.getTypeName(),
                  column);
        }
        if (column == null) {
          String reason = "Cannot convert column " + posn + " from "
              + rowFieldTypeInfo + " to " + tableFieldTypeInfo + ".";
          throw new SemanticException(ErrorMsg.TARGET_TABLE_COLUMN_MISMATCH
              .getMsg(qb.getParseInfo().getDestForClause(dest), reason));
        }
      }
      expressions.add(column);
    }

    return expressions;
  }

  private ArrayList<ExprNodeDesc> getSortCols(String dest, QB qb, Table tab, TableDesc table_desc,
      Operator input, boolean convert)
      throws SemanticException {
    RowResolver inputRR = opParseCtx.get(input).getRowResolver();
    List<Order> tabSortCols = tab.getSortCols();
    List<FieldSchema> tabCols = tab.getCols();

    // Partition by the bucketing column
    List<Integer> posns = new ArrayList<Integer>();
    for (Order sortCol : tabSortCols) {
      int pos = 0;
      for (FieldSchema tabCol : tabCols) {
        if (sortCol.getCol().equals(tabCol.getName())) {
          ColumnInfo colInfo = inputRR.getColumnInfos().get(pos);
          posns.add(pos);
          break;
        }
        pos++;
      }
    }

    return genConvertCol(dest, qb, tab, table_desc, input, posns, convert);
  }

  private ArrayList<Integer> getSortOrders(String dest, QB qb, Table tab, Operator input)
      throws SemanticException {
    RowResolver inputRR = opParseCtx.get(input).getRowResolver();
    List<Order> tabSortCols = tab.getSortCols();
    List<FieldSchema> tabCols = tab.getCols();

    ArrayList<Integer> orders = new ArrayList<Integer>();
    for (Order sortCol : tabSortCols) {
      for (FieldSchema tabCol : tabCols) {
        if (sortCol.getCol().equals(tabCol.getName())) {
          orders.add(sortCol.getOrder());
          break;
        }
      }
    }
    return orders;
  }

  @SuppressWarnings("nls")
  private Operator genReduceSinkPlanForSortingBucketing(Table tab, Operator input,
      ArrayList<ExprNodeDesc> sortCols,
      List<Integer> sortOrders,
      ArrayList<ExprNodeDesc> partitionCols,
      int numReducers)
      throws SemanticException {
    RowResolver inputRR = opParseCtx.get(input).getRowResolver();

    // For the generation of the values expression just get the inputs
    // signature and generate field expressions for those
    Map<String, ExprNodeDesc> colExprMap = new HashMap<String, ExprNodeDesc>();
    ArrayList<ExprNodeDesc> valueCols = new ArrayList<ExprNodeDesc>();
    for (ColumnInfo colInfo : inputRR.getColumnInfos()) {
      valueCols.add(new ExprNodeColumnDesc(colInfo.getType(), colInfo
          .getInternalName(), colInfo.getTabAlias(), colInfo
          .getIsVirtualCol()));
      colExprMap.put(colInfo.getInternalName(), valueCols
          .get(valueCols.size() - 1));
    }

    ArrayList<String> outputColumns = new ArrayList<String>();
    for (int i = 0; i < valueCols.size(); i++) {
      outputColumns.add(getColumnInternalName(i));
    }

    StringBuilder order = new StringBuilder();
    for (int sortOrder : sortOrders) {
      order.append(sortOrder == BaseSemanticAnalyzer.HIVE_COLUMN_ORDER_ASC ? '+' : '-');
    }

    Operator interim = putOpInsertMap(OperatorFactory.getAndMakeChild(PlanUtils
        .getReduceSinkDesc(sortCols, valueCols, outputColumns, false, -1,
            partitionCols, order.toString(), numReducers),
        new RowSchema(inputRR.getColumnInfos()), input), inputRR);
    interim.setColumnExprMap(colExprMap);
    reduceSinkOperatorsAddedByEnforceBucketingSorting.add((ReduceSinkOperator) interim);

    // Add the extract operator to get the value fields
    RowResolver out_rwsch = new RowResolver();
    RowResolver interim_rwsch = inputRR;
    Integer pos = Integer.valueOf(0);
    for (ColumnInfo colInfo : interim_rwsch.getColumnInfos()) {
      String[] info = interim_rwsch.reverseLookup(colInfo.getInternalName());
      out_rwsch.put(info[0], info[1], new ColumnInfo(
          getColumnInternalName(pos), colInfo.getType(), info[0],
          colInfo.getIsVirtualCol(), colInfo.isHiddenVirtualCol()));
      pos = Integer.valueOf(pos.intValue() + 1);
    }

    Operator output = putOpInsertMap(OperatorFactory.getAndMakeChild(
        new ExtractDesc(new ExprNodeColumnDesc(TypeInfoFactory.stringTypeInfo,
            Utilities.ReduceField.VALUE.toString(), "", false)), new RowSchema(
            out_rwsch.getColumnInfos()), interim), out_rwsch);

    if (LOG.isDebugEnabled()) {
      LOG.debug("Created ReduceSink Plan for table: " + tab.getTableName() +
          " row schema: " + out_rwsch.toString());
    }

    return output;

  }

  @SuppressWarnings("nls")
  private Operator genReduceSinkPlan(String dest, QB qb, Operator input,
      int numReducers) throws SemanticException {

    RowResolver inputRR = opParseCtx.get(input).getRowResolver();

    // First generate the expression for the partition and sort keys
    // The cluster by clause / distribute by clause has the aliases for
    // partition function
    ASTNode partitionExprs = qb.getParseInfo().getClusterByForClause(dest);
    if (partitionExprs == null) {
      partitionExprs = qb.getParseInfo().getDistributeByForClause(dest);
    }
    ArrayList<ExprNodeDesc> partitionCols = new ArrayList<ExprNodeDesc>();
    if (partitionExprs != null) {
      int ccount = partitionExprs.getChildCount();
      for (int i = 0; i < ccount; ++i) {
        ASTNode cl = (ASTNode) partitionExprs.getChild(i);
        partitionCols.add(genExprNodeDesc(cl, inputRR));
      }
    }

    ASTNode sortExprs = qb.getParseInfo().getClusterByForClause(dest);
    if (sortExprs == null) {
      sortExprs = qb.getParseInfo().getSortByForClause(dest);
    }

    if (sortExprs == null) {
      sortExprs = qb.getParseInfo().getOrderByForClause(dest);
      if (sortExprs != null) {
        assert numReducers == 1;
        // in strict mode, in the presence of order by, limit must be specified
        Integer limit = qb.getParseInfo().getDestLimit(dest);
        if (conf.getVar(HiveConf.ConfVars.HIVEMAPREDMODE).equalsIgnoreCase(
            "strict")
            && limit == null) {
          throw new SemanticException(generateErrorMessage(sortExprs,
              ErrorMsg.NO_LIMIT_WITH_ORDERBY.getMsg()));
        }
      }
    }

    ArrayList<ExprNodeDesc> sortCols = new ArrayList<ExprNodeDesc>();
    StringBuilder order = new StringBuilder();
    if (sortExprs != null) {
      int ccount = sortExprs.getChildCount();
      for (int i = 0; i < ccount; ++i) {
        ASTNode cl = (ASTNode) sortExprs.getChild(i);

        if (cl.getType() == HiveParser.TOK_TABSORTCOLNAMEASC) {
          // SortBy ASC
          order.append("+");
          cl = (ASTNode) cl.getChild(0);
        } else if (cl.getType() == HiveParser.TOK_TABSORTCOLNAMEDESC) {
          // SortBy DESC
          order.append("-");
          cl = (ASTNode) cl.getChild(0);
        } else {
          // ClusterBy
          order.append("+");
        }
        ExprNodeDesc exprNode = genExprNodeDesc(cl, inputRR);
        sortCols.add(exprNode);
      }
    }

    // For the generation of the values expression just get the inputs
    // signature and generate field expressions for those
    Map<String, ExprNodeDesc> colExprMap = new HashMap<String, ExprNodeDesc>();
    ArrayList<ExprNodeDesc> valueCols = new ArrayList<ExprNodeDesc>();
    for (ColumnInfo colInfo : inputRR.getColumnInfos()) {
      valueCols.add(new ExprNodeColumnDesc(colInfo.getType(), colInfo
          .getInternalName(), colInfo.getTabAlias(), colInfo
          .getIsVirtualCol()));
      colExprMap.put(colInfo.getInternalName(), valueCols
          .get(valueCols.size() - 1));
    }

    ArrayList<String> outputColumns = new ArrayList<String>();
    for (int i = 0; i < valueCols.size(); i++) {
      outputColumns.add(getColumnInternalName(i));
    }
    Operator interim = putOpInsertMap(OperatorFactory.getAndMakeChild(PlanUtils
        .getReduceSinkDesc(sortCols, valueCols, outputColumns, false, -1,
            partitionCols, order.toString(), numReducers),
        new RowSchema(inputRR.getColumnInfos()), input), inputRR);
    interim.setColumnExprMap(colExprMap);

    // Add the extract operator to get the value fields
    RowResolver out_rwsch = new RowResolver();
    RowResolver interim_rwsch = inputRR;
    Integer pos = Integer.valueOf(0);
    for (ColumnInfo colInfo : interim_rwsch.getColumnInfos()) {
      String[] info = interim_rwsch.reverseLookup(colInfo.getInternalName());
      out_rwsch.put(info[0], info[1], new ColumnInfo(
          getColumnInternalName(pos), colInfo.getType(), info[0],
          colInfo.getIsVirtualCol(), colInfo.isHiddenVirtualCol()));
      pos = Integer.valueOf(pos.intValue() + 1);
    }

    Operator output = putOpInsertMap(OperatorFactory.getAndMakeChild(
        new ExtractDesc(new ExprNodeColumnDesc(TypeInfoFactory.stringTypeInfo,
            Utilities.ReduceField.VALUE.toString(), "", false)), new RowSchema(
            out_rwsch.getColumnInfos()), interim), out_rwsch);

    if (LOG.isDebugEnabled()) {
      LOG.debug("Created ReduceSink Plan for clause: " + dest + " row schema: "
          + out_rwsch.toString());
    }
    return output;
  }

  private Operator genJoinOperatorChildren(QBJoinTree join, Operator left,
      Operator[] right, HashSet<Integer> omitOpts) throws SemanticException {

    RowResolver outputRS = new RowResolver();
    ArrayList<String> outputColumnNames = new ArrayList<String>();
    // all children are base classes
    Operator<?>[] rightOps = new Operator[right.length];
    int outputPos = 0;

    Map<String, Byte> reversedExprs = new HashMap<String, Byte>();
    HashMap<Byte, List<ExprNodeDesc>> exprMap = new HashMap<Byte, List<ExprNodeDesc>>();
    Map<String, ExprNodeDesc> colExprMap = new HashMap<String, ExprNodeDesc>();
    HashMap<Integer, Set<String>> posToAliasMap = new HashMap<Integer, Set<String>>();
    HashMap<Byte, List<ExprNodeDesc>> filterMap =
        new HashMap<Byte, List<ExprNodeDesc>>();

    for (int pos = 0; pos < right.length; ++pos) {

      Operator input = right[pos];
      if (input == null) {
        input = left;
      }

      ArrayList<ExprNodeDesc> keyDesc = new ArrayList<ExprNodeDesc>();
      ArrayList<ExprNodeDesc> filterDesc = new ArrayList<ExprNodeDesc>();
      Byte tag = Byte.valueOf((byte) (((ReduceSinkDesc) (input.getConf()))
          .getTag()));

      // check whether this input operator produces output
      if (omitOpts == null || !omitOpts.contains(pos)) {
        // prepare output descriptors for the input opt
        RowResolver inputRS = opParseCtx.get(input).getRowResolver();
        Iterator<String> keysIter = inputRS.getTableNames().iterator();
        Set<String> aliases = posToAliasMap.get(pos);
        if (aliases == null) {
          aliases = new HashSet<String>();
          posToAliasMap.put(pos, aliases);
        }
        while (keysIter.hasNext()) {
          String key = keysIter.next();
          aliases.add(key);
          HashMap<String, ColumnInfo> map = inputRS.getFieldMap(key);
          Iterator<String> fNamesIter = map.keySet().iterator();
          while (fNamesIter.hasNext()) {
            String field = fNamesIter.next();
            ColumnInfo valueInfo = inputRS.get(key, field);
            keyDesc.add(new ExprNodeColumnDesc(valueInfo.getType(), valueInfo
                .getInternalName(), valueInfo.getTabAlias(), valueInfo
                .getIsVirtualCol()));

            if (outputRS.get(key, field) == null) {
              String colName = getColumnInternalName(outputPos);
              outputPos++;
              outputColumnNames.add(colName);
              colExprMap.put(colName, keyDesc.get(keyDesc.size() - 1));
              outputRS.put(key, field, new ColumnInfo(colName, valueInfo
                  .getType(), key, valueInfo.getIsVirtualCol(), valueInfo
                  .isHiddenVirtualCol()));
              reversedExprs.put(colName, tag);
            }
          }
        }
        for (ASTNode cond : join.getFilters().get(tag)) {
          filterDesc.add(genExprNodeDesc(cond, inputRS));
        }
      }
      exprMap.put(tag, keyDesc);
      filterMap.put(tag, filterDesc);
      rightOps[pos] = input;
    }

    JoinCondDesc[] joinCondns = new JoinCondDesc[join.getJoinCond().length];
    for (int i = 0; i < join.getJoinCond().length; i++) {
      JoinCond condn = join.getJoinCond()[i];
      joinCondns[i] = new JoinCondDesc(condn);
    }

    JoinDesc desc = new JoinDesc(exprMap, outputColumnNames,
        join.getNoOuterJoin(), joinCondns, filterMap);
    desc.setReversedExprs(reversedExprs);
    desc.setFilterMap(join.getFilterMap());

    JoinOperator joinOp = (JoinOperator) OperatorFactory.getAndMakeChild(desc,
        new RowSchema(outputRS.getColumnInfos()), rightOps);
    joinOp.setColumnExprMap(colExprMap);
    joinOp.setPosToAliasMap(posToAliasMap);

    if (join.getNullSafes() != null) {
      boolean[] nullsafes = new boolean[join.getNullSafes().size()];
      for (int i = 0; i < nullsafes.length; i++) {
        nullsafes[i] = join.getNullSafes().get(i);
      }
      desc.setNullSafes(nullsafes);
    }
    return putOpInsertMap(joinOp, outputRS);
  }

  @SuppressWarnings("nls")
  private Operator genJoinReduceSinkChild(QB qb, QBJoinTree joinTree,
      Operator child, String srcName, int pos) throws SemanticException {
    RowResolver inputRS = opParseCtx.get(child).getRowResolver();
    RowResolver outputRS = new RowResolver();
    ArrayList<String> outputColumns = new ArrayList<String>();
    ArrayList<ExprNodeDesc> reduceKeys = new ArrayList<ExprNodeDesc>();

    // Compute join keys and store in reduceKeys
    ArrayList<ASTNode> exprs = joinTree.getExpressions().get(pos);
    for (int i = 0; i < exprs.size(); i++) {
      ASTNode expr = exprs.get(i);
      reduceKeys.add(genExprNodeDesc(expr, inputRS));
    }

    // Walk over the input row resolver and copy in the output
    ArrayList<ExprNodeDesc> reduceValues = new ArrayList<ExprNodeDesc>();
    Iterator<String> tblNamesIter = inputRS.getTableNames().iterator();
    Map<String, ExprNodeDesc> colExprMap = new HashMap<String, ExprNodeDesc>();
    while (tblNamesIter.hasNext()) {
      String src = tblNamesIter.next();
      HashMap<String, ColumnInfo> fMap = inputRS.getFieldMap(src);
      for (Map.Entry<String, ColumnInfo> entry : fMap.entrySet()) {
        String field = entry.getKey();
        ColumnInfo valueInfo = entry.getValue();
        ExprNodeColumnDesc inputExpr = new ExprNodeColumnDesc(valueInfo
            .getType(), valueInfo.getInternalName(), valueInfo.getTabAlias(),
            valueInfo.getIsVirtualCol());
        reduceValues.add(inputExpr);
        if (outputRS.get(src, field) == null) {
          String col = getColumnInternalName(reduceValues.size() - 1);
          outputColumns.add(col);
          ColumnInfo newColInfo = new ColumnInfo(Utilities.ReduceField.VALUE
              .toString()
              + "." + col, valueInfo.getType(), src, valueInfo
              .getIsVirtualCol(), valueInfo.isHiddenVirtualCol());

          colExprMap.put(newColInfo.getInternalName(), inputExpr);
          outputRS.put(src, field, newColInfo);
        }
      }
    }

    int numReds = -1;

    // Use only 1 reducer in case of cartesian product
    if (reduceKeys.size() == 0) {
      numReds = 1;

      // Cartesian product is not supported in strict mode
      if (conf.getVar(HiveConf.ConfVars.HIVEMAPREDMODE).equalsIgnoreCase(
          "strict")) {
        throw new SemanticException(ErrorMsg.NO_CARTESIAN_PRODUCT.getMsg());
      }
    }

    ReduceSinkOperator rsOp = (ReduceSinkOperator) putOpInsertMap(
        OperatorFactory.getAndMakeChild(PlanUtils.getReduceSinkDesc(reduceKeys,
            reduceValues, outputColumns, false, joinTree.getNextTag(),
            reduceKeys.size(), numReds), new RowSchema(outputRS
            .getColumnInfos()), child), outputRS);
    rsOp.setColumnExprMap(colExprMap);
    rsOp.setInputAlias(srcName);
    return rsOp;
  }

  private Operator genJoinOperator(QB qb, QBJoinTree joinTree,
      Map<String, Operator> map) throws SemanticException {
    QBJoinTree leftChild = joinTree.getJoinSrc();
    Operator joinSrcOp = null;
    if (leftChild != null) {
      Operator joinOp = genJoinOperator(qb, leftChild, map);
      ArrayList<ASTNode> filter = joinTree.getFiltersForPushing().get(0);
      for (ASTNode cond : filter) {
        joinOp = genFilterPlan(qb, cond, joinOp);
      }

      joinSrcOp = genJoinReduceSinkChild(qb, joinTree, joinOp, null, 0);
    }

    Operator[] srcOps = new Operator[joinTree.getBaseSrc().length];

    HashSet<Integer> omitOpts = null; // set of input to the join that should be
    // omitted by the output
    int pos = 0;
    for (String src : joinTree.getBaseSrc()) {
      if (src != null) {
        Operator srcOp = map.get(src.toLowerCase());

        // for left-semi join, generate an additional selection & group-by
        // operator before ReduceSink
        ArrayList<ASTNode> fields = joinTree.getRHSSemijoinColumns(src);
        if (fields != null) {
          // the RHS table columns should be not be output from the join
          if (omitOpts == null) {
            omitOpts = new HashSet<Integer>();
          }
          omitOpts.add(pos);

          // generate a selection operator for group-by keys only
          srcOp = insertSelectForSemijoin(fields, srcOp);

          // generate a groupby operator (HASH mode) for a map-side partial
          // aggregation for semijoin
          srcOp = genMapGroupByForSemijoin(qb, fields, srcOp,
              GroupByDesc.Mode.HASH);
        }

        // generate a ReduceSink operator for the join
        srcOps[pos] = genJoinReduceSinkChild(qb, joinTree, srcOp, src, pos);
        pos++;
      } else {
        assert pos == 0;
        srcOps[pos++] = null;
      }
    }

    // Type checking and implicit type conversion for join keys
    genJoinOperatorTypeCheck(joinSrcOp, srcOps);

    JoinOperator joinOp = (JoinOperator) genJoinOperatorChildren(joinTree,
      joinSrcOp, srcOps, omitOpts);
    joinContext.put(joinOp, joinTree);
    return joinOp;
  }

  /**
   * Construct a selection operator for semijoin that filter out all fields
   * other than the group by keys.
   *
   * @param fields
   *          list of fields need to be output
   * @param input
   *          input operator
   * @return the selection operator.
   * @throws SemanticException
   */
  private Operator insertSelectForSemijoin(ArrayList<ASTNode> fields,
      Operator input) throws SemanticException {

    RowResolver inputRR = opParseCtx.get(input).getRowResolver();
    ArrayList<ExprNodeDesc> colList = new ArrayList<ExprNodeDesc>();
    ArrayList<String> columnNames = new ArrayList<String>();

    // construct the list of columns that need to be projected
    for (ASTNode field : fields) {
      ExprNodeColumnDesc exprNode = (ExprNodeColumnDesc) genExprNodeDesc(field,
          inputRR);
      colList.add(exprNode);
      columnNames.add(exprNode.getColumn());
    }

    // create selection operator
    Operator output = putOpInsertMap(OperatorFactory.getAndMakeChild(
        new SelectDesc(colList, columnNames, false), new RowSchema(inputRR
            .getColumnInfos()), input), inputRR);

    output.setColumnExprMap(input.getColumnExprMap());
    return output;
  }

  private Operator genMapGroupByForSemijoin(QB qb, ArrayList<ASTNode> fields, // the
      // ASTNode
      // of
      // the
      // join
      // key
      // "tab.col"
      Operator inputOperatorInfo, GroupByDesc.Mode mode)
      throws SemanticException {

    RowResolver groupByInputRowResolver = opParseCtx.get(inputOperatorInfo)
        .getRowResolver();
    RowResolver groupByOutputRowResolver = new RowResolver();
    ArrayList<ExprNodeDesc> groupByKeys = new ArrayList<ExprNodeDesc>();
    ArrayList<String> outputColumnNames = new ArrayList<String>();
    ArrayList<AggregationDesc> aggregations = new ArrayList<AggregationDesc>();
    Map<String, ExprNodeDesc> colExprMap = new HashMap<String, ExprNodeDesc>();
    qb.getParseInfo();

    groupByOutputRowResolver.setIsExprResolver(true); // join keys should only
    // be columns but not be
    // expressions

    for (int i = 0; i < fields.size(); ++i) {
      // get the group by keys to ColumnInfo
      ASTNode colName = fields.get(i);
      ExprNodeDesc grpByExprNode = genExprNodeDesc(colName,
          groupByInputRowResolver);
      groupByKeys.add(grpByExprNode);

      // generate output column names
      String field = getColumnInternalName(i);
      outputColumnNames.add(field);
      ColumnInfo colInfo2 = new ColumnInfo(field, grpByExprNode.getTypeInfo(),
          "", false);
      groupByOutputRowResolver.putExpression(colName, colInfo2);

      // establish mapping from the output column to the input column
      colExprMap.put(field, grpByExprNode);
    }

    // Generate group-by operator
    float groupByMemoryUsage = HiveConf.getFloatVar(conf, HiveConf.ConfVars.HIVEMAPAGGRHASHMEMORY);
    float memoryThreshold = HiveConf
        .getFloatVar(conf, HiveConf.ConfVars.HIVEMAPAGGRMEMORYTHRESHOLD);
    Operator op = putOpInsertMap(OperatorFactory.getAndMakeChild(
        new GroupByDesc(mode, outputColumnNames, groupByKeys, aggregations,
            false, groupByMemoryUsage, memoryThreshold, null, false, 0, false),
        new RowSchema(groupByOutputRowResolver.getColumnInfos()),
        inputOperatorInfo), groupByOutputRowResolver);

    op.setColumnExprMap(colExprMap);
    return op;
  }

  private void genJoinOperatorTypeCheck(Operator left, Operator[] right)
      throws SemanticException {
    // keys[i] -> ArrayList<exprNodeDesc> for the i-th join operator key list
    ArrayList<ArrayList<ExprNodeDesc>> keys = new ArrayList<ArrayList<ExprNodeDesc>>();
    int keyLength = 0;
    for (int i = 0; i < right.length; i++) {
      Operator oi = (i == 0 && right[i] == null ? left : right[i]);
      ReduceSinkDesc now = ((ReduceSinkOperator) (oi)).getConf();
      if (i == 0) {
        keyLength = now.getKeyCols().size();
      } else {
        assert (keyLength == now.getKeyCols().size());
      }
      keys.add(now.getKeyCols());
    }
    // implicit type conversion hierarchy
    for (int k = 0; k < keyLength; k++) {
      // Find the common class for type conversion
      TypeInfo commonType = keys.get(0).get(k).getTypeInfo();
      for (int i = 1; i < right.length; i++) {
        TypeInfo a = commonType;
        TypeInfo b = keys.get(i).get(k).getTypeInfo();
        commonType = FunctionRegistry.getCommonClassForComparison(a, b);
        if (commonType == null) {
          throw new SemanticException(
              "Cannot do equality join on different types: " + a.getTypeName()
                  + " and " + b.getTypeName());
        }
      }
      // Add implicit type conversion if necessary
      for (int i = 0; i < right.length; i++) {
        if (!commonType.equals(keys.get(i).get(k).getTypeInfo())) {
          keys.get(i).set(
              k,
              TypeCheckProcFactory.DefaultExprProcessor.getFuncExprNodeDesc(
                  commonType.getTypeName(), keys.get(i).get(k)));
        }
      }
    }
    // regenerate keySerializationInfo because the ReduceSinkOperator's
    // output key types might have changed.
    for (int i = 0; i < right.length; i++) {
      Operator oi = (i == 0 && right[i] == null ? left : right[i]);
      ReduceSinkDesc now = ((ReduceSinkOperator) (oi)).getConf();

      now.setKeySerializeInfo(PlanUtils.getReduceKeyTableDesc(PlanUtils
          .getFieldSchemasFromColumnList(now.getKeyCols(), "joinkey"), now
          .getOrder()));
    }
  }

  private Operator genJoinPlan(QB qb, Map<String, Operator> map)
      throws SemanticException {
    QBJoinTree joinTree = qb.getQbJoinTree();
    Operator joinOp = genJoinOperator(qb, joinTree, map);
    return joinOp;
  }

  /**
   * Extract the filters from the join condition and push them on top of the
   * source operators. This procedure traverses the query tree recursively,
   */
  private void pushJoinFilters(QB qb, QBJoinTree joinTree,
      Map<String, Operator> map) throws SemanticException {
    if (joinTree.getJoinSrc() != null) {
      pushJoinFilters(qb, joinTree.getJoinSrc(), map);
    }
    ArrayList<ArrayList<ASTNode>> filters = joinTree.getFiltersForPushing();
    int pos = 0;
    for (String src : joinTree.getBaseSrc()) {
      if (src != null) {
        Operator srcOp = map.get(src);
        ArrayList<ASTNode> filter = filters.get(pos);
        for (ASTNode cond : filter) {
          srcOp = genFilterPlan(qb, cond, srcOp);
        }
        map.put(src, srcOp);
      }
      pos++;
    }
  }

  private List<String> getMapSideJoinTables(QB qb) {
    List<String> cols = new ArrayList<String>();


    ASTNode hints = qb.getParseInfo().getHints();
    for (int pos = 0; pos < hints.getChildCount(); pos++) {
      ASTNode hint = (ASTNode) hints.getChild(pos);
      if (((ASTNode) hint.getChild(0)).getToken().getType() == HiveParser.TOK_MAPJOIN) {
        // the user has specified to ignore mapjoin hint
        if (!conf.getBoolVar(HiveConf.ConfVars.HIVEIGNOREMAPJOINHINT)) {
          ASTNode hintTblNames = (ASTNode) hint.getChild(1);
          int numCh = hintTblNames.getChildCount();
          for (int tblPos = 0; tblPos < numCh; tblPos++) {
            String tblName = ((ASTNode) hintTblNames.getChild(tblPos)).getText()
                .toLowerCase();
            if (!cols.contains(tblName)) {
              cols.add(tblName);
            }
          }
        }
        else {
          queryProperties.setMapJoinRemoved(true);
        }
      }
    }

    return cols;
  }

  // The join alias is modified before being inserted for consumption by sort-merge
  // join queries. If the join is part of a sub-query the alias is modified to include
  // the sub-query alias.
  private String getModifiedAlias(QB qb, String alias) {
    return QB.getAppendedAliasFromId(qb.getId(), alias);
  }

  private QBJoinTree genUniqueJoinTree(QB qb, ASTNode joinParseTree,
      Map<String, Operator> aliasToOpInfo)
      throws SemanticException {
    QBJoinTree joinTree = new QBJoinTree();
    joinTree.setNoOuterJoin(false);

    joinTree.setExpressions(new ArrayList<ArrayList<ASTNode>>());
    joinTree.setFilters(new ArrayList<ArrayList<ASTNode>>());
    joinTree.setFiltersForPushing(new ArrayList<ArrayList<ASTNode>>());

    // Create joinTree structures to fill them up later
    ArrayList<String> rightAliases = new ArrayList<String>();
    ArrayList<String> leftAliases = new ArrayList<String>();
    ArrayList<String> baseSrc = new ArrayList<String>();
    ArrayList<Boolean> preserved = new ArrayList<Boolean>();

    boolean lastPreserved = false;
    int cols = -1;

    for (int i = 0; i < joinParseTree.getChildCount(); i++) {
      ASTNode child = (ASTNode) joinParseTree.getChild(i);

      switch (child.getToken().getType()) {
      case HiveParser.TOK_TABREF:
        // Handle a table - populate aliases appropriately:
        // leftAliases should contain the first table, rightAliases should
        // contain all other tables and baseSrc should contain all tables

        String tableName = getUnescapedUnqualifiedTableName((ASTNode) child.getChild(0));

        String alias = child.getChildCount() == 1 ? tableName
            : unescapeIdentifier(child.getChild(child.getChildCount() - 1)
                .getText().toLowerCase());

        if (i == 0) {
          leftAliases.add(alias);
          joinTree.setLeftAlias(alias);
        } else {
          rightAliases.add(alias);
        }
        joinTree.getAliasToOpInfo().put(
            getModifiedAlias(qb, alias), aliasToOpInfo.get(alias));
        joinTree.setId(qb.getId());
        baseSrc.add(alias);

        preserved.add(lastPreserved);
        lastPreserved = false;
        break;

      case HiveParser.TOK_EXPLIST:
        if (cols == -1 && child.getChildCount() != 0) {
          cols = child.getChildCount();
        } else if (child.getChildCount() != cols) {
          throw new SemanticException("Tables with different or invalid "
              + "number of keys in UNIQUEJOIN");
        }

        ArrayList<ASTNode> expressions = new ArrayList<ASTNode>();
        ArrayList<ASTNode> filt = new ArrayList<ASTNode>();
        ArrayList<ASTNode> filters = new ArrayList<ASTNode>();

        for (Node exp : child.getChildren()) {
          expressions.add((ASTNode) exp);
        }

        joinTree.getExpressions().add(expressions);
        joinTree.getFilters().add(filt);
        joinTree.getFiltersForPushing().add(filters);
        break;

      case HiveParser.KW_PRESERVE:
        lastPreserved = true;
        break;

      case HiveParser.TOK_SUBQUERY:
        throw new SemanticException(
            "Subqueries are not supported in UNIQUEJOIN");

      default:
        throw new SemanticException("Unexpected UNIQUEJOIN structure");
      }
    }

    joinTree.setBaseSrc(baseSrc.toArray(new String[0]));
    joinTree.setLeftAliases(leftAliases.toArray(new String[0]));
    joinTree.setRightAliases(rightAliases.toArray(new String[0]));

    JoinCond[] condn = new JoinCond[preserved.size()];
    for (int i = 0; i < condn.length; i++) {
      condn[i] = new JoinCond(preserved.get(i));
    }
    joinTree.setJoinCond(condn);

    if (qb.getParseInfo().getHints() != null) {
      parseStreamTables(joinTree, qb);
    }

    return joinTree;
  }

  private QBJoinTree genJoinTree(QB qb, ASTNode joinParseTree,
      Map<String, Operator> aliasToOpInfo)
      throws SemanticException {
    QBJoinTree joinTree = new QBJoinTree();
    JoinCond[] condn = new JoinCond[1];

    switch (joinParseTree.getToken().getType()) {
    case HiveParser.TOK_LEFTOUTERJOIN:
      joinTree.setNoOuterJoin(false);
      condn[0] = new JoinCond(0, 1, JoinType.LEFTOUTER);
      break;
    case HiveParser.TOK_RIGHTOUTERJOIN:
      joinTree.setNoOuterJoin(false);
      condn[0] = new JoinCond(0, 1, JoinType.RIGHTOUTER);
      break;
    case HiveParser.TOK_FULLOUTERJOIN:
      joinTree.setNoOuterJoin(false);
      condn[0] = new JoinCond(0, 1, JoinType.FULLOUTER);
      break;
    case HiveParser.TOK_LEFTSEMIJOIN:
      joinTree.setNoSemiJoin(false);
      condn[0] = new JoinCond(0, 1, JoinType.LEFTSEMI);
      break;
    default:
      condn[0] = new JoinCond(0, 1, JoinType.INNER);
      joinTree.setNoOuterJoin(true);
      break;
    }

    joinTree.setJoinCond(condn);

    ASTNode left = (ASTNode) joinParseTree.getChild(0);
    ASTNode right = (ASTNode) joinParseTree.getChild(1);

    if ((left.getToken().getType() == HiveParser.TOK_TABREF)
        || (left.getToken().getType() == HiveParser.TOK_SUBQUERY)
        || (left.getToken().getType() == HiveParser.TOK_PTBLFUNCTION)) {
      String tableName = getUnescapedUnqualifiedTableName((ASTNode) left.getChild(0))
          .toLowerCase();
      String alias = left.getChildCount() == 1 ? tableName
          : unescapeIdentifier(left.getChild(left.getChildCount() - 1)
          .getText().toLowerCase());
      // ptf node form is: ^(TOK_PTBLFUNCTION $name $alias? partitionTableFunctionSource partitioningSpec? expression*)
      // guranteed to have an lias here: check done in processJoin
      alias = (left.getToken().getType() == HiveParser.TOK_PTBLFUNCTION) ?
          unescapeIdentifier(left.getChild(1).getText().toLowerCase()) :
            alias;
      joinTree.setLeftAlias(alias);
      String[] leftAliases = new String[1];
      leftAliases[0] = alias;
      joinTree.setLeftAliases(leftAliases);
      String[] children = new String[2];
      children[0] = alias;
      joinTree.setBaseSrc(children);
      joinTree.setId(qb.getId());
      joinTree.getAliasToOpInfo().put(
          getModifiedAlias(qb, alias), aliasToOpInfo.get(alias));
    } else if (isJoinToken(left)) {
      QBJoinTree leftTree = genJoinTree(qb, left, aliasToOpInfo);
      joinTree.setJoinSrc(leftTree);
      String[] leftChildAliases = leftTree.getLeftAliases();
      String leftAliases[] = new String[leftChildAliases.length + 1];
      for (int i = 0; i < leftChildAliases.length; i++) {
        leftAliases[i] = leftChildAliases[i];
      }
      leftAliases[leftChildAliases.length] = leftTree.getRightAliases()[0];
      joinTree.setLeftAliases(leftAliases);
    } else {
      assert (false);
    }

    if ((right.getToken().getType() == HiveParser.TOK_TABREF)
        || (right.getToken().getType() == HiveParser.TOK_SUBQUERY)
        || (right.getToken().getType() == HiveParser.TOK_PTBLFUNCTION)) {
      String tableName = getUnescapedUnqualifiedTableName((ASTNode) right.getChild(0))
          .toLowerCase();
      String alias = right.getChildCount() == 1 ? tableName
          : unescapeIdentifier(right.getChild(right.getChildCount() - 1)
          .getText().toLowerCase());
      // ptf node form is: ^(TOK_PTBLFUNCTION $name $alias? partitionTableFunctionSource partitioningSpec? expression*)
      // guranteed to have an lias here: check done in processJoin
      alias = (right.getToken().getType() == HiveParser.TOK_PTBLFUNCTION) ?
          unescapeIdentifier(right.getChild(1).getText().toLowerCase()) :
            alias;
      String[] rightAliases = new String[1];
      rightAliases[0] = alias;
      joinTree.setRightAliases(rightAliases);
      String[] children = joinTree.getBaseSrc();
      if (children == null) {
        children = new String[2];
      }
      children[1] = alias;
      joinTree.setBaseSrc(children);
      aliasToOpInfo.get(alias);
      joinTree.setId(qb.getId());
      joinTree.getAliasToOpInfo().put(
          getModifiedAlias(qb, alias), aliasToOpInfo.get(alias));
      // remember rhs table for semijoin
      if (joinTree.getNoSemiJoin() == false) {
        joinTree.addRHSSemijoin(alias);
      }
    } else {
      assert false;
    }

    ArrayList<ArrayList<ASTNode>> expressions = new ArrayList<ArrayList<ASTNode>>();
    expressions.add(new ArrayList<ASTNode>());
    expressions.add(new ArrayList<ASTNode>());
    joinTree.setExpressions(expressions);

    ArrayList<Boolean> nullsafes = new ArrayList<Boolean>();
    joinTree.setNullSafes(nullsafes);

    ArrayList<ArrayList<ASTNode>> filters = new ArrayList<ArrayList<ASTNode>>();
    filters.add(new ArrayList<ASTNode>());
    filters.add(new ArrayList<ASTNode>());
    joinTree.setFilters(filters);
    joinTree.setFilterMap(new int[2][]);

    ArrayList<ArrayList<ASTNode>> filtersForPushing =
        new ArrayList<ArrayList<ASTNode>>();
    filtersForPushing.add(new ArrayList<ASTNode>());
    filtersForPushing.add(new ArrayList<ASTNode>());
    joinTree.setFiltersForPushing(filtersForPushing);

    ASTNode joinCond = (ASTNode) joinParseTree.getChild(2);
    ArrayList<String> leftSrc = new ArrayList<String>();
    parseJoinCondition(joinTree, joinCond, leftSrc);
    if (leftSrc.size() == 1) {
      joinTree.setLeftAlias(leftSrc.get(0));
    }

    // check the hints to see if the user has specified a map-side join. This
    // will be removed later on, once the cost-based
    // infrastructure is in place
    if (qb.getParseInfo().getHints() != null) {
      List<String> mapSideTables = getMapSideJoinTables(qb);
      List<String> mapAliases = joinTree.getMapAliases();

      for (String mapTbl : mapSideTables) {
        boolean mapTable = false;
        for (String leftAlias : joinTree.getLeftAliases()) {
          if (mapTbl.equalsIgnoreCase(leftAlias)) {
            mapTable = true;
          }
        }
        for (String rightAlias : joinTree.getRightAliases()) {
          if (mapTbl.equalsIgnoreCase(rightAlias)) {
            mapTable = true;
          }
        }

        if (mapTable) {
          if (mapAliases == null) {
            mapAliases = new ArrayList<String>();
          }
          mapAliases.add(mapTbl);
          joinTree.setMapSideJoin(true);
        }
      }

      joinTree.setMapAliases(mapAliases);

      parseStreamTables(joinTree, qb);
    }

    return joinTree;
  }

  private void parseStreamTables(QBJoinTree joinTree, QB qb) {
    List<String> streamAliases = joinTree.getStreamAliases();

    for (Node hintNode : qb.getParseInfo().getHints().getChildren()) {
      ASTNode hint = (ASTNode) hintNode;
      if (hint.getChild(0).getType() == HiveParser.TOK_STREAMTABLE) {
        for (int i = 0; i < hint.getChild(1).getChildCount(); i++) {
          if (streamAliases == null) {
            streamAliases = new ArrayList<String>();
          }
          streamAliases.add(hint.getChild(1).getChild(i).getText());
        }
      }
    }

    joinTree.setStreamAliases(streamAliases);
  }

  /**
   * Merges node to target
   */
  private void mergeJoins(QB qb, QBJoinTree node, QBJoinTree target, int pos) {
    String[] nodeRightAliases = node.getRightAliases();
    String[] trgtRightAliases = target.getRightAliases();
    String[] rightAliases = new String[nodeRightAliases.length
        + trgtRightAliases.length];

    for (int i = 0; i < trgtRightAliases.length; i++) {
      rightAliases[i] = trgtRightAliases[i];
    }
    for (int i = 0; i < nodeRightAliases.length; i++) {
      rightAliases[i + trgtRightAliases.length] = nodeRightAliases[i];
    }
    target.setRightAliases(rightAliases);
    target.getAliasToOpInfo().putAll(node.getAliasToOpInfo());

    String[] nodeBaseSrc = node.getBaseSrc();
    String[] trgtBaseSrc = target.getBaseSrc();
    String[] baseSrc = new String[nodeBaseSrc.length + trgtBaseSrc.length - 1];

    for (int i = 0; i < trgtBaseSrc.length; i++) {
      baseSrc[i] = trgtBaseSrc[i];
    }
    for (int i = 1; i < nodeBaseSrc.length; i++) {
      baseSrc[i + trgtBaseSrc.length - 1] = nodeBaseSrc[i];
    }
    target.setBaseSrc(baseSrc);

    ArrayList<ArrayList<ASTNode>> expr = target.getExpressions();
    for (int i = 0; i < nodeRightAliases.length; i++) {
      expr.add(node.getExpressions().get(i + 1));
    }

    ArrayList<Boolean> nns = node.getNullSafes();
    ArrayList<Boolean> tns = target.getNullSafes();
    for (int i = 0; i < tns.size(); i++) {
      tns.set(i, tns.get(i) & nns.get(i)); // any of condition contains non-NS, non-NS
    }

    ArrayList<ArrayList<ASTNode>> filters = target.getFilters();
    for (int i = 0; i < nodeRightAliases.length; i++) {
      filters.add(node.getFilters().get(i + 1));
    }

    if (node.getFilters().get(0).size() != 0) {
      ArrayList<ASTNode> filterPos = filters.get(pos);
      filterPos.addAll(node.getFilters().get(0));
    }

    int[][] nmap = node.getFilterMap();
    int[][] tmap = target.getFilterMap();
    int[][] newmap = new int[tmap.length + nmap.length - 1][];

    for (int[] mapping : nmap) {
      if (mapping != null) {
        for (int i = 0; i < mapping.length; i += 2) {
          if (pos > 0 || mapping[i] > 0) {
            mapping[i] += trgtRightAliases.length;
          }
        }
      }
    }
    if (nmap[0] != null) {
      if (tmap[pos] == null) {
        tmap[pos] = nmap[0];
      } else {
        int[] appended = new int[tmap[pos].length + nmap[0].length];
        System.arraycopy(tmap[pos], 0, appended, 0, tmap[pos].length);
        System.arraycopy(nmap[0], 0, appended, tmap[pos].length, nmap[0].length);
        tmap[pos] = appended;
      }
    }
    System.arraycopy(tmap, 0, newmap, 0, tmap.length);
    System.arraycopy(nmap, 1, newmap, tmap.length, nmap.length - 1);
    target.setFilterMap(newmap);

    ArrayList<ArrayList<ASTNode>> filter = target.getFiltersForPushing();
    for (int i = 0; i < nodeRightAliases.length; i++) {
      filter.add(node.getFiltersForPushing().get(i + 1));
    }

    if (node.getFiltersForPushing().get(0).size() != 0) {
      ArrayList<ASTNode> filterPos = filter.get(pos);
      filterPos.addAll(node.getFiltersForPushing().get(0));
    }

    if (node.getNoOuterJoin() && target.getNoOuterJoin()) {
      target.setNoOuterJoin(true);
    } else {
      target.setNoOuterJoin(false);
    }

    if (node.getNoSemiJoin() && target.getNoSemiJoin()) {
      target.setNoSemiJoin(true);
    } else {
      target.setNoSemiJoin(false);
    }

    target.mergeRHSSemijoin(node);

    JoinCond[] nodeCondns = node.getJoinCond();
    int nodeCondnsSize = nodeCondns.length;
    JoinCond[] targetCondns = target.getJoinCond();
    int targetCondnsSize = targetCondns.length;
    JoinCond[] newCondns = new JoinCond[nodeCondnsSize + targetCondnsSize];
    for (int i = 0; i < targetCondnsSize; i++) {
      newCondns[i] = targetCondns[i];
    }

    for (int i = 0; i < nodeCondnsSize; i++) {
      JoinCond nodeCondn = nodeCondns[i];
      if (nodeCondn.getLeft() == 0) {
        nodeCondn.setLeft(pos);
      } else {
        nodeCondn.setLeft(nodeCondn.getLeft() + targetCondnsSize);
      }
      nodeCondn.setRight(nodeCondn.getRight() + targetCondnsSize);
      newCondns[targetCondnsSize + i] = nodeCondn;
    }

    target.setJoinCond(newCondns);
    if (target.isMapSideJoin()) {
      assert node.isMapSideJoin();
      List<String> mapAliases = target.getMapAliases();
      for (String mapTbl : node.getMapAliases()) {
        if (!mapAliases.contains(mapTbl)) {
          mapAliases.add(mapTbl);
        }
      }
      target.setMapAliases(mapAliases);
    }
  }

  private int findMergePos(QBJoinTree node, QBJoinTree target) {
    int res = -1;
    String leftAlias = node.getLeftAlias();
    if (leftAlias == null) {
      return -1;
    }

    ArrayList<ASTNode> nodeCondn = node.getExpressions().get(0);
    ArrayList<ASTNode> targetCondn = null;

    if (leftAlias.equals(target.getLeftAlias())) {
      targetCondn = target.getExpressions().get(0);
      res = 0;
    } else {
      for (int i = 0; i < target.getRightAliases().length; i++) {
        if (leftAlias.equals(target.getRightAliases()[i])) {
          targetCondn = target.getExpressions().get(i + 1);
          res = i + 1;
          break;
        }
      }
    }

    if ((targetCondn == null) || (nodeCondn.size() != targetCondn.size())) {
      return -1;
    }

    for (int i = 0; i < nodeCondn.size(); i++) {
      if (!nodeCondn.get(i).toStringTree().equals(
          targetCondn.get(i).toStringTree())) {
        return -1;
      }
    }

    return res;
  }

  // try merge join tree from inner most source
  // (it was merged from outer most to inner, which could be invalid)
  //
  // in a join tree ((A-B)-C)-D where C is not mergeable with A-B,
  // D can be merged with A-B into single join If and only if C and D has same join type
  // In this case, A-B-D join will be executed first and ABD-C join will be executed in next
  private void mergeJoinTree(QB qb) {
    QBJoinTree tree = qb.getQbJoinTree();
    if (tree.getJoinSrc() == null) {
      return;
    }
    // make array with QBJoinTree : outer most(0) --> inner most(n)
    List<QBJoinTree> trees = new ArrayList<QBJoinTree>();
    for (;tree != null; tree = tree.getJoinSrc()) {
      trees.add(tree);
    }
    // merging from 'target'(inner) to 'node'(outer)
    for (int i = trees.size() - 1; i >= 0; i--) {
      QBJoinTree target = trees.get(i);
      if (target == null) {
        continue;
      }
      JoinType prevType = null;   // save join type
      for (int j = i - 1; j >= 0; j--) {
        QBJoinTree node = trees.get(j);
        if (node == null) {
          continue;
        }
        JoinType currType = getType(node.getJoinCond());
        if (prevType != null && prevType != currType) {
          break;
        }
        int pos = findMergePos(node, target);
        if (pos >= 0) {
          // for outer joins, it should not exceed 16 aliases (short type)
          if (!node.getNoOuterJoin() || !target.getNoOuterJoin()) {
            if (node.getRightAliases().length + target.getRightAliases().length + 1 > 16) {
              LOG.info(ErrorMsg.JOINNODE_OUTERJOIN_MORETHAN_16);
              continue;
            }
          }
          mergeJoins(qb, node, target, pos);
          trees.set(j, null);
          continue; // continue merging with next alias
        }
        if (prevType == null) {
          prevType = currType;
        }
      }
    }
    // reconstruct join tree
    QBJoinTree current = null;
    for (int i = 0; i < trees.size(); i++) {
      QBJoinTree target = trees.get(i);
      if (target == null) {
        continue;
      }
      if (current == null) {
        qb.setQbJoinTree(current = target);
      } else {
        current.setJoinSrc(target);
        current = target;
      }
    }
  }

  // Join types should be all the same for merging (or returns null)
  private JoinType getType(JoinCond[] conds) {
    JoinType type = conds[0].getJoinType();
    for (int k = 1; k < conds.length; k++) {
      if (type != conds[k].getJoinType()) {
        return null;
      }
    }
    return type;
  }

  private Operator insertSelectAllPlanForGroupBy(Operator input)
      throws SemanticException {
    OpParseContext inputCtx = opParseCtx.get(input);
    RowResolver inputRR = inputCtx.getRowResolver();
    ArrayList<ColumnInfo> columns = inputRR.getColumnInfos();
    ArrayList<ExprNodeDesc> colList = new ArrayList<ExprNodeDesc>();
    ArrayList<String> columnNames = new ArrayList<String>();
    Map<String, ExprNodeDesc> columnExprMap =
        new HashMap<String, ExprNodeDesc>();
    for (int i = 0; i < columns.size(); i++) {
      ColumnInfo col = columns.get(i);
      colList.add(new ExprNodeColumnDesc(col.getType(), col.getInternalName(),
          col.getTabAlias(), col.getIsVirtualCol()));
      columnNames.add(col.getInternalName());
      columnExprMap.put(col.getInternalName(),
          new ExprNodeColumnDesc(col.getType(), col.getInternalName(),
              col.getTabAlias(), col.getIsVirtualCol()));
    }
    Operator output = putOpInsertMap(OperatorFactory.getAndMakeChild(
        new SelectDesc(colList, columnNames, true), new RowSchema(inputRR
            .getColumnInfos()), input), inputRR);
    output.setColumnExprMap(columnExprMap);
    return output;
  }

  // Return the common distinct expression
  // There should be more than 1 destination, with group bys in all of them.
  private List<ASTNode> getCommonDistinctExprs(QB qb, Operator input) {
    QBParseInfo qbp = qb.getParseInfo();
    // If a grouping set aggregation is present, common processing is not possible
    if (!qbp.getDestCubes().isEmpty() || !qbp.getDestRollups().isEmpty()
        || !qbp.getDestToLateralView().isEmpty()) {
      return null;
    }

    RowResolver inputRR = opParseCtx.get(input).getRowResolver();
    TreeSet<String> ks = new TreeSet<String>();
    ks.addAll(qbp.getClauseNames());

    // Go over all the destination tables
    if (ks.size() <= 1) {
      return null;
    }

    List<ExprNodeDesc> oldList = null;
    List<ASTNode> oldASTList = null;

    for (String dest : ks) {
      // If a filter is present, common processing is not possible
      if (qbp.getWhrForClause(dest) != null) {
        return null;
      }

      if (qbp.getAggregationExprsForClause(dest).size() == 0
          && getGroupByForClause(qbp, dest).size() == 0) {
        return null;
      }

      // All distinct expressions must be the same
      List<ASTNode> list = qbp.getDistinctFuncExprsForClause(dest);
      if (list.isEmpty()) {
        return null;
      }

      List<ExprNodeDesc> currDestList;
      try {
        currDestList = getDistinctExprs(qbp, dest, inputRR);
      } catch (SemanticException e) {
        return null;
      }

      List<ASTNode> currASTList = new ArrayList<ASTNode>();
      for (ASTNode value : list) {
        // 0 is function name
        for (int i = 1; i < value.getChildCount(); i++) {
          ASTNode parameter = (ASTNode) value.getChild(i);
          currASTList.add(parameter);
        }
        if (oldList == null) {
          oldList = currDestList;
          oldASTList = currASTList;
        } else {
          if (!matchExprLists(oldList, currDestList)) {
            return null;
          }
        }
      }
    }

    return oldASTList;
  }

  private Operator createCommonReduceSink(QB qb, Operator input)
      throws SemanticException {
    // Go over all the tables and extract the common distinct key
    List<ASTNode> distExprs = getCommonDistinctExprs(qb, input);

    QBParseInfo qbp = qb.getParseInfo();
    TreeSet<String> ks = new TreeSet<String>();
    ks.addAll(qbp.getClauseNames());

    // Pass the entire row
    RowResolver inputRR = opParseCtx.get(input).getRowResolver();
    RowResolver reduceSinkOutputRowResolver = new RowResolver();
    reduceSinkOutputRowResolver.setIsExprResolver(true);
    ArrayList<ExprNodeDesc> reduceKeys = new ArrayList<ExprNodeDesc>();
    ArrayList<ExprNodeDesc> reduceValues = new ArrayList<ExprNodeDesc>();
    Map<String, ExprNodeDesc> colExprMap = new HashMap<String, ExprNodeDesc>();

    // Pre-compute distinct group-by keys and store in reduceKeys

    List<String> outputColumnNames = new ArrayList<String>();
    for (ASTNode distn : distExprs) {
      ExprNodeDesc distExpr = genExprNodeDesc(distn, inputRR);
      if (reduceSinkOutputRowResolver.getExpression(distn) == null) {
        reduceKeys.add(distExpr);
        outputColumnNames.add(getColumnInternalName(reduceKeys.size() - 1));
        String field = Utilities.ReduceField.KEY.toString() + "."
            + getColumnInternalName(reduceKeys.size() - 1);
        ColumnInfo colInfo = new ColumnInfo(field, reduceKeys.get(
            reduceKeys.size() - 1).getTypeInfo(), "", false);
        reduceSinkOutputRowResolver.putExpression(distn, colInfo);
        colExprMap.put(colInfo.getInternalName(), distExpr);
      }
    }

    // Go over all the grouping keys and aggregations
    for (String dest : ks) {

      List<ASTNode> grpByExprs = getGroupByForClause(qbp, dest);
      for (int i = 0; i < grpByExprs.size(); ++i) {
        ASTNode grpbyExpr = grpByExprs.get(i);

        if (reduceSinkOutputRowResolver.getExpression(grpbyExpr) == null) {
          ExprNodeDesc grpByExprNode = genExprNodeDesc(grpbyExpr, inputRR);
          reduceValues.add(grpByExprNode);
          String field = Utilities.ReduceField.VALUE.toString() + "."
              + getColumnInternalName(reduceValues.size() - 1);
          ColumnInfo colInfo = new ColumnInfo(field, reduceValues.get(
              reduceValues.size() - 1).getTypeInfo(), "", false);
          reduceSinkOutputRowResolver.putExpression(grpbyExpr, colInfo);
          outputColumnNames.add(getColumnInternalName(reduceValues.size() - 1));
          colExprMap.put(colInfo.getInternalName(), grpByExprNode);
        }
      }

      // For each aggregation
      HashMap<String, ASTNode> aggregationTrees = qbp
          .getAggregationExprsForClause(dest);
      assert (aggregationTrees != null);

      for (Map.Entry<String, ASTNode> entry : aggregationTrees.entrySet()) {
        ASTNode value = entry.getValue();

        // 0 is the function name
        for (int i = 1; i < value.getChildCount(); i++) {
          ASTNode paraExpr = (ASTNode) value.getChild(i);

          if (reduceSinkOutputRowResolver.getExpression(paraExpr) == null) {
            ExprNodeDesc paraExprNode = genExprNodeDesc(paraExpr, inputRR);
            reduceValues.add(paraExprNode);
            String field = Utilities.ReduceField.VALUE.toString() + "."
                + getColumnInternalName(reduceValues.size() - 1);
            ColumnInfo colInfo = new ColumnInfo(field, reduceValues.get(
                reduceValues.size() - 1).getTypeInfo(), "", false);
            reduceSinkOutputRowResolver.putExpression(paraExpr, colInfo);
            outputColumnNames
                .add(getColumnInternalName(reduceValues.size() - 1));
          }
        }
      }
    }

    ReduceSinkOperator rsOp = (ReduceSinkOperator) putOpInsertMap(
        OperatorFactory.getAndMakeChild(PlanUtils.getReduceSinkDesc(reduceKeys,
            reduceValues, outputColumnNames, true, -1, reduceKeys.size(), -1),
            new RowSchema(reduceSinkOutputRowResolver.getColumnInfos()), input),
        reduceSinkOutputRowResolver);

    rsOp.setColumnExprMap(colExprMap);
    return rsOp;
  }

  // Groups the clause names into lists so that any two clauses in the same list has the same
  // group by and distinct keys and no clause appears in more than one list. Returns a list of the
  // lists of clauses.
  private List<List<String>> getCommonGroupByDestGroups(QB qb,
      Map<String, Operator<? extends OperatorDesc>> inputs) throws SemanticException {

    QBParseInfo qbp = qb.getParseInfo();

    TreeSet<String> ks = new TreeSet<String>();
    ks.addAll(qbp.getClauseNames());

    List<List<String>> commonGroupByDestGroups = new ArrayList<List<String>>();

    // If this is a trivial query block return
    if (ks.size() <= 1) {
      List<String> oneList = new ArrayList<String>(1);
      if (ks.size() == 1) {
        oneList.add(ks.first());
      }
      commonGroupByDestGroups.add(oneList);
      return commonGroupByDestGroups;
    }

    List<Operator<? extends OperatorDesc>> inputOperators =
        new ArrayList<Operator<? extends OperatorDesc>>(ks.size());
    List<List<ExprNodeDesc>> sprayKeyLists = new ArrayList<List<ExprNodeDesc>>(ks.size());

    // Iterate over each clause
    for (String dest : ks) {
      Operator input = inputs.get(dest);
      RowResolver inputRR = opParseCtx.get(input).getRowResolver();
      List<ExprNodeDesc> sprayKeys = getDistinctExprs(qbp, dest, inputRR);

      // Add the group by expressions
      List<ASTNode> grpByExprs = getGroupByForClause(qbp, dest);
      for (ASTNode grpByExpr : grpByExprs) {
        ExprNodeDesc exprDesc = genExprNodeDesc(grpByExpr, inputRR);
        if (ExprNodeDescUtils.indexOf(exprDesc, sprayKeys) < 0) {
          sprayKeys.add(exprDesc);
        }
      }

      // Loop through each of the lists of exprs, looking for a match
      boolean found = false;
      for (int i = 0; i < sprayKeyLists.size(); i++) {
        if (!input.equals(inputOperators.get(i))) {
          continue;
        }
        if (!matchExprLists(sprayKeyLists.get(i), sprayKeys)) {
          continue;
        }

        // A match was found, so add the clause to the corresponding list
        commonGroupByDestGroups.get(i).add(dest);
        found = true;
        break;
      }

      // No match was found, so create new entries
      if (!found) {
        inputOperators.add(input);
        sprayKeyLists.add(sprayKeys);
        List<String> destGroup = new ArrayList<String>();
        destGroup.add(dest);
        commonGroupByDestGroups.add(destGroup);
      }
    }

    return commonGroupByDestGroups;
  }

  // Returns whether or not two lists contain the same elements independent of order
  private boolean matchExprLists(List<ExprNodeDesc> list1, List<ExprNodeDesc> list2) {

    if (list1.size() != list2.size()) {
      return false;
    }
    for (ExprNodeDesc exprNodeDesc : list1) {
      if (ExprNodeDescUtils.indexOf(exprNodeDesc, list2) < 0) {
        return false;
      }
    }

    return true;
  }

  // Returns a list of the distinct exprs without duplicates for a given clause name
  private List<ExprNodeDesc> getDistinctExprs(QBParseInfo qbp, String dest, RowResolver inputRR)
      throws SemanticException {

    List<ASTNode> distinctAggExprs = qbp.getDistinctFuncExprsForClause(dest);
    List<ExprNodeDesc> distinctExprs = new ArrayList<ExprNodeDesc>();

    for (ASTNode distinctAggExpr : distinctAggExprs) {
      // 0 is function name
      for (int i = 1; i < distinctAggExpr.getChildCount(); i++) {
        ASTNode parameter = (ASTNode) distinctAggExpr.getChild(i);
        ExprNodeDesc expr = genExprNodeDesc(parameter, inputRR);
        if (ExprNodeDescUtils.indexOf(expr, distinctExprs) < 0) {
          distinctExprs.add(expr);
        }
      }
    }

    return distinctExprs;
  }

  // see if there are any distinct expressions
  private boolean distinctExprsExists(QB qb) {
    QBParseInfo qbp = qb.getParseInfo();

    TreeSet<String> ks = new TreeSet<String>();
    ks.addAll(qbp.getClauseNames());

    for (String dest : ks) {
      List<ASTNode> list = qbp.getDistinctFuncExprsForClause(dest);
      if (!list.isEmpty()) {
        return true;
      }
    }
    return false;
  }

  @SuppressWarnings("nls")
  private Operator genBodyPlan(QB qb, Operator input) throws SemanticException {
    QBParseInfo qbp = qb.getParseInfo();

    TreeSet<String> ks = new TreeSet<String>(qbp.getClauseNames());
    Map<String, Operator<? extends OperatorDesc>> inputs = createInputForDests(qb, input, ks);
    // For multi-group by with the same distinct, we ignore all user hints
    // currently. It doesnt matter whether he has asked to do
    // map-side aggregation or not. Map side aggregation is turned off
    List<ASTNode> commonDistinctExprs = getCommonDistinctExprs(qb, input);

    // Consider a query like:
    //
    //  from src
    //    insert overwrite table dest1 select col1, count(distinct colx) group by col1
    //    insert overwrite table dest2 select col2, count(distinct colx) group by col2;
    //
    // With HIVE_OPTIMIZE_MULTI_GROUPBY_COMMON_DISTINCTS set to true, first we spray by the distinct
    // value (colx), and then perform the 2 groups bys. This makes sense if map-side aggregation is
    // turned off. However, with maps-side aggregation, it might be useful in some cases to treat
    // the 2 inserts independently, thereby performing the query above in 2MR jobs instead of 3
    // (due to spraying by distinct key first).
    boolean optimizeMultiGroupBy = commonDistinctExprs != null &&
        conf.getBoolVar(HiveConf.ConfVars.HIVE_OPTIMIZE_MULTI_GROUPBY_COMMON_DISTINCTS);

    Operator curr = input;

    // if there is a single distinct, optimize that. Spray initially by the
    // distinct key,
    // no computation at the mapper. Have multiple group by operators at the
    // reducer - and then
    // proceed
    if (optimizeMultiGroupBy) {
      curr = createCommonReduceSink(qb, input);

      RowResolver currRR = opParseCtx.get(curr).getRowResolver();
      // create a forward operator
      input = putOpInsertMap(OperatorFactory.getAndMakeChild(new ForwardDesc(),
          new RowSchema(currRR.getColumnInfos()), curr), currRR);

      for (String dest : ks) {
        curr = input;
        curr = genGroupByPlan2MRMultiGroupBy(dest, qb, curr);
        curr = genSelectPlan(dest, qb, curr);
        Integer limit = qbp.getDestLimit(dest);
        if (limit != null) {
          curr = genLimitMapRedPlan(dest, qb, curr, limit.intValue(), true);
          qb.getParseInfo().setOuterQueryLimit(limit.intValue());
        }
        curr = genFileSinkPlan(dest, qb, curr);
      }
    } else {
      List<List<String>> commonGroupByDestGroups = null;

      // If we can put multiple group bys in a single reducer, determine suitable groups of
      // expressions, otherwise treat all the expressions as a single group
      if (conf.getBoolVar(HiveConf.ConfVars.HIVEMULTIGROUPBYSINGLEREDUCER)) {
        try {
          commonGroupByDestGroups = getCommonGroupByDestGroups(qb, inputs);
        } catch (SemanticException e) {
          LOG.error("Failed to group clauses by common spray keys.", e);
        }
      }

      if (commonGroupByDestGroups == null) {
        commonGroupByDestGroups = new ArrayList<List<String>>();
        commonGroupByDestGroups.add(new ArrayList<String>(ks));
      }

      if (!commonGroupByDestGroups.isEmpty()) {

        // Iterate over each group of subqueries with the same group by/distinct keys
        for (List<String> commonGroupByDestGroup : commonGroupByDestGroups) {
          if (commonGroupByDestGroup.isEmpty()) {
            continue;
          }

          String firstDest = commonGroupByDestGroup.get(0);
          input = inputs.get(firstDest);

          // Constructs a standard group by plan if:
          // There is no other subquery with the same group by/distinct keys or
          // (There are no aggregations in a representative query for the group and
          // There is no group by in that representative query) or
          // The data is skewed or
          // The conf variable used to control combining group bys into a single reducer is false
          if (commonGroupByDestGroup.size() == 1 ||
              (qbp.getAggregationExprsForClause(firstDest).size() == 0 &&
              getGroupByForClause(qbp, firstDest).size() == 0) ||
              conf.getBoolVar(HiveConf.ConfVars.HIVEGROUPBYSKEW) ||
              !conf.getBoolVar(HiveConf.ConfVars.HIVEMULTIGROUPBYSINGLEREDUCER)) {

            // Go over all the destination tables
            for (String dest : commonGroupByDestGroup) {
              curr = inputs.get(dest);

              if (qbp.getWhrForClause(dest) != null) {
                curr = genFilterPlan(dest, qb, curr);
              }

              if (qbp.getAggregationExprsForClause(dest).size() != 0
                  || getGroupByForClause(qbp, dest).size() > 0) {
                // multiple distincts is not supported with skew in data
                if (conf.getBoolVar(HiveConf.ConfVars.HIVEGROUPBYSKEW) &&
                    qbp.getDistinctFuncExprsForClause(dest).size() > 1) {
                  throw new SemanticException(ErrorMsg.UNSUPPORTED_MULTIPLE_DISTINCTS.
                      getMsg());
                }
                // insert a select operator here used by the ColumnPruner to reduce
                // the data to shuffle
                curr = insertSelectAllPlanForGroupBy(curr);
                if (conf.getBoolVar(HiveConf.ConfVars.HIVEMAPSIDEAGGREGATE)) {
                  if (!conf.getBoolVar(HiveConf.ConfVars.HIVEGROUPBYSKEW)) {
                    curr = genGroupByPlanMapAggrNoSkew(dest, qb, curr);
                  } else {
                    curr = genGroupByPlanMapAggr2MR(dest, qb, curr);
                  }
                } else if (conf.getBoolVar(HiveConf.ConfVars.HIVEGROUPBYSKEW)) {
                  curr = genGroupByPlan2MR(dest, qb, curr);
                } else {
                  curr = genGroupByPlan1MR(dest, qb, curr);
                }
              }

              curr = genPostGroupByBodyPlan(curr, dest, qb);
            }
          } else {
            curr = genGroupByPlan1ReduceMultiGBY(commonGroupByDestGroup, qb, input);
          }
        }
      }
    }

    if (LOG.isDebugEnabled()) {
      LOG.debug("Created Body Plan for Query Block " + qb.getId());
    }

    return curr;
  }

  private Map<String, Operator<? extends OperatorDesc>> createInputForDests(QB qb,
      Operator<? extends OperatorDesc> input, Set<String> dests) throws SemanticException {
    Map<String, Operator<? extends OperatorDesc>> inputs =
        new HashMap<String, Operator<? extends OperatorDesc>>();
    for (String dest : dests) {
      inputs.put(dest, genLateralViewPlanForDest(dest, qb, input));
    }
    return inputs;
  }

  private Operator genPostGroupByBodyPlan(Operator curr, String dest, QB qb)
      throws SemanticException {

    QBParseInfo qbp = qb.getParseInfo();

    // Insert HAVING plan here
    if (qbp.getHavingForClause(dest) != null) {
      if (getGroupByForClause(qbp, dest).size() == 0) {
        throw new SemanticException("HAVING specified without GROUP BY");
      }
      curr = genHavingPlan(dest, qb, curr);
    }


    if(queryProperties.hasWindowing() && qb.getWindowingSpec(dest) != null) {
      curr = genWindowingPlan(qb.getWindowingSpec(dest), curr);
    }

    curr = genSelectPlan(dest, qb, curr);
    Integer limit = qbp.getDestLimit(dest);

    // Expressions are not supported currently without a alias.

    // Reduce sink is needed if the query contains a cluster by, distribute by,
    // order by or a sort by clause.
    boolean genReduceSink = false;

    // Currently, expressions are not allowed in cluster by, distribute by,
    // order by or a sort by clause. For each of the above clause types, check
    // if the clause contains any expression.
    if (qbp.getClusterByForClause(dest) != null) {
      genReduceSink = true;
    }

    if (qbp.getDistributeByForClause(dest) != null) {
      genReduceSink = true;
    }

    if (qbp.getOrderByForClause(dest) != null) {
      genReduceSink = true;
    }

    if (qbp.getSortByForClause(dest) != null) {
      genReduceSink = true;
    }

    if (genReduceSink) {
      int numReducers = -1;

      // Use only 1 reducer if order by is present
      if (qbp.getOrderByForClause(dest) != null) {
        numReducers = 1;
      }

      curr = genReduceSinkPlan(dest, qb, curr, numReducers);
    }


    if (qbp.getIsSubQ()) {
      if (limit != null) {
        // In case of order by, only 1 reducer is used, so no need of
        // another shuffle
        curr = genLimitMapRedPlan(dest, qb, curr, limit.intValue(), qbp
            .getOrderByForClause(dest) != null ? false : true);
      }
    } else {
      curr = genConversionOps(dest, qb, curr);
      // exact limit can be taken care of by the fetch operator
      if (limit != null) {
        boolean extraMRStep = true;

        if (qb.getIsQuery() && qbp.getClusterByForClause(dest) == null
            && qbp.getSortByForClause(dest) == null) {
          extraMRStep = false;
        }

        curr = genLimitMapRedPlan(dest, qb, curr, limit.intValue(),
            extraMRStep);
        qb.getParseInfo().setOuterQueryLimit(limit.intValue());
      }
      if (!SessionState.get().getHiveOperation().equals(HiveOperation.CREATEVIEW)) {
        curr = genFileSinkPlan(dest, qb, curr);
      }
    }

    // change curr ops row resolver's tab aliases to query alias if it
    // exists
    if (qb.getParseInfo().getAlias() != null) {
      RowResolver rr = opParseCtx.get(curr).getRowResolver();
      RowResolver newRR = new RowResolver();
      String alias = qb.getParseInfo().getAlias();
      for (ColumnInfo colInfo : rr.getColumnInfos()) {
        String name = colInfo.getInternalName();
        String[] tmp = rr.reverseLookup(name);
        if ("".equals(tmp[0]) || tmp[1] == null) {
          // ast expression is not a valid column name for table
          tmp[1] = colInfo.getInternalName();
        }
        newRR.put(alias, tmp[1], colInfo);
      }
      opParseCtx.get(curr).setRowResolver(newRR);
    }

    return curr;
  }

  @SuppressWarnings("nls")
  private Operator genUnionPlan(String unionalias, String leftalias,
      Operator leftOp, String rightalias, Operator rightOp)
      throws SemanticException {

    // Currently, the unions are not merged - each union has only 2 parents. So,
    // a n-way union will lead to (n-1) union operators.
    // This can be easily merged into 1 union
    RowResolver leftRR = opParseCtx.get(leftOp).getRowResolver();
    RowResolver rightRR = opParseCtx.get(rightOp).getRowResolver();
    HashMap<String, ColumnInfo> leftmap = leftRR.getFieldMap(leftalias);
    HashMap<String, ColumnInfo> rightmap = rightRR.getFieldMap(rightalias);
    // make sure the schemas of both sides are the same
    ASTNode tabref = qb.getAliases().isEmpty() ? null :
        qb.getParseInfo().getSrcForAlias(qb.getAliases().get(0));
    if (leftmap.size() != rightmap.size()) {
      throw new SemanticException("Schema of both sides of union should match.");
    }
    for (Map.Entry<String, ColumnInfo> lEntry : leftmap.entrySet()) {
      String field = lEntry.getKey();
      ColumnInfo lInfo = lEntry.getValue();
      ColumnInfo rInfo = rightmap.get(field);
      if (rInfo == null) {
        throw new SemanticException(generateErrorMessage(tabref,
            "Schema of both sides of union should match. " + rightalias
                + " does not have the field " + field));
      }
      if (lInfo == null) {
        throw new SemanticException(generateErrorMessage(tabref,
            "Schema of both sides of union should match. " + leftalias
                + " does not have the field " + field));
      }
      if (!lInfo.getInternalName().equals(rInfo.getInternalName())) {
        throw new SemanticException(generateErrorMessage(tabref,
            "Schema of both sides of union should match: field " + field + ":"
                + " appears on the left side of the UNION at column position: " +
                getPositionFromInternalName(lInfo.getInternalName())
                + ", and on the right side of the UNION at column position: " +
                getPositionFromInternalName(rInfo.getInternalName())
                + ". Column positions should match for a UNION"));
      }
      // try widening coversion, otherwise fail union
      TypeInfo commonTypeInfo = FunctionRegistry.getCommonClassForUnionAll(lInfo.getType(),
          rInfo.getType());
      if (commonTypeInfo == null) {
        throw new SemanticException(generateErrorMessage(tabref,
            "Schema of both sides of union should match: Column " + field
                + " is of type " + lInfo.getType().getTypeName()
                + " on first table and type " + rInfo.getType().getTypeName()
                + " on second table"));
      }
    }

    // construct the forward operator
    RowResolver unionoutRR = new RowResolver();
    for (Map.Entry<String, ColumnInfo> lEntry : leftmap.entrySet()) {
      String field = lEntry.getKey();
      ColumnInfo lInfo = lEntry.getValue();
      ColumnInfo rInfo = rightmap.get(field);
      ColumnInfo unionColInfo = new ColumnInfo(lInfo);
      unionColInfo.setType(FunctionRegistry.getCommonClassForUnionAll(lInfo.getType(),
          rInfo.getType()));
      unionoutRR.put(unionalias, field, unionColInfo);
    }

    if (!(leftOp instanceof UnionOperator)) {
      leftOp = genInputSelectForUnion(leftOp, leftmap, leftalias, unionoutRR, unionalias);
    }

    if (!(rightOp instanceof UnionOperator)) {
      rightOp = genInputSelectForUnion(rightOp, rightmap, rightalias, unionoutRR, unionalias);
    }

    // If one of the children is a union, merge with it
    // else create a new one
    if ((leftOp instanceof UnionOperator) || (rightOp instanceof UnionOperator)) {
      if (leftOp instanceof UnionOperator) {
        // make left a child of right
        List<Operator<? extends OperatorDesc>> child =
            new ArrayList<Operator<? extends OperatorDesc>>();
        child.add(leftOp);
        rightOp.setChildOperators(child);

        List<Operator<? extends OperatorDesc>> parent = leftOp
            .getParentOperators();
        parent.add(rightOp);

        UnionDesc uDesc = ((UnionOperator) leftOp).getConf();
        uDesc.setNumInputs(uDesc.getNumInputs() + 1);
        return putOpInsertMap(leftOp, unionoutRR);
      } else {
        // make right a child of left
        List<Operator<? extends OperatorDesc>> child =
            new ArrayList<Operator<? extends OperatorDesc>>();
        child.add(rightOp);
        leftOp.setChildOperators(child);

        List<Operator<? extends OperatorDesc>> parent = rightOp
            .getParentOperators();
        parent.add(leftOp);
        UnionDesc uDesc = ((UnionOperator) rightOp).getConf();
        uDesc.setNumInputs(uDesc.getNumInputs() + 1);

        return putOpInsertMap(rightOp, unionoutRR);
      }
    }

    // Create a new union operator
    Operator<? extends OperatorDesc> unionforward = OperatorFactory
        .getAndMakeChild(new UnionDesc(), new RowSchema(unionoutRR
            .getColumnInfos()));

    // set union operator as child of each of leftOp and rightOp
    List<Operator<? extends OperatorDesc>> child =
        new ArrayList<Operator<? extends OperatorDesc>>();
    child.add(unionforward);
    rightOp.setChildOperators(child);

    child = new ArrayList<Operator<? extends OperatorDesc>>();
    child.add(unionforward);
    leftOp.setChildOperators(child);

    List<Operator<? extends OperatorDesc>> parent =
        new ArrayList<Operator<? extends OperatorDesc>>();
    parent.add(leftOp);
    parent.add(rightOp);
    unionforward.setParentOperators(parent);

    // create operator info list to return
    return putOpInsertMap(unionforward, unionoutRR);
  }

  /**
   * Generates a select operator which can go between the original input operator and the union
   * operator. This select casts columns to match the type of the associated column in the union,
   * other columns pass through unchanged. The new operator's only parent is the original input
   * operator to the union, and it's only child is the union. If the input does not need to be
   * cast, the original operator is returned, and no new select operator is added.
   *
   * @param origInputOp
   *          The original input operator to the union.
   * @param origInputFieldMap
   *          A map from field name to ColumnInfo for the original input operator.
   * @param origInputAlias
   *          The alias associated with the original input operator.
   * @param unionoutRR
   *          The union's output row resolver.
   * @param unionalias
   *          The alias of the union.
   * @return
   * @throws UDFArgumentException
   */
  private Operator<? extends OperatorDesc> genInputSelectForUnion(
      Operator<? extends OperatorDesc> origInputOp, Map<String, ColumnInfo> origInputFieldMap,
      String origInputAlias, RowResolver unionoutRR, String unionalias)
      throws UDFArgumentException {

    List<ExprNodeDesc> columns = new ArrayList<ExprNodeDesc>();
    boolean needsCast = false;
    for (Map.Entry<String, ColumnInfo> unionEntry : unionoutRR.getFieldMap(unionalias).entrySet()) {
      String field = unionEntry.getKey();
      ColumnInfo lInfo = origInputFieldMap.get(field);
      ExprNodeDesc column = new ExprNodeColumnDesc(lInfo.getType(), lInfo.getInternalName(),
          lInfo.getTabAlias(), lInfo.getIsVirtualCol(), lInfo.isSkewedCol());
      if (!lInfo.getType().equals(unionEntry.getValue().getType())) {
        needsCast = true;
        column = TypeCheckProcFactory.DefaultExprProcessor.getFuncExprNodeDesc(
            unionEntry.getValue().getType().getTypeName(), column);
      }
      columns.add(column);
    }

    // If none of the columns need to be cast there's no need for an additional select operator
    if (!needsCast) {
      return origInputOp;
    }

    RowResolver rowResolver = new RowResolver();
    Map<String, ExprNodeDesc> columnExprMap = new HashMap<String, ExprNodeDesc>();

    List<String> colName = new ArrayList<String>();
    for (int i = 0; i < columns.size(); i++) {
      String name = getColumnInternalName(i);
      ColumnInfo col = new ColumnInfo(name, columns.get(i)
          .getTypeInfo(), "", false);
      rowResolver.put(origInputAlias, name, col);
      colName.add(name);
      columnExprMap.put(name, columns.get(i));
    }

    Operator<SelectDesc> newInputOp = OperatorFactory.getAndMakeChild(
        new SelectDesc(columns, colName), new RowSchema(rowResolver.getColumnInfos()),
        columnExprMap, origInputOp);
    return putOpInsertMap(newInputOp, rowResolver);
  }

  /**
   * Generates the sampling predicate from the TABLESAMPLE clause information.
   * This function uses the bucket column list to decide the expression inputs
   * to the predicate hash function in case useBucketCols is set to true,
   * otherwise the expression list stored in the TableSample is used. The bucket
   * columns of the table are used to generate this predicate in case no
   * expressions are provided on the TABLESAMPLE clause and the table has
   * clustering columns defined in it's metadata. The predicate created has the
   * following structure:
   *
   * ((hash(expressions) & Integer.MAX_VALUE) % denominator) == numerator
   *
   * @param ts
   *          TABLESAMPLE clause information
   * @param bucketCols
   *          The clustering columns of the table
   * @param useBucketCols
   *          Flag to indicate whether the bucketCols should be used as input to
   *          the hash function
   * @param alias
   *          The alias used for the table in the row resolver
   * @param rwsch
   *          The row resolver used to resolve column references
   * @param qbm
   *          The metadata information for the query block which is used to
   *          resolve unaliased columns
   * @param planExpr
   *          The plan tree for the expression. If the user specified this, the
   *          parse expressions are not used
   * @return exprNodeDesc
   * @exception SemanticException
   */
  private ExprNodeDesc genSamplePredicate(TableSample ts,
      List<String> bucketCols, boolean useBucketCols, String alias,
      RowResolver rwsch, QBMetaData qbm, ExprNodeDesc planExpr)
      throws SemanticException {

    ExprNodeDesc numeratorExpr = new ExprNodeConstantDesc(
        TypeInfoFactory.intTypeInfo, Integer.valueOf(ts.getNumerator() - 1));

    ExprNodeDesc denominatorExpr = new ExprNodeConstantDesc(
        TypeInfoFactory.intTypeInfo, Integer.valueOf(ts.getDenominator()));

    ExprNodeDesc intMaxExpr = new ExprNodeConstantDesc(
        TypeInfoFactory.intTypeInfo, Integer.valueOf(Integer.MAX_VALUE));

    ArrayList<ExprNodeDesc> args = new ArrayList<ExprNodeDesc>();
    if (planExpr != null) {
      args.add(planExpr);
    } else if (useBucketCols) {
      for (String col : bucketCols) {
        ColumnInfo ci = rwsch.get(alias, col);
        // TODO: change type to the one in the table schema
        args.add(new ExprNodeColumnDesc(ci.getType(), ci.getInternalName(), ci
            .getTabAlias(), ci.getIsVirtualCol()));
      }
    } else {
      for (ASTNode expr : ts.getExprs()) {
        args.add(genExprNodeDesc(expr, rwsch));
      }
    }

    ExprNodeDesc equalsExpr = null;
    {
      ExprNodeDesc hashfnExpr = new ExprNodeGenericFuncDesc(
          TypeInfoFactory.intTypeInfo, new GenericUDFHash(), args);
      assert (hashfnExpr != null);
      LOG.info("hashfnExpr = " + hashfnExpr);
      ExprNodeDesc andExpr = TypeCheckProcFactory.DefaultExprProcessor
          .getFuncExprNodeDesc("&", hashfnExpr, intMaxExpr);
      assert (andExpr != null);
      LOG.info("andExpr = " + andExpr);
      ExprNodeDesc modExpr = TypeCheckProcFactory.DefaultExprProcessor
          .getFuncExprNodeDesc("%", andExpr, denominatorExpr);
      assert (modExpr != null);
      LOG.info("modExpr = " + modExpr);
      LOG.info("numeratorExpr = " + numeratorExpr);
      equalsExpr = TypeCheckProcFactory.DefaultExprProcessor
          .getFuncExprNodeDesc("==", modExpr, numeratorExpr);
      LOG.info("equalsExpr = " + equalsExpr);
      assert (equalsExpr != null);
    }
    return equalsExpr;
  }

  private String getAliasId(String alias, QB qb) {
    return (qb.getId() == null ? alias : qb.getId() + ":" + alias);
  }

  private String getAliasId(String alias, QB qb, int srcNo) {
    return getAliasId(alias, qb) + "-" + srcNo;
  }

  @SuppressWarnings("nls")
  private Operator genTablePlan(String alias, QB qb) throws SemanticException {

    String alias_id = getAliasId(alias, qb);
    List<Table> tabs = qb.getMetaData().getSrcsForAlias(alias);
    RowResolver rwsch;

    // is the table already present
    Operator<? extends OperatorDesc> top = topOps.get(alias_id);
    Operator<? extends OperatorDesc> dummySel = topSelOps.get(alias_id);
    if (dummySel != null) {
      top = dummySel;
    }

    if (top == null) {
      rwsch = new RowResolver();
      try {
        StructObjectInspector rowObjectInspector =
            (StructObjectInspector) tabs.get(0).getDeserializer()
            .getObjectInspector();
        List<? extends StructField> fields = rowObjectInspector
            .getAllStructFieldRefs();
        for (int i = 0; i < fields.size(); i++) {
          /**
           * if the column is a skewed column, use ColumnInfo accordingly
           */
          ColumnInfo colInfo = new ColumnInfo(fields.get(i).getFieldName(),
              TypeInfoUtils.getTypeInfoFromObjectInspector(fields.get(i)
                  .getFieldObjectInspector()), alias, false);
          colInfo.setSkewedCol((isSkewedCol(alias, qb, fields.get(i)
              .getFieldName())) ? true : false);
          rwsch.put(alias, fields.get(i).getFieldName(), colInfo);
        }
      } catch (SerDeException e) {
        throw new RuntimeException(e);
      }
      // Hack!! - refactor once the metadata APIs with types are ready
      // Finally add the partitioning columns
      for (Table tab : tabs) {
      for (FieldSchema part_col : tab.getPartCols()) {
        LOG.trace("Adding partition col: " + part_col);
        // TODO: use the right type by calling part_col.getType() instead of
        // String.class. See HIVE-3059.
        rwsch.put(alias, part_col.getName(), new ColumnInfo(part_col.getName(),
            TypeInfoFactory.stringTypeInfo, alias, true));
      }
      }

      // put all virutal columns in RowResolver.
      Iterator<VirtualColumn> vcs = VirtualColumn.getRegistry(conf).iterator();
      // use a list for easy cumtomize
      List<VirtualColumn> vcList = new ArrayList<VirtualColumn>();
      while (vcs.hasNext()) {
        VirtualColumn vc = vcs.next();
        rwsch.put(alias, vc.getName(), new ColumnInfo(vc.getName(),
            vc.getTypeInfo(), alias, true, vc.getIsHidden()));
        vcList.add(vc);
      }

      // Create the root of the operator tree
      TableScanDesc tsDesc = new TableScanDesc(alias, vcList);
      setupStats(tsDesc, qb.getParseInfo(), tabs.get(0), alias, rwsch);

      SplitSample sample = nameToSplitSample.get(alias);
      if (sample != null && sample.getRowCount() != null) {
        tsDesc.setRowLimit(sample.getRowCount());
        nameToSplitSample.remove(alias);
      }

      top = putOpInsertMap(OperatorFactory.get(tsDesc,
          new RowSchema(rwsch.getColumnInfos())), rwsch);

      // Add this to the list of top operators - we always start from a table
      // scan
      topOps.put(alias_id, top);

      // Add a mapping from the table scan operator to Table
<<<<<<< HEAD
      topToTable.put((TableScanOperator) top, tabs);
=======
      topToTable.put((TableScanOperator) top, tab);
      Map<String, String> props = qb.getTabPropsForAlias(alias);
      if (props != null) {
        topToTableProps.put((TableScanOperator) top, props);
      }
>>>>>>> 7bd5912c
    } else {
      rwsch = opParseCtx.get(top).getRowResolver();
      top.setChildOperators(null);
    }

    // check if this table is sampled and needs more than input pruning
    Operator<? extends OperatorDesc> tableOp = top;
    TableSample ts = qb.getParseInfo().getTabSample(alias);
    if (ts != null) {
      Table tab = tabs.get(0);
      int num = ts.getNumerator();
      int den = ts.getDenominator();
      ArrayList<ASTNode> sampleExprs = ts.getExprs();

      // TODO: Do the type checking of the expressions
      List<String> tabBucketCols = tab.getBucketCols();
      int numBuckets = tab.getNumBuckets();

      // If there are no sample cols and no bucket cols then throw an error
      if (tabBucketCols.size() == 0 && sampleExprs.size() == 0) {
        throw new SemanticException(ErrorMsg.NON_BUCKETED_TABLE.getMsg() + " "
            + tab.getTableName());
      }

      if (num > den) {
        throw new SemanticException(
            ErrorMsg.BUCKETED_NUMERATOR_BIGGER_DENOMINATOR.getMsg() + " "
                + tab.getTableName());
      }

      // check if a predicate is needed
      // predicate is needed if either input pruning is not enough
      // or if input pruning is not possible

      // check if the sample columns are the same as the table bucket columns
      boolean colsEqual = true;
      if ((sampleExprs.size() != tabBucketCols.size())
          && (sampleExprs.size() != 0)) {
        colsEqual = false;
      }

      for (int i = 0; i < sampleExprs.size() && colsEqual; i++) {
        boolean colFound = false;
        for (int j = 0; j < tabBucketCols.size() && !colFound; j++) {
          if (sampleExprs.get(i).getToken().getType() != HiveParser.TOK_TABLE_OR_COL) {
            break;
          }

          if (((ASTNode) sampleExprs.get(i).getChild(0)).getText()
              .equalsIgnoreCase(tabBucketCols.get(j))) {
            colFound = true;
          }
        }
        colsEqual = (colsEqual && colFound);
      }

      // Check if input can be pruned
      ts.setInputPruning((sampleExprs == null || sampleExprs.size() == 0 || colsEqual));

      // check if input pruning is enough
      if ((sampleExprs == null || sampleExprs.size() == 0 || colsEqual)
          && (num == den || (den % numBuckets == 0 || numBuckets % den == 0))) {

        // input pruning is enough; add the filter for the optimizer to use it
        // later
        LOG.info("No need for sample filter");
        ExprNodeDesc samplePredicate = genSamplePredicate(ts, tabBucketCols,
            colsEqual, alias, rwsch, qb.getMetaData(), null);
        tableOp = OperatorFactory.getAndMakeChild(new FilterDesc(
            samplePredicate, true, new sampleDesc(ts.getNumerator(), ts
                .getDenominator(), tabBucketCols, true)),
            new RowSchema(rwsch.getColumnInfos()), top);
      } else {
        // need to add filter
        // create tableOp to be filterDesc and set as child to 'top'
        LOG.info("Need sample filter");
        ExprNodeDesc samplePredicate = genSamplePredicate(ts, tabBucketCols,
            colsEqual, alias, rwsch, qb.getMetaData(), null);
        tableOp = OperatorFactory.getAndMakeChild(new FilterDesc(
            samplePredicate, true),
            new RowSchema(rwsch.getColumnInfos()), top);
      }
    } else {
      boolean testMode = conf.getBoolVar(HiveConf.ConfVars.HIVETESTMODE);
      if (testMode) {
        Table tab = tabs.get(0);
        String tabName = tab.getTableName();

        // has the user explicitly asked not to sample this table
        String unSampleTblList = conf
            .getVar(HiveConf.ConfVars.HIVETESTMODENOSAMPLE);
        String[] unSampleTbls = unSampleTblList.split(",");
        boolean unsample = false;
        for (String unSampleTbl : unSampleTbls) {
          if (tabName.equalsIgnoreCase(unSampleTbl)) {
            unsample = true;
          }
        }

        if (!unsample) {
          int numBuckets = tab.getNumBuckets();

          // If the input table is bucketed, choose the first bucket
          if (numBuckets > 0) {
            TableSample tsSample = new TableSample(1, numBuckets);
            tsSample.setInputPruning(true);
            qb.getParseInfo().setTabSample(alias, tsSample);
            ExprNodeDesc samplePred = genSamplePredicate(tsSample, tab
                .getBucketCols(), true, alias, rwsch, qb.getMetaData(), null);
            tableOp = OperatorFactory
                .getAndMakeChild(new FilterDesc(samplePred, true,
                    new sampleDesc(tsSample.getNumerator(), tsSample
                        .getDenominator(), tab.getBucketCols(), true)),
                    new RowSchema(rwsch.getColumnInfos()), top);
            LOG.info("No need for sample filter");
          } else {
            // The table is not bucketed, add a dummy filter :: rand()
            int freq = conf.getIntVar(HiveConf.ConfVars.HIVETESTMODESAMPLEFREQ);
            TableSample tsSample = new TableSample(1, freq);
            tsSample.setInputPruning(false);
            qb.getParseInfo().setTabSample(alias, tsSample);
            LOG.info("Need sample filter");
            ExprNodeDesc randFunc = TypeCheckProcFactory.DefaultExprProcessor
                .getFuncExprNodeDesc("rand", new ExprNodeConstantDesc(Integer
                    .valueOf(460476415)));
            ExprNodeDesc samplePred = genSamplePredicate(tsSample, null, false,
                alias, rwsch, qb.getMetaData(), randFunc);
            tableOp = OperatorFactory.getAndMakeChild(new FilterDesc(
                samplePred, true),
                new RowSchema(rwsch.getColumnInfos()), top);
          }
        }
      }
    }

    Operator output = putOpInsertMap(tableOp, rwsch);

    if (LOG.isDebugEnabled()) {
      LOG.debug("Created Table Plan for " + alias + " " + tableOp.toString());
    }

    return output;
  }

  private boolean isSkewedCol(String alias, QB qb, String colName) {
    boolean isSkewedCol = false;
    List<String> skewedCols = qb.getSkewedColumnNames(alias);
    for (String skewedCol : skewedCols) {
      if (skewedCol.equalsIgnoreCase(colName)) {
        isSkewedCol = true;
      }
    }
    return isSkewedCol;
  }

  private void setupStats(TableScanDesc tsDesc, QBParseInfo qbp, Table tab, String alias,
      RowResolver rwsch)
      throws SemanticException {

    if (!qbp.isAnalyzeCommand()) {
      tsDesc.setGatherStats(false);
    } else {
      tsDesc.setGatherStats(true);
      tsDesc.setStatsReliable(conf.getBoolVar(HiveConf.ConfVars.HIVE_STATS_RELIABLE));
      tsDesc.setMaxStatsKeyPrefixLength(
          conf.getIntVar(HiveConf.ConfVars.HIVE_STATS_KEY_PREFIX_MAX_LENGTH));

      // append additional virtual columns for storing statistics
      Iterator<VirtualColumn> vcs = VirtualColumn.getStatsRegistry(conf).iterator();
      List<VirtualColumn> vcList = new ArrayList<VirtualColumn>();
      while (vcs.hasNext()) {
        VirtualColumn vc = vcs.next();
        rwsch.put(alias, vc.getName(), new ColumnInfo(vc.getName(),
            vc.getTypeInfo(), alias, true, vc.getIsHidden()));
        vcList.add(vc);
      }
      tsDesc.addVirtualCols(vcList);

      String tblName = tab.getTableName();
      tableSpec tblSpec = qbp.getTableSpec(alias);
      Map<String, String> partSpec = tblSpec.getPartSpec();

      if (partSpec != null) {
        List<String> cols = new ArrayList<String>();
        cols.addAll(partSpec.keySet());
        tsDesc.setPartColumns(cols);
      }

      // Theoretically the key prefix could be any unique string shared
      // between TableScanOperator (when publishing) and StatsTask (when aggregating).
      // Here we use
      // table_name + partitionSec
      // as the prefix for easy of read during explain and debugging.
      // Currently, partition spec can only be static partition.
      String k = tblName + Path.SEPARATOR;
      tsDesc.setStatsAggPrefix(k);

      // set up WritenEntity for replication
      outputs.add(new WriteEntity(tab, true));

      // add WriteEntity for each matching partition
      if (tab.isPartitioned()) {
        if (partSpec == null) {
          throw new SemanticException(ErrorMsg.NEED_PARTITION_SPECIFICATION.getMsg());
        }
        List<Partition> partitions = qbp.getTableSpec().partitions;
        if (partitions != null) {
          for (Partition partn : partitions) {
            // inputs.add(new ReadEntity(partn)); // is this needed at all?
            outputs.add(new WriteEntity(partn, true));
          }
        }
      }
    }
  }

  private Operator genPlan(QBExpr qbexpr) throws SemanticException {
    if (qbexpr.getOpcode() == QBExpr.Opcode.NULLOP) {
      return genPlan(qbexpr.getQB());
    }
    if (qbexpr.getOpcode() == QBExpr.Opcode.UNION) {
      Operator qbexpr1Ops = genPlan(qbexpr.getQBExpr1());
      Operator qbexpr2Ops = genPlan(qbexpr.getQBExpr2());

      return genUnionPlan(qbexpr.getAlias(), qbexpr.getQBExpr1().getAlias(),
          qbexpr1Ops, qbexpr.getQBExpr2().getAlias(), qbexpr2Ops);
    }
    return null;
  }

  @SuppressWarnings("nls")
  public Operator genPlan(QB qb) throws SemanticException {

    // First generate all the opInfos for the elements in the from clause
    Map<String, Operator> aliasToOpInfo = new HashMap<String, Operator>();

    // Recurse over the subqueries to fill the subquery part of the plan
    for (String alias : qb.getSubqAliases()) {
      QBExpr qbexpr = qb.getSubqForAlias(alias);
      aliasToOpInfo.put(alias, genPlan(qbexpr));
      qbexpr.setAlias(alias);
    }

    // Recurse over all the source tables
    for (String alias : qb.getTabAliases()) {
      Operator op = genTablePlan(alias, qb);
      aliasToOpInfo.put(alias, op);
    }

    Operator srcOpInfo = null;
    Operator lastPTFOp = null;

    if(queryProperties.hasPTF()){
      //After processing subqueries and source tables, process
      // partitioned table functions

      HashMap<ASTNode, PTFInvocationSpec> ptfNodeToSpec = qb.getPTFNodeToSpec();
      if ( ptfNodeToSpec != null ) {
        for(Entry<ASTNode, PTFInvocationSpec> entry : ptfNodeToSpec.entrySet()) {
          ASTNode ast = entry.getKey();
          PTFInvocationSpec spec = entry.getValue();
          String inputAlias = spec.getQueryInputName();
          Operator inOp = aliasToOpInfo.get(inputAlias);
          if ( inOp == null ) {
            throw new SemanticException(generateErrorMessage(ast,
                "Cannot resolve input Operator for PTF invocation"));
          }
          lastPTFOp = genPTFPlan(spec, inOp);
          String ptfAlias = ((PartitionedTableFunctionSpec)spec.getFunction()).getAlias();
          if ( ptfAlias != null ) {
            aliasToOpInfo.put(ptfAlias, lastPTFOp);
          }
        }
      }

    }

    // For all the source tables that have a lateral view, attach the
    // appropriate operators to the TS
    genLateralViewPlans(aliasToOpInfo, qb);


    // process join
    if (qb.getParseInfo().getJoinExpr() != null) {
      ASTNode joinExpr = qb.getParseInfo().getJoinExpr();

      if (joinExpr.getToken().getType() == HiveParser.TOK_UNIQUEJOIN) {
        QBJoinTree joinTree = genUniqueJoinTree(qb, joinExpr, aliasToOpInfo);
        qb.setQbJoinTree(joinTree);
      } else {
        QBJoinTree joinTree = genJoinTree(qb, joinExpr, aliasToOpInfo);
        qb.setQbJoinTree(joinTree);
        mergeJoinTree(qb);
      }

      // if any filters are present in the join tree, push them on top of the
      // table
      pushJoinFilters(qb, qb.getQbJoinTree(), aliasToOpInfo);
      srcOpInfo = genJoinPlan(qb, aliasToOpInfo);
    } else {
      // Now if there are more than 1 sources then we have a join case
      // later we can extend this to the union all case as well
      srcOpInfo = aliasToOpInfo.values().iterator().next();
      // with ptfs, there maybe more (note for PTFChains:
      // 1 ptf invocation may entail multiple PTF operators)
      srcOpInfo = lastPTFOp != null ? lastPTFOp : srcOpInfo;
    }

    Operator bodyOpInfo = genBodyPlan(qb, srcOpInfo);

    if (LOG.isDebugEnabled()) {
      LOG.debug("Created Plan for Query Block " + qb.getId());
    }

    this.qb = qb;
    return bodyOpInfo;
  }

  /**
   * Generates the operator DAG needed to implement lateral views and attaches
   * it to the TS operator.
   *
   * @param aliasToOpInfo
   *          A mapping from a table alias to the TS operator. This function
   *          replaces the operator mapping as necessary
   * @param qb
   * @throws SemanticException
   */

  void genLateralViewPlans(Map<String, Operator> aliasToOpInfo, QB qb)
      throws SemanticException {
    Map<String, ArrayList<ASTNode>> aliasToLateralViews = qb.getParseInfo()
        .getAliasToLateralViews();
    for (Entry<String, Operator> e : aliasToOpInfo.entrySet()) {
      String alias = e.getKey();
      // See if the alias has a lateral view. If so, chain the lateral view
      // operator on
      ArrayList<ASTNode> lateralViews = aliasToLateralViews.get(alias);
      if (lateralViews != null) {
        Operator op = e.getValue();

        for (ASTNode lateralViewTree : aliasToLateralViews.get(alias)) {
          // There are 2 paths from the TS operator (or a previous LVJ operator)
          // to the same LateralViewJoinOperator.
          // TS -> SelectOperator(*) -> LateralViewJoinOperator
          // TS -> SelectOperator (gets cols for UDTF) -> UDTFOperator0
          // -> LateralViewJoinOperator
          //

          Operator lateralViewJoin = genLateralViewPlan(qb, op, lateralViewTree);
          op = lateralViewJoin;
        }
        e.setValue(op);
      }
    }
  }

  private Operator genLateralViewPlanForDest(String dest, QB qb, Operator op)
      throws SemanticException {
    ASTNode lateralViewTree = qb.getParseInfo().getDestToLateralView().get(dest);
    if (lateralViewTree != null) {
      return genLateralViewPlan(qb, op, lateralViewTree);
    }
    return op;
  }

  private Operator genLateralViewPlan(QB qb, Operator op, ASTNode lateralViewTree)
      throws SemanticException {
    RowResolver lvForwardRR = new RowResolver();
    RowResolver source = opParseCtx.get(op).getRowResolver();
    for (ColumnInfo col : source.getColumnInfos()) {
      String[] tabCol = source.reverseLookup(col.getInternalName());
      lvForwardRR.put(tabCol[0], tabCol[1], col);
    }

    Operator lvForward = putOpInsertMap(OperatorFactory.getAndMakeChild(
        new LateralViewForwardDesc(), new RowSchema(lvForwardRR.getColumnInfos()),
        op), lvForwardRR);

    // The order in which the two paths are added is important. The
    // lateral view join operator depends on having the select operator
    // give it the row first.

    // Get the all path by making a select(*).
    RowResolver allPathRR = opParseCtx.get(lvForward).getRowResolver();
    // Operator allPath = op;
    Operator allPath = putOpInsertMap(OperatorFactory.getAndMakeChild(
        new SelectDesc(true), new RowSchema(allPathRR.getColumnInfos()),
        lvForward), allPathRR);
    // Get the UDTF Path
    QB blankQb = new QB(null, null, false);
    Operator udtfPath = genSelectPlan((ASTNode) lateralViewTree
        .getChild(0), blankQb, lvForward,
        lateralViewTree.getType() == HiveParser.TOK_LATERAL_VIEW_OUTER);
    // add udtf aliases to QB
    for (String udtfAlias : blankQb.getAliases()) {
      qb.addAlias(udtfAlias);
    }
    RowResolver udtfPathRR = opParseCtx.get(udtfPath).getRowResolver();

    // Merge the two into the lateral view join
    // The cols of the merged result will be the combination of both the
    // cols of the UDTF path and the cols of the all path. The internal
    // names have to be changed to avoid conflicts

    RowResolver lateralViewRR = new RowResolver();
    ArrayList<String> outputInternalColNames = new ArrayList<String>();

    LVmergeRowResolvers(allPathRR, lateralViewRR, outputInternalColNames);
    LVmergeRowResolvers(udtfPathRR, lateralViewRR, outputInternalColNames);

    // For PPD, we need a column to expression map so that during the walk,
    // the processor knows how to transform the internal col names.
    // Following steps are dependant on the fact that we called
    // LVmerge.. in the above order
    Map<String, ExprNodeDesc> colExprMap = new HashMap<String, ExprNodeDesc>();

    int i = 0;
    for (ColumnInfo c : allPathRR.getColumnInfos()) {
      String internalName = getColumnInternalName(i);
      i++;
      colExprMap.put(internalName,
          new ExprNodeColumnDesc(c.getType(), c.getInternalName(),
              c.getTabAlias(), c.getIsVirtualCol()));
    }

    Operator lateralViewJoin = putOpInsertMap(OperatorFactory
        .getAndMakeChild(new LateralViewJoinDesc(outputInternalColNames),
            new RowSchema(lateralViewRR.getColumnInfos()), allPath,
            udtfPath), lateralViewRR);
    lateralViewJoin.setColumnExprMap(colExprMap);
    return lateralViewJoin;
  }

  /**
   * A helper function that gets all the columns and respective aliases in the
   * source and puts them into dest. It renames the internal names of the
   * columns based on getColumnInternalName(position).
   *
   * Note that this helper method relies on RowResolver.getColumnInfos()
   * returning the columns in the same order as they will be passed in the
   * operator DAG.
   *
   * @param source
   * @param dest
   * @param outputColNames
   *          - a list to which the new internal column names will be added, in
   *          the same order as in the dest row resolver
   */
  private void LVmergeRowResolvers(RowResolver source, RowResolver dest,
      ArrayList<String> outputInternalColNames) {
    for (ColumnInfo c : source.getColumnInfos()) {
      String internalName = getColumnInternalName(outputInternalColNames.size());
      outputInternalColNames.add(internalName);
      ColumnInfo newCol = new ColumnInfo(internalName, c.getType(), c
          .getTabAlias(), c.getIsVirtualCol(), c.isHiddenVirtualCol());
      String[] tableCol = source.reverseLookup(c.getInternalName());
      String tableAlias = tableCol[0];
      String colAlias = tableCol[1];
      dest.put(tableAlias, colAlias, newCol);
    }
  }

  @SuppressWarnings("nls")
  public Phase1Ctx initPhase1Ctx() {

    Phase1Ctx ctx_1 = new Phase1Ctx();
    ctx_1.nextNum = 0;
    ctx_1.dest = "reduce";

    return ctx_1;
  }

  @Override
  public void init() {
    // clear most members
    reset();

    // init
    QB qb = new QB(null, null, false);
    this.qb = qb;
  }

  @Override
  @SuppressWarnings("nls")
  public void analyzeInternal(ASTNode ast) throws SemanticException {
    ASTNode child = ast;
    this.ast = ast;
    viewsExpanded = new ArrayList<String>();

    LOG.info("Starting Semantic Analysis");

    // analyze and process the position alias
    processPositionAlias(ast);

    // analyze create table command
    if (ast.getToken().getType() == HiveParser.TOK_CREATETABLE) {
      // if it is not CTAS, we don't need to go further and just return
      if ((child = analyzeCreateTable(ast, qb)) == null) {
        return;
      }
    } else {
      SessionState.get().setCommandType(HiveOperation.QUERY);
    }

    // analyze create view command
    if (ast.getToken().getType() == HiveParser.TOK_CREATEVIEW ||
        ast.getToken().getType() == HiveParser.TOK_ALTERVIEW_AS) {
      child = analyzeCreateView(ast, qb);
      SessionState.get().setCommandType(HiveOperation.CREATEVIEW);
      if (child == null) {
        return;
      }
      viewSelect = child;
      // prevent view from referencing itself
      viewsExpanded.add(db.getCurrentDatabase() + "." + createVwDesc.getViewName());
    }

    // continue analyzing from the child ASTNode.
    Phase1Ctx ctx_1 = initPhase1Ctx();
    if (!doPhase1(child, qb, ctx_1)) {
      // if phase1Result false return
      return;
    }

    LOG.info("Completed phase 1 of Semantic Analysis");

    getMetaData(qb);
    LOG.info("Completed getting MetaData in Semantic Analysis");

    // Save the result schema derived from the sink operator produced
    // by genPlan. This has the correct column names, which clients
    // such as JDBC would prefer instead of the c0, c1 we'll end
    // up with later.
    Operator sinkOp = genPlan(qb);

    resultSchema =
        convertRowSchemaToViewSchema(opParseCtx.get(sinkOp).getRowResolver());

    if (createVwDesc != null) {
      saveViewDefinition();

      // validate the create view statement
      // at this point, the createVwDesc gets all the information for semantic check
      validateCreateView(createVwDesc);

      // Since we're only creating a view (not executing it), we
      // don't need to optimize or translate the plan (and in fact, those
      // procedures can interfere with the view creation). So
      // skip the rest of this method.
      ctx.setResDir(null);
      ctx.setResFile(null);
      return;
    }

    ParseContext pCtx = new ParseContext(conf, qb, child, opToPartPruner,
        opToPartList, topOps, topSelOps, opParseCtx, joinContext, smbMapJoinContext,
        topToTable, topToTableProps, fsopToTable,
        loadTableWork, loadFileWork, ctx, idToTableNameMap, destTableId, uCtx,
        listMapJoinOpsNoReducer, groupOpToInputTables, prunedPartitions,
        opToSamplePruner, globalLimitCtx, nameToSplitSample, inputs, rootTasks,
        opToPartToSkewedPruner, viewAliasToInput,
        reduceSinkOperatorsAddedByEnforceBucketingSorting, queryProperties);

    // Generate table access stats if required
    if (HiveConf.getBoolVar(this.conf, HiveConf.ConfVars.HIVE_STATS_COLLECT_TABLEKEYS) == true) {
      TableAccessAnalyzer tableAccessAnalyzer = new TableAccessAnalyzer(pCtx);
      setTableAccessInfo(tableAccessAnalyzer.analyzeTableAccess());
    }

    if (LOG.isDebugEnabled()) {
      LOG.debug("Before logical optimization\n" + Operator.toString(pCtx.getTopOps().values()));
    }

    Optimizer optm = new Optimizer();
    optm.setPctx(pCtx);
    optm.initialize(conf);
    pCtx = optm.optimize();

    if (LOG.isDebugEnabled()) {
      LOG.debug("After logical optimization\n" + Operator.toString(pCtx.getTopOps().values()));
    }

    // Generate column access stats if required - wait until column pruning takes place
    // during optimization
    if (HiveConf.getBoolVar(this.conf, HiveConf.ConfVars.HIVE_STATS_COLLECT_SCANCOLS) == true) {
      ColumnAccessAnalyzer columnAccessAnalyzer = new ColumnAccessAnalyzer(pCtx);
      setColumnAccessInfo(columnAccessAnalyzer.analyzeColumnAccess());
    }

    if (!ctx.getExplainLogical()) {
      // At this point we have the complete operator tree
      // from which we want to create the map-reduce plan
      MapReduceCompiler compiler = new MapReduceCompiler();
      compiler.init(conf, console, db);
      compiler.compile(pCtx, rootTasks, inputs, outputs);
      fetchTask = pCtx.getFetchTask();
    }

    LOG.info("Completed plan generation");

    return;
  }

  @Override
  public List<FieldSchema> getResultSchema() {
    return resultSchema;
  }

  private void saveViewDefinition() throws SemanticException {

    // Make a copy of the statement's result schema, since we may
    // modify it below as part of imposing view column names.
    List<FieldSchema> derivedSchema =
        new ArrayList<FieldSchema>(resultSchema);
    ParseUtils.validateColumnNameUniqueness(derivedSchema);

    List<FieldSchema> imposedSchema = createVwDesc.getSchema();
    if (imposedSchema != null) {
      int explicitColCount = imposedSchema.size();
      int derivedColCount = derivedSchema.size();
      if (explicitColCount != derivedColCount) {
        throw new SemanticException(generateErrorMessage(
            viewSelect,
            ErrorMsg.VIEW_COL_MISMATCH.getMsg()));
      }
    }

    // Preserve the original view definition as specified by the user.
    String originalText = ctx.getTokenRewriteStream().toString(
        viewSelect.getTokenStartIndex(), viewSelect.getTokenStopIndex());
    createVwDesc.setViewOriginalText(originalText);

    // Now expand the view definition with extras such as explicit column
    // references; this expanded form is what we'll re-parse when the view is
    // referenced later.
    unparseTranslator.applyTranslations(ctx.getTokenRewriteStream());
    String expandedText = ctx.getTokenRewriteStream().toString(
        viewSelect.getTokenStartIndex(), viewSelect.getTokenStopIndex());

    if (imposedSchema != null) {
      // Merge the names from the imposed schema into the types
      // from the derived schema.
      StringBuilder sb = new StringBuilder();
      sb.append("SELECT ");
      int n = derivedSchema.size();
      for (int i = 0; i < n; ++i) {
        if (i > 0) {
          sb.append(", ");
        }
        FieldSchema fieldSchema = derivedSchema.get(i);
        // Modify a copy, not the original
        fieldSchema = new FieldSchema(fieldSchema);
        derivedSchema.set(i, fieldSchema);
        sb.append(HiveUtils.unparseIdentifier(fieldSchema.getName()));
        sb.append(" AS ");
        String imposedName = imposedSchema.get(i).getName();
        sb.append(HiveUtils.unparseIdentifier(imposedName));
        fieldSchema.setName(imposedName);
        // We don't currently allow imposition of a type
        fieldSchema.setComment(imposedSchema.get(i).getComment());
      }
      sb.append(" FROM (");
      sb.append(expandedText);
      sb.append(") ");
      sb.append(HiveUtils.unparseIdentifier(createVwDesc.getViewName()));
      expandedText = sb.toString();
    }

    if (createVwDesc.getPartColNames() != null) {
      // Make sure all partitioning columns referenced actually
      // exist and are in the correct order at the end
      // of the list of columns produced by the view. Also move the field
      // schema descriptors from derivedSchema to the partitioning key
      // descriptor.
      List<String> partColNames = createVwDesc.getPartColNames();
      if (partColNames.size() > derivedSchema.size()) {
        throw new SemanticException(
            ErrorMsg.VIEW_PARTITION_MISMATCH.getMsg());
      }

      // Get the partition columns from the end of derivedSchema.
      List<FieldSchema> partitionColumns = derivedSchema.subList(
          derivedSchema.size() - partColNames.size(),
          derivedSchema.size());

      // Verify that the names match the PARTITIONED ON clause.
      Iterator<String> colNameIter = partColNames.iterator();
      Iterator<FieldSchema> schemaIter = partitionColumns.iterator();
      while (colNameIter.hasNext()) {
        String colName = colNameIter.next();
        FieldSchema fieldSchema = schemaIter.next();
        if (!fieldSchema.getName().equals(colName)) {
          throw new SemanticException(
              ErrorMsg.VIEW_PARTITION_MISMATCH.getMsg());
        }
      }

      // Boundary case: require at least one non-partitioned column
      // for consistency with tables.
      if (partColNames.size() == derivedSchema.size()) {
        throw new SemanticException(
            ErrorMsg.VIEW_PARTITION_TOTAL.getMsg());
      }

      // Now make a copy.
      createVwDesc.setPartCols(
          new ArrayList<FieldSchema>(partitionColumns));

      // Finally, remove the partition columns from the end of derivedSchema.
      // (Clearing the subList writes through to the underlying
      // derivedSchema ArrayList.)
      partitionColumns.clear();
    }

    createVwDesc.setSchema(derivedSchema);
    createVwDesc.setViewExpandedText(expandedText);
  }

  private List<FieldSchema> convertRowSchemaToViewSchema(RowResolver rr) {
    List<FieldSchema> fieldSchemas = new ArrayList<FieldSchema>();
    for (ColumnInfo colInfo : rr.getColumnInfos()) {
      if (colInfo.isHiddenVirtualCol()) {
        continue;
      }
      String colName = rr.reverseLookup(colInfo.getInternalName())[1];
      fieldSchemas.add(new FieldSchema(colName,
          colInfo.getType().getTypeName(), null));
    }
    return fieldSchemas;
  }

  /**
   * Generates an expression node descriptor for the expression with TypeCheckCtx.
   */
  public ExprNodeDesc genExprNodeDesc(ASTNode expr, RowResolver input)
      throws SemanticException {
    // Since the user didn't supply a customized type-checking context,
    // use default settings.
    TypeCheckCtx tcCtx = new TypeCheckCtx(input);
    return genExprNodeDesc(expr, input, tcCtx);
  }

  /**
   * Generates an expression node descriptors for the expression and children of it
   * with default TypeCheckCtx.
   */
  public Map<ASTNode, ExprNodeDesc> genAllExprNodeDesc(ASTNode expr, RowResolver input)
      throws SemanticException {
    TypeCheckCtx tcCtx = new TypeCheckCtx(input);
    return genAllExprNodeDesc(expr, input, tcCtx);
  }

  /**
   * Returns expression node descriptor for the expression.
   * If it's evaluated already in previous operator, it can be retrieved from cache.
   */
  public ExprNodeDesc genExprNodeDesc(ASTNode expr, RowResolver input,
      TypeCheckCtx tcCtx) throws SemanticException {
    // We recursively create the exprNodeDesc. Base cases: when we encounter
    // a column ref, we convert that into an exprNodeColumnDesc; when we
    // encounter
    // a constant, we convert that into an exprNodeConstantDesc. For others we
    // just
    // build the exprNodeFuncDesc with recursively built children.

    // If the current subExpression is pre-calculated, as in Group-By etc.
    ExprNodeDesc cached = getExprNodeDescCached(expr, input);
    if (cached == null) {
      Map<ASTNode, ExprNodeDesc> allExprs = genAllExprNodeDesc(expr, input, tcCtx);
      return allExprs.get(expr);
    }
    return cached;
  }

  /**
   * Find ExprNodeDesc for the expression cached in the RowResolver. Returns null if not exists.
   */
  private ExprNodeDesc getExprNodeDescCached(ASTNode expr, RowResolver input)
      throws SemanticException {
    ColumnInfo colInfo = input.getExpression(expr);
    if (colInfo != null) {
      ASTNode source = input.getExpressionSource(expr);
      if (source != null) {
        unparseTranslator.addCopyTranslation(expr, source);
      }
      return new ExprNodeColumnDesc(colInfo.getType(), colInfo
          .getInternalName(), colInfo.getTabAlias(), colInfo
          .getIsVirtualCol(), colInfo.isSkewedCol());
    }
    return null;
  }

  /**
   * Generates all of the expression node descriptors for the expression and children of it
   * passed in the arguments. This function uses the row resolver and the metadata information
   * that are passed as arguments to resolve the column names to internal names.
   *
   * @param expr
   *          The expression
   * @param input
   *          The row resolver
   * @param tcCtx
   *          Customized type-checking context
   * @return expression to exprNodeDesc mapping
   * @throws SemanticException Failed to evaluate expression
   */
  @SuppressWarnings("nls")
  public Map<ASTNode, ExprNodeDesc> genAllExprNodeDesc(ASTNode expr, RowResolver input,
    TypeCheckCtx tcCtx) throws SemanticException {
    // Create the walker and  the rules dispatcher.
    tcCtx.setUnparseTranslator(unparseTranslator);

    Map<ASTNode, ExprNodeDesc> nodeOutputs =
        TypeCheckProcFactory.genExprNode(expr, tcCtx);
    ExprNodeDesc desc = (ExprNodeDesc) nodeOutputs.get(expr);
    if (desc == null) {
      String errMsg = tcCtx.getError();
      if (errMsg == null) {
        errMsg = "Error in parsing ";
      }
      throw new SemanticException(errMsg);
    }
    if (desc instanceof ExprNodeColumnListDesc) {
      throw new SemanticException("TOK_ALLCOLREF is not supported in current context");
    }

    if (!unparseTranslator.isEnabled()) {
      // Not creating a view, so no need to track view expansions.
      return nodeOutputs;
    }

    for (Map.Entry<ASTNode, ExprNodeDesc> entry : nodeOutputs.entrySet()) {
      if (!(entry.getValue() instanceof ExprNodeColumnDesc)) {
        continue;
      }
      ASTNode node = entry.getKey();
      ExprNodeColumnDesc columnDesc = (ExprNodeColumnDesc) entry.getValue();
      if ((columnDesc.getTabAlias() == null)
          || (columnDesc.getTabAlias().length() == 0)) {
        // These aren't real column refs; instead, they are special
        // internal expressions used in the representation of aggregation.
        continue;
      }
      String[] tmp = input.reverseLookup(columnDesc.getColumn());
      StringBuilder replacementText = new StringBuilder();
      replacementText.append(HiveUtils.unparseIdentifier(tmp[0]));
      replacementText.append(".");
      replacementText.append(HiveUtils.unparseIdentifier(tmp[1]));
      unparseTranslator.addTranslation(node, replacementText.toString());
    }

    return nodeOutputs;
  }

  @Override
  public void validate() throws SemanticException {
    LOG.debug("validation start");
    // Validate inputs and outputs have right protectmode to execute the query
    for (ReadEntity readEntity : getInputs()) {
      ReadEntity.Type type = readEntity.getType();

      if (type != ReadEntity.Type.TABLE &&
          type != ReadEntity.Type.PARTITION) {
        // In current implementation it will never happen, but we leave it
        // here to make the logic complete.
        continue;
      }

      Table tbl = readEntity.getTable();
      Partition p = readEntity.getPartition();


      if (tbl.isOffline()) {
        throw new SemanticException(
            ErrorMsg.OFFLINE_TABLE_OR_PARTITION.getMsg(
                "Table " + tbl.getTableName()));
      }

      if (type == ReadEntity.Type.PARTITION && p != null && p.isOffline()) {
        throw new SemanticException(
            ErrorMsg.OFFLINE_TABLE_OR_PARTITION.getMsg(
                "Table " + tbl.getTableName() +
                    " Partition " + p.getName()));
      }
    }

    for (WriteEntity writeEntity : getOutputs()) {
      WriteEntity.Type type = writeEntity.getType();


      if (type == WriteEntity.Type.PARTITION || type == WriteEntity.Type.DUMMYPARTITION) {
        String conflictingArchive;
        try {
          Partition usedp = writeEntity.getPartition();
          Table tbl = usedp.getTable();

          LOG.debug("validated " + usedp.getName());
          LOG.debug(usedp.getTable());
          conflictingArchive = ArchiveUtils
              .conflictingArchiveNameOrNull(db, tbl, usedp.getSpec());
        } catch (HiveException e) {
          throw new SemanticException(e);
        }
        if (conflictingArchive != null) {
          String message = String.format("Insert conflict with existing archive: %s",
              conflictingArchive);
          throw new SemanticException(message);
        }
      }

      if (type != WriteEntity.Type.TABLE &&
          type != WriteEntity.Type.PARTITION) {
        LOG.debug("not validating writeEntity, because entity is neither table nor partition");
        continue;
      }

      Table tbl;
      Partition p;


      if (type == WriteEntity.Type.PARTITION) {
        Partition inputPartition = writeEntity.getPartition();

        // If it is a partition, Partition's metastore is not fetched. We
        // need to fetch it.
        try {
          p = Hive.get().getPartition(
              inputPartition.getTable(), inputPartition.getSpec(), false);
          if (p != null) {
            tbl = p.getTable();
          } else {
            // if p is null, we assume that we insert to a new partition
            tbl = inputPartition.getTable();
          }
        } catch (HiveException e) {
          throw new SemanticException(e);
        }

        if (type == WriteEntity.Type.PARTITION && p != null && p.isOffline()) {
          throw new SemanticException(
              ErrorMsg.OFFLINE_TABLE_OR_PARTITION.getMsg(
                  " Table " + tbl.getTableName() +
                      " Partition " + p.getName()));
        }

      }
      else {
        LOG.debug("Not a partition.");
        tbl = writeEntity.getTable();
      }

      if (tbl.isOffline()) {
        throw new SemanticException(
            ErrorMsg.OFFLINE_TABLE_OR_PARTITION.getMsg(
                "Table " + tbl.getTableName()));
      }
    }

    boolean reworkMapredWork = HiveConf.getBoolVar(this.conf,
        HiveConf.ConfVars.HIVE_REWORK_MAPREDWORK);

    // validate all tasks
    for (Task<? extends Serializable> rootTask : rootTasks) {
      validate(rootTask, reworkMapredWork);
    }
  }

  private void validate(Task<? extends Serializable> task, boolean reworkMapredWork)
      throws SemanticException {
    Utilities.reworkMapRedWork(task, reworkMapredWork, conf);
    if (task.getChildTasks() == null) {
      return;
    }

    for (Task<? extends Serializable> childTask : task.getChildTasks()) {
      validate(childTask, reworkMapredWork);
    }
  }

  /**
   * Get the row resolver given an operator.
   */
  public RowResolver getRowResolver(Operator opt) {
    return opParseCtx.get(opt).getRowResolver();
  }

  /**
   * Add default properties for table property. If a default parameter exists
   * in the tblProp, the value in tblProp will be kept.
   *
   * @param table
   *          property map
   * @return Modified table property map
   */
  private Map<String, String> addDefaultProperties(Map<String, String> tblProp) {
    Map<String, String> retValue;
    if (tblProp == null) {
      retValue = new HashMap<String, String>();
    } else {
      retValue = tblProp;
    }
    String paraString = HiveConf.getVar(conf, ConfVars.NEWTABLEDEFAULTPARA);
    if (paraString != null && !paraString.isEmpty()) {
      for (String keyValuePair : paraString.split(",")) {
        String[] keyValue = keyValuePair.split("=", 2);
        if (keyValue.length != 2) {
          continue;
        }
        if (!retValue.containsKey(keyValue[0])) {
          retValue.put(keyValue[0], keyValue[1]);
        }
      }
    }
    return retValue;
  }

  /**
   * Analyze the create table command. If it is a regular create-table or
   * create-table-like statements, we create a DDLWork and return true. If it is
   * a create-table-as-select, we get the necessary info such as the SerDe and
   * Storage Format and put it in QB, and return false, indicating the rest of
   * the semantic analyzer need to deal with the select statement with respect
   * to the SerDe and Storage Format.
   */
  private ASTNode analyzeCreateTable(ASTNode ast, QB qb)
      throws SemanticException {
    String tableName = getUnescapedName((ASTNode) ast.getChild(0));
    String likeTableName = null;
    List<FieldSchema> cols = new ArrayList<FieldSchema>();
    List<FieldSchema> partCols = new ArrayList<FieldSchema>();
    List<String> bucketCols = new ArrayList<String>();
    List<Order> sortCols = new ArrayList<Order>();
    int numBuckets = -1;
    String comment = null;
    String location = null;
    Map<String, String> tblProps = null;
    boolean ifNotExists = false;
    boolean isExt = false;
    ASTNode selectStmt = null;
    final int CREATE_TABLE = 0; // regular CREATE TABLE
    final int CTLT = 1; // CREATE TABLE LIKE ... (CTLT)
    final int CTAS = 2; // CREATE TABLE AS SELECT ... (CTAS)
    int command_type = CREATE_TABLE;
    List<String> skewedColNames = new ArrayList<String>();
    List<List<String>> skewedValues = new ArrayList<List<String>>();
    Map<List<String>, String> listBucketColValuesMapping = new HashMap<List<String>, String>();
    boolean storedAsDirs = false;

    RowFormatParams rowFormatParams = new RowFormatParams();
    StorageFormat storageFormat = new StorageFormat();
    AnalyzeCreateCommonVars shared = new AnalyzeCreateCommonVars();

    LOG.info("Creating table " + tableName + " position="
        + ast.getCharPositionInLine());
    int numCh = ast.getChildCount();

    /*
     * Check the 1st-level children and do simple semantic checks: 1) CTLT and
     * CTAS should not coexists. 2) CTLT or CTAS should not coexists with column
     * list (target table schema). 3) CTAS does not support partitioning (for
     * now).
     */
    for (int num = 1; num < numCh; num++) {
      ASTNode child = (ASTNode) ast.getChild(num);
      if (storageFormat.fillStorageFormat(child, shared)) {
        continue;
      }
      switch (child.getToken().getType()) {
      case HiveParser.TOK_IFNOTEXISTS:
        ifNotExists = true;
        break;
      case HiveParser.KW_EXTERNAL:
        isExt = true;
        break;
      case HiveParser.TOK_LIKETABLE:
        if (child.getChildCount() > 0) {
          likeTableName = getUnescapedName((ASTNode) child.getChild(0));
          if (likeTableName != null) {
            if (command_type == CTAS) {
              throw new SemanticException(ErrorMsg.CTAS_CTLT_COEXISTENCE
                  .getMsg());
            }
            if (cols.size() != 0) {
              throw new SemanticException(ErrorMsg.CTLT_COLLST_COEXISTENCE
                  .getMsg());
            }
          }
          command_type = CTLT;
        }
        break;
      case HiveParser.TOK_QUERY: // CTAS
        if (command_type == CTLT) {
          throw new SemanticException(ErrorMsg.CTAS_CTLT_COEXISTENCE.getMsg());
        }
        if (cols.size() != 0) {
          throw new SemanticException(ErrorMsg.CTAS_COLLST_COEXISTENCE.getMsg());
        }
        if (partCols.size() != 0 || bucketCols.size() != 0) {
          boolean dynPart = HiveConf.getBoolVar(conf, HiveConf.ConfVars.DYNAMICPARTITIONING);
          if (dynPart == false) {
            throw new SemanticException(ErrorMsg.CTAS_PARCOL_COEXISTENCE.getMsg());
          } else {
            // TODO: support dynamic partition for CTAS
            throw new SemanticException(ErrorMsg.CTAS_PARCOL_COEXISTENCE.getMsg());
          }
        }
        if (isExt) {
          throw new SemanticException(ErrorMsg.CTAS_EXTTBL_COEXISTENCE.getMsg());
        }
        command_type = CTAS;
        selectStmt = child;
        break;
      case HiveParser.TOK_TABCOLLIST:
        cols = getColumns(child);
        break;
      case HiveParser.TOK_TABLECOMMENT:
        comment = unescapeSQLString(child.getChild(0).getText());
        break;
      case HiveParser.TOK_TABLEPARTCOLS:
        partCols = getColumns((ASTNode) child.getChild(0), false);
        break;
      case HiveParser.TOK_TABLEBUCKETS:
        bucketCols = getColumnNames((ASTNode) child.getChild(0));
        if (child.getChildCount() == 2) {
          numBuckets = (Integer.valueOf(child.getChild(1).getText()))
              .intValue();
        } else {
          sortCols = getColumnNamesOrder((ASTNode) child.getChild(1));
          numBuckets = (Integer.valueOf(child.getChild(2).getText()))
              .intValue();
        }
        break;
      case HiveParser.TOK_TABLEROWFORMAT:
        rowFormatParams.analyzeRowFormat(shared, child);
        break;
      case HiveParser.TOK_TABLELOCATION:
        location = unescapeSQLString(child.getChild(0).getText());
        location = EximUtil.relativeToAbsolutePath(conf, location);
        break;
      case HiveParser.TOK_TABLEPROPERTIES:
        tblProps = DDLSemanticAnalyzer.getProps((ASTNode) child.getChild(0));
        break;
      case HiveParser.TOK_TABLESERIALIZER:
        child = (ASTNode) child.getChild(0);
        shared.serde = unescapeSQLString(child.getChild(0).getText());
        if (child.getChildCount() == 2) {
          readProps((ASTNode) (child.getChild(1).getChild(0)),
              shared.serdeProps);
        }
        break;

      case HiveParser.TOK_FILEFORMAT_GENERIC:
        handleGenericFileFormat(child);
        break;
      case HiveParser.TOK_TABLESKEWED:
        /**
         * Throw an error if the user tries to use the DDL with
         * hive.internal.ddl.list.bucketing.enable set to false.
         */
        HiveConf hiveConf = SessionState.get().getConf();

        // skewed column names
        skewedColNames = analyzeSkewedTablDDLColNames(skewedColNames, child);
        // skewed value
        analyzeDDLSkewedValues(skewedValues, child);
        // stored as directories
        storedAsDirs = analyzeStoredAdDirs(child);

        break;
      default:
        assert false;
      }
    }

    storageFormat.fillDefaultStorageFormat(shared);

    if ((command_type == CTAS) && (storageFormat.storageHandler != null)) {
      throw new SemanticException(ErrorMsg.CREATE_NON_NATIVE_AS.getMsg());
    }

    // check for existence of table
    if (ifNotExists) {
      try {
        Table table = db.getTable(tableName, false); // use getTable(final String tableName, boolean
                                                     // throwException) which doesn't throw
                                                     // exception but null if table doesn't exist
        if (table != null) { // table exists
          return null;
        }
      } catch (HiveException e) {
        e.printStackTrace();
      }
    }

    // Handle different types of CREATE TABLE command
    CreateTableDesc crtTblDesc = null;
    switch (command_type) {

    case CREATE_TABLE: // REGULAR CREATE TABLE DDL
      tblProps = addDefaultProperties(tblProps);

      crtTblDesc = new CreateTableDesc(tableName, isExt, cols, partCols,
          bucketCols, sortCols, numBuckets, rowFormatParams.fieldDelim,
          rowFormatParams.fieldEscape,
          rowFormatParams.collItemDelim, rowFormatParams.mapKeyDelim, rowFormatParams.lineDelim,
          comment,
          storageFormat.inputFormat, storageFormat.outputFormat, location, shared.serde,
          storageFormat.storageHandler, shared.serdeProps, tblProps, ifNotExists, skewedColNames,
          skewedValues);
      crtTblDesc.setStoredAsSubDirectories(storedAsDirs);

      crtTblDesc.validate();
      // outputs is empty, which means this create table happens in the current
      // database.
      SessionState.get().setCommandType(HiveOperation.CREATETABLE);
      rootTasks.add(TaskFactory.get(new DDLWork(getInputs(), getOutputs(),
          crtTblDesc), conf));
      break;

    case CTLT: // create table like <tbl_name>
      tblProps = addDefaultProperties(tblProps);

      CreateTableLikeDesc crtTblLikeDesc = new CreateTableLikeDesc(tableName, isExt,
          storageFormat.inputFormat, storageFormat.outputFormat, location,
          shared.serde, shared.serdeProps, tblProps, ifNotExists, likeTableName);
      SessionState.get().setCommandType(HiveOperation.CREATETABLE);
      rootTasks.add(TaskFactory.get(new DDLWork(getInputs(), getOutputs(),
          crtTblLikeDesc), conf));
      break;

    case CTAS: // create table as select

      // Verify that the table does not already exist
      String databaseName;
      try {
        Table dumpTable = db.newTable(tableName);
        databaseName = dumpTable.getDbName();
        if (null == db.getDatabase(dumpTable.getDbName())) {
          throw new SemanticException(ErrorMsg.DATABASE_NOT_EXISTS.getMsg(dumpTable.getDbName()));
        }
        if (null != db.getTable(dumpTable.getDbName(), dumpTable.getTableName(), false)) {
          throw new SemanticException(ErrorMsg.TABLE_ALREADY_EXISTS.getMsg(tableName));
        }
      } catch (HiveException e) {
        throw new SemanticException(e);
      }

      tblProps = addDefaultProperties(tblProps);

      crtTblDesc = new CreateTableDesc(databaseName, tableName, isExt, cols, partCols,
          bucketCols, sortCols, numBuckets, rowFormatParams.fieldDelim,
          rowFormatParams.fieldEscape,
          rowFormatParams.collItemDelim, rowFormatParams.mapKeyDelim, rowFormatParams.lineDelim,
          comment, storageFormat.inputFormat,
          storageFormat.outputFormat, location, shared.serde, storageFormat.storageHandler,
          shared.serdeProps,
          tblProps, ifNotExists, skewedColNames, skewedValues);
      crtTblDesc.setStoredAsSubDirectories(storedAsDirs);
      qb.setTableDesc(crtTblDesc);

      SessionState.get().setCommandType(HiveOperation.CREATETABLE_AS_SELECT);

      return selectStmt;
    default:
      throw new SemanticException("Unrecognized command.");
    }
    return null;
  }

  private ASTNode analyzeCreateView(ASTNode ast, QB qb)
      throws SemanticException {
    String tableName = getUnescapedName((ASTNode) ast.getChild(0));
    List<FieldSchema> cols = null;
    boolean ifNotExists = false;
    boolean orReplace = false;
    boolean isAlterViewAs = false;
    String comment = null;
    ASTNode selectStmt = null;
    Map<String, String> tblProps = null;
    List<String> partColNames = null;

    LOG.info("Creating view " + tableName + " position="
        + ast.getCharPositionInLine());
    int numCh = ast.getChildCount();
    for (int num = 1; num < numCh; num++) {
      ASTNode child = (ASTNode) ast.getChild(num);
      switch (child.getToken().getType()) {
      case HiveParser.TOK_IFNOTEXISTS:
        ifNotExists = true;
        break;
      case HiveParser.TOK_ORREPLACE:
        orReplace = true;
        break;
      case HiveParser.TOK_QUERY:
        selectStmt = child;
        break;
      case HiveParser.TOK_TABCOLNAME:
        cols = getColumns(child);
        break;
      case HiveParser.TOK_TABLECOMMENT:
        comment = unescapeSQLString(child.getChild(0).getText());
        break;
      case HiveParser.TOK_TABLEPROPERTIES:
        tblProps = DDLSemanticAnalyzer.getProps((ASTNode) child.getChild(0));
        break;
      case HiveParser.TOK_VIEWPARTCOLS:
        partColNames = getColumnNames((ASTNode) child.getChild(0));
        break;
      default:
        assert false;
      }
    }

    if (ifNotExists && orReplace){
      throw new SemanticException("Can't combine IF NOT EXISTS and OR REPLACE.");
    }

    if (ast.getToken().getType() == HiveParser.TOK_ALTERVIEW_AS) {
      isAlterViewAs = true;
      orReplace = true;
    }

    createVwDesc = new CreateViewDesc(
      tableName, cols, comment, tblProps, partColNames,
      ifNotExists, orReplace, isAlterViewAs);

    unparseTranslator.enable();
    rootTasks.add(TaskFactory.get(new DDLWork(getInputs(), getOutputs(),
        createVwDesc), conf));

    return selectStmt;
  }

  // validate the create view statement
  // the statement could be CREATE VIEW, REPLACE VIEW, or ALTER VIEW AS SELECT
  // check semantic conditions
  private void validateCreateView(CreateViewDesc createVwDesc)
    throws SemanticException {
    try {
      Table oldView = db.getTable(createVwDesc.getViewName(), false);

      // ALTER VIEW AS SELECT requires the view must exist
      if (createVwDesc.getIsAlterViewAs() && oldView == null) {
        String viewNotExistErrorMsg =
          "The following view does not exist: " + createVwDesc.getViewName();
        throw new SemanticException(
          ErrorMsg.ALTER_VIEW_AS_SELECT_NOT_EXIST.getMsg(viewNotExistErrorMsg));
      }

      //replace view
      if (createVwDesc.getOrReplace() && oldView != null) {

        // Existing table is not a view
        if (!oldView.getTableType().equals(TableType.VIRTUAL_VIEW)) {
          String tableNotViewErrorMsg =
            "The following is an existing table, not a view: " +
            createVwDesc.getViewName();
          throw new SemanticException(
            ErrorMsg.EXISTING_TABLE_IS_NOT_VIEW.getMsg(tableNotViewErrorMsg));
        }

        // if old view has partitions, it could not be replaced
        String partitionViewErrorMsg =
          "The following view has partition, it could not be replaced: " +
          createVwDesc.getViewName();
        try {
          if ((createVwDesc.getPartCols() == null ||
            createVwDesc.getPartCols().isEmpty() ||
            !createVwDesc.getPartCols().equals(oldView.getPartCols())) &&
            !oldView.getPartCols().isEmpty() &&
            !db.getPartitions(oldView).isEmpty()) {
            throw new SemanticException(
              ErrorMsg.REPLACE_VIEW_WITH_PARTITION.getMsg(partitionViewErrorMsg));
          }
        } catch (HiveException e) {
          throw new SemanticException(
            ErrorMsg.REPLACE_VIEW_WITH_PARTITION.getMsg(partitionViewErrorMsg));
        }
      }
    } catch (HiveException e) {
      throw new SemanticException(e.getMessage());
    }
  }

  // Process the position alias in GROUPBY and ORDERBY
  private void processPositionAlias(ASTNode ast) throws SemanticException {
    if (HiveConf.getBoolVar(conf,
          HiveConf.ConfVars.HIVE_GROUPBY_ORDERBY_POSITION_ALIAS) == false) {
      return;
    }

    if (ast.getChildCount()  == 0) {
      return;
    }

    boolean isAllCol;
    ASTNode selectNode = null;
    ASTNode groupbyNode = null;
    ASTNode orderbyNode = null;

    // get node type
    int child_count = ast.getChildCount();
    for (int child_pos = 0; child_pos < child_count; ++child_pos) {
      ASTNode node = (ASTNode) ast.getChild(child_pos);
      int type = node.getToken().getType();
      if (type == HiveParser.TOK_SELECT) {
        selectNode = node;
      } else if (type == HiveParser.TOK_GROUPBY) {
        groupbyNode = node;
      } else if (type == HiveParser.TOK_ORDERBY) {
        orderbyNode = node;
      }
    }

    if (selectNode != null) {
      int selectExpCnt = selectNode.getChildCount();

      // replace each of the position alias in GROUPBY with the actual column name
      if (groupbyNode != null) {
        for (int child_pos = 0; child_pos < groupbyNode.getChildCount(); ++child_pos) {
          ASTNode node = (ASTNode) groupbyNode.getChild(child_pos);
          if (node.getToken().getType() == HiveParser.Number) {
            int pos = Integer.parseInt(node.getText());
            if (pos > 0 && pos <= selectExpCnt) {
              groupbyNode.setChild(child_pos,
                (BaseTree) selectNode.getChild(pos - 1).getChild(0));
            } else {
              throw new SemanticException(
                ErrorMsg.INVALID_POSITION_ALIAS_IN_GROUPBY.getMsg(
                "Position alias: " + pos + " does not exist\n" +
                "The Select List is indexed from 1 to " + selectExpCnt));
            }
          }
        }
      }

      // replace each of the position alias in ORDERBY with the actual column name
      if (orderbyNode != null) {
        isAllCol = false;
        for (int child_pos = 0; child_pos < selectNode.getChildCount(); ++child_pos) {
          ASTNode node = (ASTNode) selectNode.getChild(child_pos).getChild(0);
          if (node.getToken().getType() == HiveParser.TOK_ALLCOLREF) {
            isAllCol = true;
          }
        }
        for (int child_pos = 0; child_pos < orderbyNode.getChildCount(); ++child_pos) {
          ASTNode colNode = (ASTNode) orderbyNode.getChild(child_pos);
          ASTNode node = (ASTNode) colNode.getChild(0);
          if (node.getToken().getType() == HiveParser.Number) {
            if (!isAllCol) {
              int pos = Integer.parseInt(node.getText());
              if (pos > 0 && pos <= selectExpCnt) {
                colNode.setChild(0, (BaseTree) selectNode.getChild(pos - 1).getChild(0));
              } else {
                throw new SemanticException(
                  ErrorMsg.INVALID_POSITION_ALIAS_IN_ORDERBY.getMsg(
                  "Position alias: " + pos + " does not exist\n" +
                  "The Select List is indexed from 1 to " + selectExpCnt));
              }
            } else {
              throw new SemanticException(
                ErrorMsg.NO_SUPPORTED_ORDERBY_ALLCOLREF_POS.getMsg());
            }
          }
        }
      }
    }

    // Recursively process through the children ASTNodes
    for (int child_pos = 0; child_pos < child_count; ++child_pos) {
      processPositionAlias((ASTNode) ast.getChild(child_pos));
    }
    return;
  }

  /**
   * process analyze ... partial command
   *
   * separate it from noscan command process so that it provides us flexibility
   *
   * @param tree
   * @throws SemanticException
   */
  protected void processPartialScanCommand (ASTNode tree) throws SemanticException {
    // check if it is partial scan command
    this.checkPartialScan(tree);

    //validate partial scan
    if (this.partialscan) {
      validateAnalyzePartialscan(tree);
    }
  }

  /**
   * process analyze ... noscan command
   * @param tree
   * @throws SemanticException
   */
  protected void processNoScanCommand (ASTNode tree) throws SemanticException {
    // check if it is noscan command
    checkNoScan(tree);

    //validate noscan
    if (this.noscan) {
      validateAnalyzeNoscan(tree);
    }
  }

  /**
   * Validate noscan command
   *
   * @param tree
   * @throws SemanticException
   */
  private void validateAnalyzeNoscan(ASTNode tree) throws SemanticException {
    // since it is noscan, it is true table name in command
    String tableName = getUnescapedName((ASTNode) tree.getChild(0).getChild(0));
    Table tbl;
    try {
      tbl = db.getTable(tableName);
    } catch (HiveException e) {
      throw new SemanticException(ErrorMsg.INVALID_TABLE.getMsg(tableName));
    }
    /* noscan uses hdfs apis to retrieve such information from Namenode.      */
    /* But that will be specific to hdfs. Through storagehandler mechanism,   */
    /* storage of table could be on any storage system: hbase, cassandra etc. */
    /* A nice error message should be given to user. */
    if (tbl.isNonNative()) {
      throw new SemanticException(ErrorMsg.ANALYZE_TABLE_NOSCAN_NON_NATIVE.getMsg(tbl
          .getTableName()));
    }
  }

  /**
   * Validate partialscan command
   *
   * @param tree
   * @throws SemanticException
   */
  private void validateAnalyzePartialscan(ASTNode tree) throws SemanticException {
    // since it is partialscan, it is true table name in command
    String tableName = getUnescapedName((ASTNode) tree.getChild(0).getChild(0));
    Table tbl;
    try {
      tbl = db.getTable(tableName);
    } catch (HiveException e) {
      throw new SemanticException(ErrorMsg.INVALID_TABLE.getMsg(tableName));
    }
    /* partialscan uses hdfs apis to retrieve such information from Namenode.      */
    /* But that will be specific to hdfs. Through storagehandler mechanism,   */
    /* storage of table could be on any storage system: hbase, cassandra etc. */
    /* A nice error message should be given to user. */
    if (tbl.isNonNative()) {
      throw new SemanticException(ErrorMsg.ANALYZE_TABLE_PARTIALSCAN_NON_NATIVE.getMsg(tbl
          .getTableName()));
    }

    /**
     * Partial scan doesn't support external table.
     */
    if(tbl.getTableType().equals(TableType.EXTERNAL_TABLE)) {
      throw new SemanticException(ErrorMsg.ANALYZE_TABLE_PARTIALSCAN_EXTERNAL_TABLE.getMsg(tbl
          .getTableName()));
    }

    if (!HiveConf.getBoolVar(conf, HiveConf.ConfVars.HIVESTATSAUTOGATHER)) {
      throw new SemanticException(ErrorMsg.ANALYZE_TABLE_PARTIALSCAN_AUTOGATHER.getMsg());
    }
  }

  /**
   * It will check if this is analyze ... compute statistics noscan
   * @param tree
   */
  private void checkNoScan(ASTNode tree) {
    if (tree.getChildCount() > 1) {
      ASTNode child0 = (ASTNode) tree.getChild(0);
      ASTNode child1;
      if (child0.getToken().getType() == HiveParser.TOK_TAB) {
        child0 = (ASTNode) child0.getChild(0);
        if (child0.getToken().getType() == HiveParser.TOK_TABNAME) {
          child1 = (ASTNode) tree.getChild(1);
          if (child1.getToken().getType() == HiveParser.KW_NOSCAN) {
            this.noscan = true;
          }
        }
      }
    }
  }

  /**
   * It will check if this is analyze ... compute statistics partialscan
   * @param tree
   */
  private void checkPartialScan(ASTNode tree) {
    if (tree.getChildCount() > 1) {
      ASTNode child0 = (ASTNode) tree.getChild(0);
      ASTNode child1;
      if (child0.getToken().getType() == HiveParser.TOK_TAB) {
        child0 = (ASTNode) child0.getChild(0);
        if (child0.getToken().getType() == HiveParser.TOK_TABNAME) {
          child1 = (ASTNode) tree.getChild(1);
          if (child1.getToken().getType() == HiveParser.KW_PARTIALSCAN) {
            this.partialscan = true;
          }
        }
      }
    }
  }


  public QB getQB() {
    return qb;
  }

  public void setQB(QB qb) {
    this.qb = qb;
  }

//--------------------------- PTF handling -----------------------------------

  /*
   * - a partitionTableFunctionSource can be a tableReference, a SubQuery or another
   *   PTF invocation.
   * - For a TABLEREF: set the source to the alias returned by processTable
   * - For a SubQuery: set the source to the alias returned by processSubQuery
   * - For a PTF invocation: recursively call processPTFChain.
   */
  private PTFInputSpec processPTFSource(QB qb, ASTNode inputNode) throws SemanticException{

    PTFInputSpec qInSpec = null;
    int type = inputNode.getType();
    String alias;
    switch(type)
    {
    case HiveParser.TOK_TABREF:
      alias = processTable(qb, inputNode);
      qInSpec = new PTFQueryInputSpec();
      ((PTFQueryInputSpec)qInSpec).setType(PTFQueryInputType.TABLE);
      ((PTFQueryInputSpec)qInSpec).setSource(alias);
      break;
    case HiveParser.TOK_SUBQUERY:
      alias = processSubQuery(qb, inputNode);
      qInSpec = new PTFQueryInputSpec();
      ((PTFQueryInputSpec)qInSpec).setType(PTFQueryInputType.SUBQUERY);
      ((PTFQueryInputSpec)qInSpec).setSource(alias);
      break;
    case HiveParser.TOK_PTBLFUNCTION:
      qInSpec = processPTFChain(qb, inputNode);
      break;
    default:
      throw new SemanticException(generateErrorMessage(inputNode,
          "Unknown input type to PTF"));
    }

    qInSpec.setAstNode(inputNode);
    return qInSpec;

  }

  /*
   * - tree form is
   *   ^(TOK_PTBLFUNCTION name alias? partitionTableFunctionSource partitioningSpec? arguments*)
   * - a partitionTableFunctionSource can be a tableReference, a SubQuery or another
   *   PTF invocation.
   */
  private PartitionedTableFunctionSpec processPTFChain(QB qb, ASTNode ptf)
      throws SemanticException{
    int child_count = ptf.getChildCount();
    if (child_count < 2) {
      throw new SemanticException(generateErrorMessage(ptf,
                  "Not enough Children " + child_count));
    }

    PartitionedTableFunctionSpec ptfSpec = new PartitionedTableFunctionSpec();
    ptfSpec.setAstNode(ptf);

    /*
     * name
     */
    ASTNode nameNode = (ASTNode) ptf.getChild(0);
    ptfSpec.setName(nameNode.getText());

    int inputIdx = 1;

    /*
     * alias
     */
    ASTNode secondChild = (ASTNode) ptf.getChild(1);
    if ( secondChild.getType() == HiveParser.Identifier ) {
      ptfSpec.setAlias(secondChild.getText());
      inputIdx++;
    }

    /*
     * input
     */
    ASTNode inputNode = (ASTNode) ptf.getChild(inputIdx);
    ptfSpec.setInput(processPTFSource(qb, inputNode));

    int argStartIdx = inputIdx + 1;

    /*
     * partitioning Spec
     */
    int pSpecIdx = inputIdx + 1;
    ASTNode pSpecNode = ptf.getChildCount() > inputIdx ?
        (ASTNode) ptf.getChild(pSpecIdx) : null;
    if (pSpecNode != null && pSpecNode.getType() == HiveParser.TOK_PARTITIONINGSPEC)
    {
      PartitioningSpec partitioning = processPTFPartitionSpec(pSpecNode);
      ptfSpec.setPartitioning(partitioning);
      argStartIdx++;
    }

    /*
     * arguments
     */
    for(int i=argStartIdx; i < ptf.getChildCount(); i++)
    {
      ptfSpec.addArg((ASTNode) ptf.getChild(i));
    }
    return ptfSpec;
  }

  /*
   * - invoked during FROM AST tree processing, on encountering a PTF invocation.
   * - tree form is
   *   ^(TOK_PTBLFUNCTION name partitionTableFunctionSource partitioningSpec? arguments*)
   * - setup a PTFInvocationSpec for this top level PTF invocation.
   */
  private void processPTF(QB qb, ASTNode ptf) throws SemanticException{

    PartitionedTableFunctionSpec ptfSpec = processPTFChain(qb, ptf);

    if ( ptfSpec.getAlias() != null ) {
      qb.addAlias(ptfSpec.getAlias());
    }

    PTFInvocationSpec spec = new PTFInvocationSpec();
    spec.setFunction(ptfSpec);
    qb.addPTFNodeToSpec(ptf, spec);
  }

//--------------------------- Windowing handling -----------------------------------

  /*
   * - A Select Item form is: ^(TOK_SELEXPR selectExpression Identifier* window_specification?)
   * What makes a UDAF invocation a Windowing Function invocation:
   * 1. It appears in a SelectExpr that as a WindowSpec
   * 2. It is a UDAF that implies order (FunctionRegistry.impliesOrder)
   * 3. It contains lead/lag UDF invocations in its args.
   */
  private boolean checkAndExtractWindowFunctionsInSelect(QB qb, ASTNode selectExpr, String dest)
      throws SemanticException {

    int childCount = selectExpr.getChildCount();
    ASTNode windowSpec = (ASTNode) selectExpr.getChild(childCount - 1);

    boolean hasWindowSpec = windowSpec.getType() == HiveParser.TOK_WINDOWSPEC;

    ArrayList<ASTNode> functions =
        extractWindowingUDAFs((ASTNode) selectExpr.getChild(0), !hasWindowSpec);
    if ( functions.size() == 0 ) {
      return false;
    }

    WindowingSpec spec = qb.getWindowingSpec(dest);
    if(spec == null) {
      queryProperties.setHasWindowing(true);
      spec = new WindowingSpec();
      qb.addDestToWindowingSpec(dest, spec);
    }

    HashMap<String, ASTNode> wExprsInDest = qb.getParseInfo().getWindowingExprsForClause(dest);
    int wColIdx = spec.getWindowExpressions() == null ? 0 : spec.getWindowExpressions().size();
    for(ASTNode function : functions) {
      WindowFunctionSpec wFnSpec = processWindowFunction(function,
          hasWindowSpec ? windowSpec : null);

      /*
       * If this is a duplicate invocation of a function; don't add to WindowingSpec.
       */
      if ( wExprsInDest != null &&
          wExprsInDest.containsKey(wFnSpec.getExpression().toStringTree())) {
        continue;
      }
      wFnSpec.setAlias("_wcol" + wColIdx++);
      spec.addWindowFunction(wFnSpec);
      qb.getParseInfo().addWindowingExprToClause(dest, wFnSpec.getExpression());
    }
    return true;
  }

  /*
   * return the UDAFs within the expressionTree.
   * If implyOrder is true, then only return the invocations that:
   * - are for UDAFs that implyOrder (FunctionRegistry.implyOrder)
   * - or contain a Lead/Lag UDF invocation in their arguments
   * If implyOrder is false, then return all UDAF invocations.
   */
  private ArrayList<ASTNode> extractWindowingUDAFs(ASTNode expressionTree, boolean implyOrder) {
    ArrayList<ASTNode> aggregations = new ArrayList<ASTNode>();
    extractWindowingUDAFs(expressionTree, aggregations);
    if (!implyOrder) {
      return aggregations;
    }
    ArrayList<ASTNode> wdwUDAFs = new ArrayList<ASTNode>();
    for(ASTNode function : aggregations) {
      String fnName = function.getChild(0).getText().toLowerCase();
      if ( FunctionRegistry.impliesOrder(fnName)) {
        wdwUDAFs.add(function);
        continue;
      }
      boolean hasLLInArgs = false;
      for(int i=1; i < function.getChildCount(); i++) {
        ASTNode child = (ASTNode) function.getChild(i);
        hasLLInArgs = containsLeadLagUDF(child);
        if (hasLLInArgs) {
          break;
        }
      }
      if (hasLLInArgs) {
        wdwUDAFs.add(function);
      }
    }
    return wdwUDAFs;
  }

  private void extractWindowingUDAFs(ASTNode expressionTree,
      ArrayList<ASTNode> aggregations) {
    int exprTokenType = expressionTree.getToken().getType();
    if (exprTokenType == HiveParser.TOK_FUNCTION
        || exprTokenType == HiveParser.TOK_FUNCTIONDI
        || exprTokenType == HiveParser.TOK_FUNCTIONSTAR) {
      assert (expressionTree.getChildCount() != 0);
      if (expressionTree.getChild(0).getType() == HiveParser.Identifier) {
        String functionName = unescapeIdentifier(expressionTree.getChild(0)
            .getText());
        WindowFunctionInfo fi = FunctionRegistry.getWindowFunctionInfo(functionName);
        if (fi != null) {
          aggregations.add(expressionTree);
          return;
        }
      }
    }
    for (int i = 0; i < expressionTree.getChildCount(); i++) {
      extractWindowingUDAFs((ASTNode) expressionTree.getChild(i),
          aggregations);
    }
  }

  private boolean containsLeadLagUDF(ASTNode expressionTree) {
    int exprTokenType = expressionTree.getToken().getType();
    if (exprTokenType == HiveParser.TOK_FUNCTION) {
      assert (expressionTree.getChildCount() != 0);
      if (expressionTree.getChild(0).getType() == HiveParser.Identifier) {
        String functionName = unescapeIdentifier(expressionTree.getChild(0)
            .getText());
        functionName = functionName.toLowerCase();
        if ( FunctionRegistry.LAG_FUNC_NAME.equals(functionName) ||
            FunctionRegistry.LEAD_FUNC_NAME.equals(functionName)
            ) {
          return true;
        }
      }
    }
    for (int i = 0; i < expressionTree.getChildCount(); i++) {
      if ( containsLeadLagUDF((ASTNode) expressionTree.getChild(i))) {
        return true;
      }
    }
    return false;
  }

  /*
   * - Invoked during Phase1 when a TOK_SELECT is encountered.
   * - Select tree form is: ^(TOK_SELECT ^(TOK_SELECTEXPR...) ^(TOK_SELECTEXPR...) ...)
   * - A Select Item form is: ^(TOK_SELEXPR selectExpression Identifier* window_specification?)
   *
   * See checkAndExtractWindowFunctionsInSelect for rules on what makes a UDAF invocation
   * a Windowing Function invocation
   */
  private void handleWindowingExprsInSelectList(QB qb, String dest, ASTNode selectNode)
      throws SemanticException {
    for(int i=0; i < selectNode.getChildCount(); i++)
    {
      ASTNode selectExpr = (ASTNode) selectNode.getChild(i);
      if ( selectExpr.getType() != HiveParser.TOK_SELEXPR )
      {
        continue;
      }
      boolean hasWindowingExprs = checkAndExtractWindowFunctionsInSelect(qb, selectExpr, dest);

    }
  }

  private void handleQueryWindowClauses(QB qb, Phase1Ctx ctx_1, ASTNode node)
      throws SemanticException {
    WindowingSpec spec = qb.getWindowingSpec(ctx_1.dest);
    for(int i=0; i < node.getChildCount(); i++) {
      processQueryWindowClause(spec, (ASTNode) node.getChild(i));
    }
  }

  private PartitionSpec processPartitionSpec(ASTNode node) {
    PartitionSpec pSpec = new PartitionSpec();
    int exprCnt = node.getChildCount();
    for(int i=0; i < exprCnt; i++) {
      PartitionExpression exprSpec = new PartitionExpression();
      exprSpec.setExpression((ASTNode) node.getChild(i));
      pSpec.addExpression(exprSpec);
    }
    return pSpec;
  }

  private OrderSpec processOrderSpec(ASTNode sortNode) {
    OrderSpec oSpec = new OrderSpec();
    int exprCnt = sortNode.getChildCount();
    for(int i=0; i < exprCnt; i++) {
      OrderExpression exprSpec = new OrderExpression();
      exprSpec.setExpression((ASTNode) sortNode.getChild(i).getChild(0));
      if ( sortNode.getChild(i).getType() == HiveParser.TOK_TABSORTCOLNAMEASC ) {
        exprSpec.setOrder(org.apache.hadoop.hive.ql.parse.PTFInvocationSpec.Order.ASC);
      }
      else {
        exprSpec.setOrder(org.apache.hadoop.hive.ql.parse.PTFInvocationSpec.Order.DESC);
      }
      oSpec.addExpression(exprSpec);
    }
    return oSpec;
  }

  private PartitioningSpec processPTFPartitionSpec(ASTNode pSpecNode)
  {
    PartitioningSpec partitioning = new PartitioningSpec();
    ASTNode firstChild = (ASTNode) pSpecNode.getChild(0);
    int type = firstChild.getType();
    int exprCnt;


    if ( type == HiveParser.TOK_DISTRIBUTEBY || type == HiveParser.TOK_CLUSTERBY )
    {
      PartitionSpec pSpec = processPartitionSpec(firstChild);
      partitioning.setPartSpec(pSpec);
      ASTNode sortNode = pSpecNode.getChildCount() > 1 ? (ASTNode) pSpecNode.getChild(1) : null;
      if ( sortNode != null )
      {
        OrderSpec oSpec = processOrderSpec(sortNode);
        partitioning.setOrderSpec(oSpec);
      }
    }
    else if ( type == HiveParser.TOK_SORTBY || type == HiveParser.TOK_ORDERBY ) {
      ASTNode sortNode = firstChild;
      OrderSpec oSpec = processOrderSpec(sortNode);
      partitioning.setOrderSpec(oSpec);
    }
    return partitioning;
  }

  private WindowFunctionSpec processWindowFunction(ASTNode node, ASTNode wsNode)
    throws SemanticException {
    WindowFunctionSpec wfSpec = new WindowFunctionSpec();

    switch(node.getType()) {
    case HiveParser.TOK_FUNCTIONSTAR:
      wfSpec.setStar(true);
      break;
    case HiveParser.TOK_FUNCTIONDI:
      wfSpec.setDistinct(true);
      break;
    }

    if ( wfSpec.isDistinct() ) {
      throw new SemanticException(generateErrorMessage(node,
          "Count/Sum distinct not supported with Windowing"));
    }

    wfSpec.setExpression(node);

    ASTNode nameNode = (ASTNode) node.getChild(0);
    wfSpec.setName(nameNode.getText());

    for(int i=1; i < node.getChildCount(); i++) {
      ASTNode child = (ASTNode) node.getChild(i);
      wfSpec.addArg(child);
    }

    if ( wsNode != null ) {
      WindowSpec ws = processWindowSpec(wsNode);
      wfSpec.setWindowSpec(ws);
    }

    /*
     * In order to distinguish between different UDAF invocations on the same UDAF but different Windows
     * add the WdwSpec node as a child of the Function Node.
     * It is safe to do this after the function node has been converetd to a WdwFuncSpec.
     */
    if ( wsNode != null ) {
      node.addChild(wsNode);
    }

    return wfSpec;
  }

  private void processQueryWindowClause(WindowingSpec spec, ASTNode node)
      throws SemanticException {
    ASTNode nameNode = (ASTNode) node.getChild(0);
    ASTNode wsNode = (ASTNode) node.getChild(1);
    if(spec.getWindowSpecs() != null && spec.getWindowSpecs().containsKey(nameNode.getText())){
      throw new SemanticException(generateErrorMessage(nameNode,
          "Duplicate definition of window " + nameNode.getText() +
          " is not allowed"));
    }
    WindowSpec ws = processWindowSpec(wsNode);
    spec.addWindowSpec(nameNode.getText(), ws);
  }

  private WindowSpec processWindowSpec(ASTNode node) throws SemanticException {
    String sourceId = null;
    PartitionSpec partition = null;
    OrderSpec order = null;
    WindowFrameSpec windowFrame = null;

    boolean hasSrcId = false, hasPartSpec = false, hasWF = false;
    int srcIdIdx = -1, partIdx = -1, wfIdx = -1;

    for(int i=0; i < node.getChildCount(); i++)
    {
      int type = node.getChild(i).getType();
      switch(type)
      {
      case HiveParser.Identifier:
        hasSrcId = true; srcIdIdx = i;
        break;
      case HiveParser.TOK_PARTITIONINGSPEC:
        hasPartSpec = true; partIdx = i;
        break;
      case HiveParser.TOK_WINDOWRANGE:
      case HiveParser.TOK_WINDOWVALUES:
        hasWF = true; wfIdx = i;
        break;
      }
    }

    WindowSpec ws = new WindowSpec();

    if (hasSrcId) {
      ASTNode nameNode = (ASTNode) node.getChild(srcIdIdx);
      ws.setSourceId(nameNode.getText());
    }

    if (hasPartSpec) {
      ASTNode partNode = (ASTNode) node.getChild(partIdx);
      PartitioningSpec partitioning = processPTFPartitionSpec(partNode);
      ws.setPartitioning(partitioning);
    }

    if ( hasWF)
    {
      ASTNode wfNode = (ASTNode) node.getChild(wfIdx);
      WindowFrameSpec wfSpec = processWindowFrame(wfNode);
      ws.setWindowFrame(wfSpec);
    }

    return ws;
  }

  private WindowFrameSpec processWindowFrame(ASTNode node) throws SemanticException {
    int type = node.getType();
    BoundarySpec start = null, end = null;

    /*
     * A WindowFrame may contain just the Start Boundary or in the
     * between style of expressing a WindowFrame both boundaries
     * are specified.
     */
    start = processBoundary(type, (ASTNode) node.getChild(0));
    if ( node.getChildCount() > 1 ) {
      end = processBoundary(type, (ASTNode) node.getChild(1));
    }

    return new WindowFrameSpec(start, end);
  }

  private BoundarySpec processBoundary(int frameType, ASTNode node)  throws SemanticException {
    BoundarySpec bs = frameType == HiveParser.TOK_WINDOWRANGE ?
        new RangeBoundarySpec() : new ValueBoundarySpec();
    int type = node.getType();
    boolean hasAmt = true;

    switch(type)
    {
    case HiveParser.KW_PRECEDING:
      bs.setDirection(Direction.PRECEDING);
      break;
    case HiveParser.KW_FOLLOWING:
      bs.setDirection(Direction.FOLLOWING);
      break;
    case HiveParser.KW_CURRENT:
      bs = new CurrentRowSpec();
      hasAmt = false;
      break;
    }

    if ( hasAmt )
    {
      ASTNode amtNode = (ASTNode) node.getChild(0);
      if ( amtNode.getType() == HiveParser.KW_UNBOUNDED)
      {
        bs.setAmt(BoundarySpec.UNBOUNDED_AMOUNT);
      }
      else
      {
        int amt = Integer.parseInt(amtNode.getText());
        if ( amt < 0 ) {
          throw new SemanticException(
              "Window Frame Boundary Amount must be a +ve integer, amount provide is: " + amt);
        }
        bs.setAmt(amt);
      }
    }

    return bs;
  }

  /*
   * check if a Select Expr is a constant.
   * - current logic used is to look for HiveParser.TOK_TABLE_OR_COL
   * - if there is none then the expression is a constant.
   */
  private static class ConstantExprCheck implements ContextVisitor {
    boolean isConstant = true;

    public void visit(Object t, Object parent, int childIndex, Map labels) {
      if ( !isConstant ) {
        return;
      }
      ASTNode node = (ASTNode) t;
      if (ParseDriver.adaptor.getType(t) == HiveParser.TOK_TABLE_OR_COL ) {
        isConstant = false;
      }
    }

    public void reset() {
      isConstant = true;
    }

    protected boolean isConstant() {
      return isConstant;
    }
  }

  private static class AggregationExprCheck implements ContextVisitor {
    HashMap<String, ASTNode> destAggrExprs;
    boolean isAggr = false;

    public AggregationExprCheck(HashMap<String, ASTNode> destAggrExprs) {
      super();
      this.destAggrExprs = destAggrExprs;
    }

    public void visit(Object t, Object parent, int childIndex, Map labels) {
      if ( isAggr ) {
        return;
      }
      if ( destAggrExprs.values().contains(t)) {
        isAggr = true;
      }
    }

    public void reset() {
      isAggr = false;
    }

    protected boolean isAggr() {
      return isAggr;
    }
  }

  /*
   * Returns false if there is a SelectExpr that is not a constant or an aggr.
   *
   */
  private boolean isValidGroupBySelectList(QB currQB, String clause){
    ConstantExprCheck constantExprCheck = new ConstantExprCheck();
    AggregationExprCheck aggrExprCheck = new AggregationExprCheck(
        currQB.getParseInfo().getAggregationExprsForClause(clause));

    TreeWizard tw = new TreeWizard(ParseDriver.adaptor, HiveParser.tokenNames);
    ASTNode selectNode = currQB.getParseInfo().getSelForClause(clause);

    /*
     * for Select Distinct Queries we don't move any aggregations.
     */
    if ( selectNode != null && selectNode.getType() == HiveParser.TOK_SELECTDI ) {
      return true;
    }

    for (int i = 0; selectNode != null && i < selectNode.getChildCount(); i++) {
      ASTNode selectExpr = (ASTNode) selectNode.getChild(i);
      //check for TOK_HINTLIST expressions on ast
      if(selectExpr.getType() != HiveParser.TOK_SELEXPR){
        continue;
      }

      constantExprCheck.reset();
      PTFTranslator.visit(selectExpr.getChild(0), constantExprCheck);

      if ( !constantExprCheck.isConstant() ) {
        aggrExprCheck.reset();
        PTFTranslator.visit(selectExpr.getChild(0), aggrExprCheck);
        if (!aggrExprCheck.isAggr() ) {
          return false;
        }
      }

    }
    return true;
  }

//--------------------------- PTF handling: PTFInvocationSpec to PTFDesc --------------------------

  private PTFDesc translatePTFInvocationSpec(PTFInvocationSpec ptfQSpec, RowResolver inputRR)
      throws SemanticException{
    PTFDesc ptfDesc = null;
    PTFTranslator translator = new PTFTranslator();
    ptfDesc = translator.translate(ptfQSpec, this, conf, inputRR, unparseTranslator);
    return ptfDesc;
  }

  Operator genPTFPlan(PTFInvocationSpec ptfQSpec, Operator input) throws SemanticException {
    ArrayList<PTFInvocationSpec> componentQueries = PTFTranslator.componentize(ptfQSpec);
    for (PTFInvocationSpec ptfSpec : componentQueries) {
      input = genPTFPlanForComponentQuery(ptfSpec, input);
    }
    if (LOG.isDebugEnabled()) {
      LOG.debug("Created PTF Plan ");
    }
    return input;
  }


  /**
   * Construct the data structures containing ExprNodeDesc for partition
   * columns and order columns. Use the input definition to construct the list
   * of output columns for the ReduceSinkOperator
   *
   * @throws SemanticException
   */
  void buildPTFReduceSinkDetails(PartitionedTableFunctionDef tabDef,
      RowResolver inputRR,
      ArrayList<ExprNodeDesc> partCols,
      ArrayList<ExprNodeDesc> valueCols,
      ArrayList<ExprNodeDesc> orderCols,
      Map<String, ExprNodeDesc> colExprMap,
      List<String> outputColumnNames,
      StringBuilder orderString,
      RowResolver rsOpRR,
      RowResolver extractRR) throws SemanticException {

    ArrayList<PTFExpressionDef> partColList = tabDef.getPartition().getExpressions();

    for (PTFExpressionDef colDef : partColList) {
      partCols.add(colDef.getExprNode());
      orderCols.add(colDef.getExprNode());
      orderString.append('+');
    }

    /*
     * Order columns are used as key columns for constructing
     * the ReduceSinkOperator
     * Since we do not explicitly add these to outputColumnNames,
     * we need to set includeKeyCols = false while creating the
     * ReduceSinkDesc
     */
    ArrayList<OrderExpressionDef> orderColList = tabDef.getOrder().getExpressions();
    for (int i = 0; i < orderColList.size(); i++) {
      OrderExpressionDef colDef = orderColList.get(i);
      org.apache.hadoop.hive.ql.parse.PTFInvocationSpec.Order order = colDef.getOrder();
      if (order.name().equals("ASC")) {
        orderString.append('+');
      } else {
        orderString.append('-');
      }
      orderCols.add(colDef.getExprNode());
    }

    ArrayList<ColumnInfo> colInfoList = inputRR.getColumnInfos();
    /*
     * construct the ReduceSinkRR
     */
    int pos = 0;
    for (ColumnInfo colInfo : colInfoList) {
        ExprNodeDesc valueColExpr = new ExprNodeColumnDesc(colInfo.getType(), colInfo
            .getInternalName(), colInfo.getTabAlias(), colInfo
            .getIsVirtualCol());
        valueCols.add(valueColExpr);
        colExprMap.put(colInfo.getInternalName(), valueColExpr);
        String outColName = SemanticAnalyzer.getColumnInternalName(pos++);
        outputColumnNames.add(outColName);

        String[] alias = inputRR.reverseLookup(colInfo.getInternalName());
        ColumnInfo newColInfo = new ColumnInfo(
            outColName, colInfo.getType(), alias[0],
            colInfo.getIsVirtualCol(), colInfo.isHiddenVirtualCol());
        rsOpRR.put(alias[0], alias[1], newColInfo);
    }

    /*
     * construct the ExtractRR
     */
    LinkedHashMap<String[], ColumnInfo> colsAddedByHaving =
        new LinkedHashMap<String[], ColumnInfo>();
    pos = 0;
    for (ColumnInfo colInfo : colInfoList) {
      String[] alias = inputRR.reverseLookup(colInfo.getInternalName());
      /*
       * if we have already encountered this colInfo internalName.
       * We encounter it again because it must be put for the Having clause.
       * We will add these entries in the end; in a loop on colsAddedByHaving. See below.
       */
      if ( colsAddedByHaving.containsKey(alias)) {
        continue;
      }
      ASTNode astNode = PTFTranslator.getASTNode(colInfo, inputRR);
      ColumnInfo eColInfo = new ColumnInfo(
          SemanticAnalyzer.getColumnInternalName(pos++), colInfo.getType(), alias[0],
          colInfo.getIsVirtualCol(), colInfo.isHiddenVirtualCol());

      if ( astNode == null ) {
        extractRR.put(alias[0], alias[1], eColInfo);
      }
      else {
        /*
         * in case having clause refers to this column may have been added twice;
         * once with the ASTNode.toStringTree as the alias
         * and then with the real alias.
         */
        extractRR.putExpression(astNode, eColInfo);
        if ( !astNode.toStringTree().toLowerCase().equals(alias[1]) ) {
          colsAddedByHaving.put(alias, eColInfo);
        }
      }
    }

    for(Map.Entry<String[], ColumnInfo> columnAddedByHaving : colsAddedByHaving.entrySet() ) {
      String[] alias = columnAddedByHaving.getKey();
      ColumnInfo eColInfo = columnAddedByHaving.getValue();
      extractRR.put(alias[0], alias[1], eColInfo);
    }
  }

  private Operator genPTFPlanForComponentQuery(PTFInvocationSpec ptfQSpec, Operator input)
      throws SemanticException {
    /*
     * 1. Create the PTFDesc from the Qspec attached to this QB.
     */
    RowResolver rr = opParseCtx.get(input).getRowResolver();
    PTFDesc ptfDesc = translatePTFInvocationSpec(ptfQSpec, rr);

    RowResolver rsOpRR = new RowResolver();
    /*
     * Build an RR for the Extract Op from the ResuceSink Op's RR.
     * Why?
     * We need to remove the Virtual Columns present in the RS's RR. The OI
     * that gets passed to Extract at runtime doesn't contain the Virtual Columns.
     * So internal names get changed. Consider testCase testJoinWithLeadLag,
     * which is a self join on part and also has a Windowing expression.
     * The RR of the RS op at transaltion time looks something like this:
     * (_co1,_col2,..,_col7, _col8(vc=true),_col9(vc=true),
     * _col10,_col11,.._col15(vc=true),_col16(vc=true),..)
     * At runtime the Virtual columns are removed and all the columns after _col7
     * are shifted 1 or 2 positions.
     * So in child Operators ColumnExprNodeDesc's are no longer referring to the right columns.
     *
     * So we build a new RR for the Extract Op, with the Virtual Columns removed.
     * We hand this to the PTFTranslator as the
     * starting RR to use to translate a PTF Chain.
     */
    RowResolver extractOpRR = new RowResolver();

    /*
     * 2. build Map-side Op Graph. Graph template is either:
     * Input -> PTF_map -> ReduceSink
     * or
     * Input -> ReduceSink
     *
     * Here the ExprNodeDescriptors in the QueryDef are based on the Input Operator's RR.
     */
    {
      PartitionedTableFunctionDef tabDef = ptfDesc.getStartOfChain();

      /*
       * a. add Map-side PTF Operator if needed
       */
      if (tabDef.isTransformsRawInput() )
      {
        RowResolver ptfMapRR = tabDef.getRawInputShape().getRr();

        ptfDesc.setMapSide(true);
        input = putOpInsertMap(OperatorFactory.getAndMakeChild(ptfDesc,
            new RowSchema(ptfMapRR.getColumnInfos()),
            input), ptfMapRR);
        rr = opParseCtx.get(input).getRowResolver();
      }

      /*
       * b. Build Reduce Sink Details (keyCols, valueCols, outColNames etc.) for this ptfDesc.
       */

      ArrayList<ExprNodeDesc> partCols = new ArrayList<ExprNodeDesc>();
      ArrayList<ExprNodeDesc> valueCols = new ArrayList<ExprNodeDesc>();
      ArrayList<ExprNodeDesc> orderCols = new ArrayList<ExprNodeDesc>();
      Map<String, ExprNodeDesc> colExprMap = new HashMap<String, ExprNodeDesc>();
      List<String> outputColumnNames = new ArrayList<String>();
      StringBuilder orderString = new StringBuilder();

      /*
       * Use the input RR of TableScanOperator in case there is no map-side
       * reshape of input.
       * If the parent of ReduceSinkOperator is PTFOperator, use it's
       * output RR.
       */
      buildPTFReduceSinkDetails(tabDef,
          rr,
          partCols,
          valueCols,
          orderCols,
          colExprMap,
          outputColumnNames,
          orderString,
          rsOpRR,
          extractOpRR);

      input = putOpInsertMap(OperatorFactory.getAndMakeChild(PlanUtils
          .getReduceSinkDesc(orderCols,
              valueCols, outputColumnNames, false,
              -1, partCols, orderString.toString(), -1),
          new RowSchema(rsOpRR.getColumnInfos()), input), rsOpRR);
      input.setColumnExprMap(colExprMap);
    }

    /*
     * 3. build Reduce-side Op Graph
     */
    {
      /*
       * b. Construct Extract Operator.
       */
      input = putOpInsertMap(OperatorFactory.getAndMakeChild(
          new ExtractDesc(
              new ExprNodeColumnDesc(TypeInfoFactory.stringTypeInfo,
                  Utilities.ReduceField.VALUE
                  .toString(), "", false)),
          new RowSchema(extractOpRR.getColumnInfos()),
          input), extractOpRR);

      /*
       * c. Rebuilt the QueryDef.
       * Why?
       * - so that the ExprNodeDescriptors in the QueryDef are based on the
       *   Extract Operator's RowResolver
       */
      rr = opParseCtx.get(input).getRowResolver();
      ptfDesc = translatePTFInvocationSpec(ptfQSpec, rr);

      /*
       * d. Construct PTF Operator.
       */
      RowResolver ptfOpRR = ptfDesc.getFuncDef().getOutputShape().getRr();
      input = putOpInsertMap(OperatorFactory.getAndMakeChild(ptfDesc,
          new RowSchema(ptfOpRR.getColumnInfos()),
          input), ptfOpRR);

    }

    return input;

  }

//--------------------------- Windowing handling: PTFInvocationSpec to PTFDesc --------------------

  Operator genWindowingPlan(WindowingSpec wSpec, Operator input) throws SemanticException {
    wSpec.validateAndMakeEffective();
    WindowingComponentizer groups = new WindowingComponentizer(wSpec);
    RowResolver rr = opParseCtx.get(input).getRowResolver();

    while(groups.hasNext() ) {
      wSpec = groups.next(conf, this, unparseTranslator, rr);
      input = genReduceSinkPlanForWindowing(wSpec, rr, input);
      rr = opParseCtx.get(input).getRowResolver();
      PTFTranslator translator = new PTFTranslator();
      PTFDesc ptfDesc = translator.translate(wSpec, this, conf, rr, unparseTranslator);
      RowResolver ptfOpRR = ptfDesc.getFuncDef().getOutputShape().getRr();
      input = putOpInsertMap(OperatorFactory.getAndMakeChild(ptfDesc,
          new RowSchema(ptfOpRR.getColumnInfos()),
          input), ptfOpRR);
      rr = ptfOpRR;
    }

    return input;
  }

  private Operator genReduceSinkPlanForWindowing(WindowingSpec spec,
      RowResolver inputRR,
      Operator input) throws SemanticException{
    ArrayList<ExprNodeDesc> partCols = new ArrayList<ExprNodeDesc>();
    ArrayList<ExprNodeDesc> valueCols = new ArrayList<ExprNodeDesc>();
    ArrayList<ExprNodeDesc> orderCols = new ArrayList<ExprNodeDesc>();
    Map<String, ExprNodeDesc> colExprMap = new HashMap<String, ExprNodeDesc>();
    List<String> outputColumnNames = new ArrayList<String>();
    StringBuilder orderString = new StringBuilder();

    ArrayList<PartitionExpression> partColList = spec.getQueryPartitionSpec().getExpressions();
    for (PartitionExpression partCol : partColList) {
      ExprNodeDesc partExpr = genExprNodeDesc(partCol.getExpression(), inputRR);
      partCols.add(partExpr);
      orderCols.add(partExpr);
      orderString.append('+');
    }

    ArrayList<OrderExpression> orderColList = spec.getQueryOrderSpec() == null ?
        new ArrayList<PTFInvocationSpec.OrderExpression>() :
          spec.getQueryOrderSpec().getExpressions();
    for (int i = 0; i < orderColList.size(); i++) {
      OrderExpression orderCol = orderColList.get(i);
      org.apache.hadoop.hive.ql.parse.PTFInvocationSpec.Order order = orderCol.getOrder();
      if (order.name().equals("ASC")) {
        orderString.append('+');
      } else {
        orderString.append('-');
      }
      ExprNodeDesc orderExpr = genExprNodeDesc(orderCol.getExpression(), inputRR);
      orderCols.add(orderExpr);
    }

    ArrayList<ColumnInfo> colInfoList = inputRR.getColumnInfos();
    RowResolver rsNewRR = new RowResolver();
    int pos = 0;
    for (ColumnInfo colInfo : colInfoList) {
        ExprNodeDesc valueColExpr = new ExprNodeColumnDesc(colInfo.getType(), colInfo
            .getInternalName(), colInfo.getTabAlias(), colInfo
            .getIsVirtualCol());
        valueCols.add(valueColExpr);
        colExprMap.put(colInfo.getInternalName(), valueColExpr);
        String outColName = SemanticAnalyzer.getColumnInternalName(pos++);
        outputColumnNames.add(outColName);

        String[] alias = inputRR.reverseLookup(colInfo.getInternalName());
        ColumnInfo newColInfo = new ColumnInfo(
            outColName, colInfo.getType(), alias[0],
            colInfo.getIsVirtualCol(), colInfo.isHiddenVirtualCol());
        rsNewRR.put(alias[0], alias[1], newColInfo);

    }

    input = putOpInsertMap(OperatorFactory.getAndMakeChild(PlanUtils
        .getReduceSinkDesc(orderCols,
            valueCols, outputColumnNames, false,
            -1, partCols, orderString.toString(), -1),
        new RowSchema(rsNewRR.getColumnInfos()), input), rsNewRR);
    input.setColumnExprMap(colExprMap);


 // Construct the RR for extract operator
    RowResolver extractRR = new RowResolver();
    LinkedHashMap<String[], ColumnInfo> colsAddedByHaving =
        new LinkedHashMap<String[], ColumnInfo>();
    pos = 0;

    for (ColumnInfo colInfo : colInfoList) {
      String[] alias = inputRR.reverseLookup(colInfo.getInternalName());
      /*
       * if we have already encountered this colInfo internalName.
       * We encounter it again because it must be put for the Having clause.
       * We will add these entries in the end; in a loop on colsAddedByHaving. See below.
       */
      if ( colsAddedByHaving.containsKey(alias)) {
        continue;
      }
      ASTNode astNode = PTFTranslator.getASTNode(colInfo, inputRR);
      ColumnInfo eColInfo = new ColumnInfo(
          SemanticAnalyzer.getColumnInternalName(pos++), colInfo.getType(), alias[0],
          colInfo.getIsVirtualCol(), colInfo.isHiddenVirtualCol());

      if ( astNode == null ) {
        extractRR.put(alias[0], alias[1], eColInfo);
      }
      else {
        /*
         * in case having clause refers to this column may have been added twice;
         * once with the ASTNode.toStringTree as the alias
         * and then with the real alias.
         */
        extractRR.putExpression(astNode, eColInfo);
        if ( !astNode.toStringTree().toLowerCase().equals(alias[1]) ) {
          colsAddedByHaving.put(alias, eColInfo);
        }
      }
    }

    for(Map.Entry<String[], ColumnInfo> columnAddedByHaving : colsAddedByHaving.entrySet() ) {
      String[] alias = columnAddedByHaving.getKey();
      ColumnInfo eColInfo = columnAddedByHaving.getValue();
      extractRR.put(alias[0], alias[1], eColInfo);
    }

    /*
     * b. Construct Extract Operator.
     */
    input = putOpInsertMap(OperatorFactory.getAndMakeChild(
        new ExtractDesc(
            new ExprNodeColumnDesc(TypeInfoFactory.stringTypeInfo,
                Utilities.ReduceField.VALUE
                .toString(), "", false)),
        new RowSchema(inputRR.getColumnInfos()),
        input), extractRR);


    return input;
  }


  public static ArrayList<WindowExpressionSpec> parseSelect(String selectExprStr)
      throws SemanticException
  {
    ASTNode selNode = null;
    try {
      ParseDriver pd = new ParseDriver();
      selNode = pd.parseSelect(selectExprStr, null);
    } catch (ParseException pe) {
      throw new SemanticException(pe);
    }

    ArrayList<WindowExpressionSpec> selSpec = new ArrayList<WindowExpressionSpec>();
    int childCount = selNode.getChildCount();
    for (int i = 0; i < childCount; i++) {
      ASTNode selExpr = (ASTNode) selNode.getChild(i);
      if (selExpr.getType() != HiveParser.TOK_SELEXPR) {
        throw new SemanticException(String.format(
            "Only Select expressions supported in dynamic select list: %s", selectExprStr));
      }
      ASTNode expr = (ASTNode) selExpr.getChild(0);
      if (expr.getType() == HiveParser.TOK_ALLCOLREF) {
        throw new SemanticException(
            String.format("'%s' column not allowed in dynamic select list", selectExprStr));
      }
      ASTNode aliasNode = selExpr.getChildCount() > 1
          && selExpr.getChild(1).getType() == HiveParser.Identifier ?
          (ASTNode) selExpr.getChild(1) : null;
      String alias = null;
      if ( aliasNode != null ) {
        alias = aliasNode.getText();
      }
      else {
        String[] tabColAlias = getColAlias(selExpr, null, null, true, -1);
        alias = tabColAlias[1];
      }
      WindowExpressionSpec exprSpec = new WindowExpressionSpec();
      exprSpec.setAlias(alias);
      exprSpec.setExpression(expr);
      selSpec.add(exprSpec);
    }

    return selSpec;
  }
}<|MERGE_RESOLUTION|>--- conflicted
+++ resolved
@@ -472,55 +472,22 @@
     // For each table reference get the table name
     // and the alias (if alias is not present, the table name
     // is used as an alias)
-<<<<<<< HEAD
-    boolean tableSamplePresent = false;
-    boolean splitSamplePresent = false;
-    int tableIndex = 0;
-
-    int aliasIndex = 0;
-    if (tabref.getChildCount() > 1) {
-      // tablename tablesample
-      // OR
-      // tablename alias
-      // tablename tablesample alias
-      // tablename,tablename alias
-      // tablename,tablename tablesample alias
-      // tablename,tablename,tablename alias
-      // tablename,tablename,tablename tablesample alias
-      ASTNode lastchild = (ASTNode) tabref.getChild(tabref.getChildCount() - 1);
-      if (lastchild.getToken().getType() == HiveParser.TOK_TABLEBUCKETSAMPLE) {
-        tableSamplePresent = true;
-      } else if (lastchild.getToken().getType() == HiveParser.TOK_TABLESPLITSAMPLE) {
-        splitSamplePresent = true;
-      } else {
-        aliasIndex = tabref.getChildCount() - 1;
-      }
-      if (aliasIndex != 0) {
-        // tablename tablesample alias
-        // tablename,tablename alias
-        // tablename,tablename tablesample alias
-        // tablename,tablename,tablename alias
-        // tablename,tablename,tablename tablesample alias
-        tableIndex = aliasIndex - 2;
-        ASTNode secondLastChild = (ASTNode) tabref.getChild(tabref.getChildCount() - 2);
-        if (secondLastChild.getToken().getType() == HiveParser.TOK_TABLEBUCKETSAMPLE) {
-          tableSamplePresent = true;
-        } else if (secondLastChild.getToken().getType() == HiveParser.TOK_TABLESPLITSAMPLE) {
-          splitSamplePresent = true;
-        } else {
-          tableIndex = aliasIndex - 1;
-        }
-      }
-    }
-    List<String> tblNames = new ArrayList<String>();
-    for (int i = 0; i <= tableIndex; i++) {
-      tblNames.add(getUnescapedName(((ASTNode)tabref.getChild(i))));
-    }
-=======
     int aliasIndex = 0;
     int propsIndex = -1;
     int tsampleIndex = -1;
     int ssampleIndex = -1;
+    int tableIndex = 0;
+    // tablename tablesample
+    // tablename props
+    // OR
+    // tablename alias
+    // tablename props alias
+    // tablename tablesample alias
+    // tablename props tablesample alias
+    // tablename,tablename alias -> (TOK_TABREF (TOK_TABNAME t1) (TOK_TABNAME t2) t)) 
+    // tablename,tablename tablesample alias
+    // tablename,tablename,tablename alias
+    // tablename,tablename,tablename tablesample alias
     for (int index = 1; index < tabref.getChildCount(); index++) {
       ASTNode ct = (ASTNode) tabref.getChild(index);
       if (ct.getToken().getType() == HiveParser.TOK_TABLEBUCKETSAMPLE) {
@@ -529,16 +496,17 @@
         ssampleIndex = index;
       } else if (ct.getToken().getType() == HiveParser.TOK_TABLEPROPERTIES) {
         propsIndex = index;
+      } else if (ct.getToken().getType() == HiveParser.TOK_TABNAME) {
+        tableIndex = index;
       } else {
         aliasIndex = index;
       }
     }
 
-    ASTNode tableTree = (ASTNode) (tabref.getChild(0));
-
-    String tabIdName = getUnescapedName(tableTree);
-
->>>>>>> 7bd5912c
+    List<String> tblNames = new ArrayList<String>();
+    for (int i = 0; i <= tableIndex; i++) {
+      tblNames.add(getUnescapedName(((ASTNode)tabref.getChild(i))));
+    }
     String alias;
     if (aliasIndex != 0) {
       alias = unescapeIdentifier(tabref.getChild(aliasIndex).getText());
@@ -7796,15 +7764,11 @@
       topOps.put(alias_id, top);
 
       // Add a mapping from the table scan operator to Table
-<<<<<<< HEAD
       topToTable.put((TableScanOperator) top, tabs);
-=======
-      topToTable.put((TableScanOperator) top, tab);
       Map<String, String> props = qb.getTabPropsForAlias(alias);
       if (props != null) {
         topToTableProps.put((TableScanOperator) top, props);
       }
->>>>>>> 7bd5912c
     } else {
       rwsch = opParseCtx.get(top).getRowResolver();
       top.setChildOperators(null);
