package org.apache.hadoop.hive.ql.cube.parse;
/*
 *
 * Licensed to the Apache Software Foundation (ASF) under one
 * or more contributor license agreements.  See the NOTICE file
 * distributed with this work for additional information
 * regarding copyright ownership.  The ASF licenses this file
 * to you under the Apache License, Version 2.0 (the
 * "License"); you may not use this file except in compliance
 * with the License.  You may obtain a copy of the License at
 *
 *   http://www.apache.org/licenses/LICENSE-2.0
 *
 * Unless required by applicable law or agreed to in writing,
 * software distributed under the License is distributed on an
 * "AS IS" BASIS, WITHOUT WARRANTIES OR CONDITIONS OF ANY
 * KIND, either express or implied.  See the License for the
 * specific language governing permissions and limitations
 * under the License.
 *
*/

import java.io.ByteArrayOutputStream;
import java.io.IOException;
import java.util.ArrayList;
import java.util.Arrays;
import java.util.Calendar;
import java.util.Date;
import java.util.HashMap;
import java.util.HashSet;
import java.util.Iterator;
import java.util.LinkedHashMap;
import java.util.LinkedHashSet;
import java.util.List;
import java.util.Map;
import java.util.Set;
import java.util.TreeMap;
import java.util.TreeSet;

import org.apache.commons.lang.StringUtils;
import org.apache.commons.logging.Log;
import org.apache.commons.logging.LogFactory;
import org.apache.hadoop.conf.Configuration;
import org.apache.hadoop.hive.ql.ErrorMsg;
import org.apache.hadoop.hive.ql.cube.metadata.CubeDimensionTable;
import org.apache.hadoop.hive.ql.cube.metadata.CubeFactTable;
import org.apache.hadoop.hive.ql.cube.metadata.CubeMetastoreClient;
import org.apache.hadoop.hive.ql.cube.metadata.MetastoreUtil;
import org.apache.hadoop.hive.ql.cube.metadata.StorageConstants;
import org.apache.hadoop.hive.ql.cube.metadata.UberDimension;
import org.apache.hadoop.hive.ql.cube.metadata.UpdatePeriod;
import org.apache.hadoop.hive.ql.cube.parse.CandidateTablePruneCause.CubeTableCause;
import org.apache.hadoop.hive.ql.cube.parse.CandidateTablePruneCause.SkipStorageCause;
import org.apache.hadoop.hive.ql.cube.parse.CandidateTablePruneCause.SkipUpdatePeriodCause;
import org.apache.hadoop.hive.ql.cube.parse.CubeQueryContext.CandidateDim;
import org.apache.hadoop.hive.ql.cube.parse.CubeQueryContext.CandidateFact;
import org.apache.hadoop.hive.ql.metadata.HiveException;
import org.apache.hadoop.hive.ql.metadata.Partition;
import org.apache.hadoop.hive.ql.parse.SemanticException;
import org.codehaus.jackson.map.ObjectMapper;

public class StorageTableResolver implements ContextRewriter {
  private static Log LOG = LogFactory.getLog(
      StorageTableResolver.class.getName());

  private final Configuration conf;
  private final List<String> supportedStorages;
  private final boolean allStoragesSupported;
  CubeMetastoreClient client;
  private final boolean failOnPartialData;
  private final List<String> validDimTables;
  private final Map<CubeFactTable, Map<UpdatePeriod, Set<String>>>
  validStorageMap =
  new HashMap<CubeFactTable, Map<UpdatePeriod, Set<String>>>();
  private String processTimePartCol = null;
  private final UpdatePeriod maxInterval;
  private final boolean populateNonExistingParts;
  private final Map<String, List<String>> nonExistingPartitions = new HashMap<String, List<String>>();
  private CubeQueryContext cubeql;

  public StorageTableResolver(Configuration conf) {
    this.conf = conf;
    this.supportedStorages = getSupportedStorages(conf);
    this.allStoragesSupported = (supportedStorages == null);
    this.failOnPartialData = conf.getBoolean(
        CubeQueryConfUtil.FAIL_QUERY_ON_PARTIAL_DATA, false);
    if (!failOnPartialData) {
      this.populateNonExistingParts = true;
    } else {
      this.populateNonExistingParts = conf.getBoolean(
        CubeQueryConfUtil.ADD_NON_EXISTING_PARTITIONS,
        CubeQueryConfUtil.DEFAULT_ADD_NON_EXISTING_PARTITIONS);
    }
    String str = conf.get(CubeQueryConfUtil.VALID_STORAGE_DIM_TABLES);
    validDimTables = StringUtils.isBlank(str) ? null :
      Arrays.asList(StringUtils.split(str.toLowerCase(), ","));
    this.processTimePartCol = conf.get(CubeQueryConfUtil.PROCESS_TIME_PART_COL);
    String maxIntervalStr = conf.get(CubeQueryConfUtil.QUERY_MAX_INTERVAL);
    if (maxIntervalStr != null) {
      this.maxInterval = UpdatePeriod.valueOf(maxIntervalStr);
    } else {
      this.maxInterval = null;
    }
  }

  private List<String> getSupportedStorages(Configuration conf) {
    String[] storages = conf.getStrings(
        CubeQueryConfUtil.DRIVER_SUPPORTED_STORAGES);
    if (storages != null) {
      return Arrays.asList(storages);
    }
    return null;
  }

  public boolean isStorageSupported(String storage) {
    if (!allStoragesSupported) {
      return supportedStorages.contains(storage);
    }
    return true;
  }

  Map<String, List<String>> storagePartMap =
      new HashMap<String, List<String>>();

  @Override
  public void rewriteContext(CubeQueryContext cubeql)
      throws SemanticException {
    this.cubeql = cubeql;
    client = cubeql.getMetastoreClient();

    if (!cubeql.getCandidateFactTables().isEmpty()) {
      // resolve storage table names
      resolveFactStorageTableNames(cubeql);
      // resolve storage partitions
      resolveFactStoragePartitions(cubeql);
    }
    // resolve dimension tables
    resolveDimStorageTablesAndPartitions(cubeql);
    cubeql.setNonexistingParts(nonExistingPartitions);
  }

  private void resolveDimStorageTablesAndPartitions(CubeQueryContext cubeql)
      throws SemanticException {
    Set<UberDimension> dimsToResolve = new HashSet<UberDimension>();
    dimsToResolve.addAll(cubeql.getAutoJoinDimensions());
    dimsToResolve.addAll(cubeql.getDimensions());
    for (UberDimension dim : dimsToResolve) {
      Set<CandidateDim> dimTables = cubeql.getCandidateDimTables().get(dim);
      for (Iterator<CandidateDim> i = dimTables.iterator(); i.hasNext();) {
        CandidateDim candidate = i.next();
        CubeDimensionTable dimtable = candidate.dimtable;
        if (dimtable.getStorages().isEmpty()) {
          cubeql.addDimPruningMsgs(dimtable, new CandidateTablePruneCause(
              dimtable.getName(), CubeTableCause.MISSING_STORAGES));
          i.remove();
          continue;
        }
        boolean foundPart = false;
        Map<String, SkipStorageCause> skipStorageCauses = 
            new HashMap<String, SkipStorageCause>();
        for (String storage : dimtable.getStorages()) {
          if (isStorageSupported(storage)) {
            String tableName = MetastoreUtil.getDimStorageTableName(
                dimtable.getName(), storage).toLowerCase();
            try {
              if (!client.tableExists(tableName)) {
                LOG.info("Not considering the dim storage table:" + tableName
                    + ", as it does not exist");
                skipStorageCauses.put(tableName, SkipStorageCause.TABLE_NOT_EXIST);
                continue;
              }
            } catch (HiveException e) {
              throw new SemanticException(e);
            }
            if (validDimTables != null && !validDimTables.contains(tableName)) {
              LOG.info("Not considering the dim storage table:" + tableName
                  + " as it is not a valid dim storage");
              skipStorageCauses.put(tableName, SkipStorageCause.INVALID);
              continue;
            }

            if (dimtable.hasStorageSnapshots(storage)) {
              // check if partition exists
              int numParts;
              try {
                numParts = client.getNumPartitionsByFilter(
                    tableName, getDimFilter(
                        dimtable.getTimedDimension(), StorageConstants.LATEST_PARTITION_VALUE));
              } catch (Exception e) {
                e.printStackTrace();
                throw new SemanticException("Could not check if partition exists on " + dim, e);
              }
              if (numParts > 0) {
                LOG.info("Adding existing partition" + StorageConstants.LATEST_PARTITION_VALUE);
                foundPart = true;
              } else {
                LOG.info("Partition " + StorageConstants.LATEST_PARTITION_VALUE
                    + " does not exist on " + tableName);
              }
              if (!failOnPartialData || (failOnPartialData && numParts > 0)) {
                candidate.storageTables.add(tableName);
                candidate.whereClause = StorageUtil.getWherePartClause(dimtable.getTimedDimension(),
                    cubeql.getAliasForTabName(dim.getName()),
                    StorageConstants.getPartitionsForLatest());
              } else {
                LOG.info("Not considering the dim storage table:" + tableName
                    + " as no dim partition exists");
                skipStorageCauses.put(tableName, SkipStorageCause.NO_PARTITIONS);
              }
            } else {
              candidate.storageTables.add(tableName);
              foundPart = true;
            }
          } else {
            LOG.info("Storage:" + storage + " is not supported");
            skipStorageCauses.put(storage, SkipStorageCause.UNSUPPORTED);
          }
        }
<<<<<<< HEAD
        if (!foundPart) {
          addNonExistingParts(dim.getName(), StorageConstants.getPartitionsForLatest());
        }
        if (candidate.storageTables.isEmpty()) {
          LOG.info("Not considering the dim table:" + dimtable
              + " as no candidate storage tables eixst");
          CandidateTablePruneCause cause =  new CandidateTablePruneCause(
              dimtable.getName(), CubeTableCause.NO_CANDIDATE_STORAGES);
          cause.setStorageCauses(skipStorageCauses);
          cubeql.addDimPruningMsgs(dimtable, cause);
          i.remove();
          continue;
=======
      }
      if (dimStorageMap.get(dim) == null || dimStorageMap.get(dim).isEmpty()) {
        String reason = "";
        CandidateTablePruneCause cause = new CandidateTablePruneCause(
            dim.getName(), skipStorageCauses);
        ByteArrayOutputStream out = null;
        try {
          ObjectMapper mapper = new ObjectMapper();
          out = new ByteArrayOutputStream();
          mapper.writeValue(out, cause);
          reason = out.toString("UTF-8");
        } catch (Exception e) {
          throw new SemanticException("Error writing non dim storage causes", e);
        } finally {
          if (out != null) {
            try {
              out.close();
            } catch (IOException e) {
              throw new SemanticException(e);
            }
          }
>>>>>>> 6346d425
        }
      }
    }
  }

  private String getDimFilter(String partCol, String partSpec) {
    StringBuilder builder = new StringBuilder();
    builder.append(partCol);
    builder.append("='").append(partSpec).append("'");
    return builder.toString();
  }

  //Resolves all the storage table names, which are valid for each updatePeriod
  private void resolveFactStorageTableNames(CubeQueryContext cubeql)
      throws SemanticException {
    for (Iterator<CandidateFact> i =
        cubeql.getCandidateFactTables().iterator(); i.hasNext();) {
      CubeFactTable fact = i.next().fact;
      if (fact.getUpdatePeriods().isEmpty()) {
        cubeql.addFactPruningMsgs(fact,
            new CandidateTablePruneCause(fact.getName(),
                CubeTableCause.MISSING_STORAGES));
        i.remove();
        continue;
      }
      Map<UpdatePeriod, Set<String>> storageTableMap =
          new TreeMap<UpdatePeriod, Set<String>>();
      validStorageMap.put(fact, storageTableMap);
      String str = conf.get(CubeQueryConfUtil.getValidStorageTablesKey(
          fact.getName()));
      List<String> validFactStorageTables = StringUtils.isBlank(str) ? null :
        Arrays.asList(StringUtils.split(str.toLowerCase(), ","));
      Map<String, SkipStorageCause> skipStorageCauses = 
          new HashMap<String, SkipStorageCause>();
      Map<String, Map<String, SkipUpdatePeriodCause>> updatePeriodCauses = 
          new HashMap<String, Map<String, SkipUpdatePeriodCause>>();

      for (Map.Entry<String, Set<UpdatePeriod>> entry : fact
          .getUpdatePeriods().entrySet()) {
        String storage = entry.getKey();
        // skip storages that are not supported
        if (!isStorageSupported(storage)) {
          LOG.info("Skipping storage: " + storage + " as it is not supported");
          skipStorageCauses.put(storage, SkipStorageCause.UNSUPPORTED);
          continue;
        }
        String tableName;
        // skip the update period if the storage is not valid
        if ((tableName = getStorageTableName(fact, storage,
            validFactStorageTables))
            == null) {
          skipStorageCauses.put(storage, SkipStorageCause.INVALID);
          continue;
        }
        List<String> validUpdatePeriods = CubeQueryConfUtil.getStringList(conf,
            CubeQueryConfUtil.getValidUpdatePeriodsKey(fact.getName(), storage));

        boolean isStorageAdded = false;
        Map<String, SkipUpdatePeriodCause> skipUpdatePeriodCauses = 
            new HashMap<String, SkipUpdatePeriodCause>();
        for (UpdatePeriod updatePeriod : entry.getValue()) {
          if (maxInterval != null && updatePeriod.compareTo(maxInterval) > 0) {
            LOG.info("Skipping update period " + updatePeriod + " for fact"
                + fact);
            skipUpdatePeriodCauses.put(updatePeriod.toString(),
                SkipUpdatePeriodCause.QUERY_INTERVAL_BIGGER);
            continue;
          }
          if (validUpdatePeriods != null && !validUpdatePeriods
              .contains(updatePeriod.name().toLowerCase())) {
            LOG.info("Skipping update period " + updatePeriod + " for fact"
                + fact + " for storage" + storage);
            skipUpdatePeriodCauses.put(updatePeriod.toString(),
                SkipUpdatePeriodCause.INVALID);
            continue;
          }
          Set<String> storageTables = storageTableMap.get(updatePeriod);
          if (storageTables == null) {
            storageTables = new LinkedHashSet<String>();
            storageTableMap.put(updatePeriod, storageTables);
          }
          isStorageAdded = true;
          LOG.info("Adding storage table:" + tableName + " for fact:"+ fact +
              " for update period" + updatePeriod);
          storageTables.add(tableName);
        }
        if (!isStorageAdded) {
          skipStorageCauses.put(storage, SkipStorageCause.NO_CANDIDATE_PERIODS);
          updatePeriodCauses.put(storage, skipUpdatePeriodCauses);
        }
      }
      if (storageTableMap.isEmpty()) {
        LOG.info("Not considering the fact table:" + fact + " as it does not" +
            " have any storage tables");
        CandidateTablePruneCause cause = new CandidateTablePruneCause(fact.getName(),
            CubeTableCause.NO_CANDIDATE_STORAGES);
        cause.setStorageCauses(skipStorageCauses);
        cause.setUpdatePeriodCauses(updatePeriodCauses);
        cubeql.addFactPruningMsgs(fact, cause);
        i.remove();
      }
    }
  }

  private TreeSet<UpdatePeriod> getValidUpdatePeriods(CubeFactTable fact) {
    TreeSet<UpdatePeriod> set = new TreeSet<UpdatePeriod>();
    set.addAll(validStorageMap.get(fact).keySet());
    return set;
  }

  String getStorageTableName(CubeFactTable fact, String storage,
      List<String> validFactStorageTables) {
    String tableName = MetastoreUtil.getFactStorageTableName(
        fact.getName(), storage).toLowerCase();
    if (validFactStorageTables != null && !validFactStorageTables
        .contains(tableName)) {
      LOG.info("Skipping storage table " + tableName + " as it is not valid");
      return null;
    }
    return tableName;
  }

  private void resolveFactStoragePartitions(CubeQueryContext cubeql)
      throws SemanticException {
    // Find candidate tables wrt supported storages
    for (Iterator<CandidateFact> i =
        cubeql.getCandidateFactTables().iterator(); i.hasNext();) {
      CandidateFact cfact = i.next();
      List<FactPartition> answeringParts = new ArrayList<FactPartition>();
      Map<String, SkipStorageCause> skipStorageCauses = new HashMap<String, SkipStorageCause>();
      List<String> nonExistingParts = new ArrayList<String>();
      for (TimeRange range : cubeql.getTimeRanges()) {
        Set<FactPartition> rangeParts = getPartitions(cfact.fact, range,
            skipStorageCauses, nonExistingParts);
        if (rangeParts == null || rangeParts.isEmpty()) {
          continue;
        }
        cfact.numQueriedParts += rangeParts.size();
        answeringParts.addAll(rangeParts);
        cfact.rangeToWhereClause.put(range, StorageUtil.getWherePartClause(
            cubeql.getAliasForTabName(cubeql.getCube().getName()), rangeParts));
      }
      if (!nonExistingParts.isEmpty()) {
        addNonExistingParts(cfact.fact.getName(), nonExistingParts);        
      }
      if (cfact.numQueriedParts == 0 || (failOnPartialData && !nonExistingParts.isEmpty())) {
        LOG.info("Not considering the fact table:" + cfact.fact + " as it could"
            + " not find partition for given ranges: " + cubeql.getTimeRanges());
        if (!skipStorageCauses.isEmpty()) {
          CandidateTablePruneCause cause = new CandidateTablePruneCause(
              cfact.fact.getName(), skipStorageCauses);
          cubeql.addFactPruningMsgs(cfact.fact, cause);
        }
        if (!nonExistingParts.isEmpty()) {
          CandidateTablePruneCause cause = new CandidateTablePruneCause(
              cfact.fact.getName(), CubeTableCause.MISSING_PARTITIONS);
          cause.setMissingPartitions(nonExistingParts);
          cubeql.addFactPruningMsgs(cfact.fact, cause);
        } else {
          CandidateTablePruneCause cause = new CandidateTablePruneCause(
              cfact.fact.getName(), CubeTableCause.NO_FACT_UPDATE_PERIODS_FOR_GIVEN_RANGE);
          cubeql.addFactPruningMsgs(cfact.fact, cause);          
        }
        i.remove();
        continue;
      }
      // Map from storage to covering parts
      Map<String, Set<FactPartition>> minimalStorageTables =
          new LinkedHashMap<String, Set<FactPartition>>();
      boolean enabledMultiTableSelect = StorageUtil.getMinimalAnsweringTables(
          answeringParts, minimalStorageTables);
      Set<String> storageTables = new LinkedHashSet<String>();
      storageTables.addAll(minimalStorageTables.keySet());
      cfact.storageTables = storageTables;
      // multi table select is already false, do not alter it
      if (cfact.enabledMultiTableSelect) {
        cfact.enabledMultiTableSelect = enabledMultiTableSelect;
      }
      LOG.info("Resolved partitions for fact " + cfact + ": " + answeringParts
          + " storageTables:" + storageTables);
    }
  }

  void addNonExistingParts(String name, List<String> nonExistingParts) {
    nonExistingPartitions.put(name, nonExistingParts);
  }

  private Set<FactPartition> getPartitions(CubeFactTable fact, TimeRange range,
      Map<String, SkipStorageCause> skipStorageCauses, List<String> nonExistingParts)
      throws SemanticException {
    try {
      return getPartitions(fact, range, getValidUpdatePeriods(fact),
          populateNonExistingParts, skipStorageCauses, nonExistingParts);
    } catch (Exception e) {
      throw new SemanticException(e);
    }
  }

  private Set<FactPartition> getPartitions(CubeFactTable fact, TimeRange range,
      TreeSet<UpdatePeriod> updatePeriods, boolean addNonExistingParts,
      Map<String, SkipStorageCause> skipStorageCauses, List<String> nonExistingParts)
          throws Exception {
    Set<FactPartition> partitions = new TreeSet<FactPartition>();
    if (getPartitions(fact, range.getFromDate(), range.getToDate(),
        range.getPartitionColumn(), null,
        partitions, updatePeriods, addNonExistingParts, skipStorageCauses, nonExistingParts)) {
      return partitions;
    } else {
      return null;
    }
  }

  private boolean getPartitions(CubeFactTable fact, Date fromDate, Date toDate,
      String partCol, FactPartition containingPart,
      Set<FactPartition> partitions,
      TreeSet<UpdatePeriod> updatePeriods,
      boolean addNonExistingParts, 
      Map<String, SkipStorageCause> skipStorageCauses,
      List<String> nonExistingParts)
          throws Exception {
    LOG.info("getPartitions for " + fact + " from fromDate:" + fromDate
        + " toDate:" + toDate);
    if (fromDate.equals(toDate) || fromDate.after(toDate)) {
      return true;
    }
    UpdatePeriod interval = CubeFactTable.maxIntervalInRange(fromDate, toDate,
        updatePeriods);
    if (interval == null) {
      LOG.info("No max interval for range:" + fromDate + " to " + toDate);
      return false;
    }
    LOG.info("Max interval for " + fact + " is:" + interval);
    Set<String> storageTbls = new LinkedHashSet<String>();
    storageTbls.addAll(validStorageMap.get(fact).get(interval));

    Iterator<String> it = storageTbls.iterator();
    while (it.hasNext()) {
      String storageTableName = it.next();
      if (!client.partColExists(storageTableName, partCol)) {
        LOG.info(partCol + " does not exist in" + storageTableName);
        skipStorageCauses.put(storageTableName, SkipStorageCause.PART_COL_DOES_NOT_EXIST);
        it.remove();
        continue;
      }
      if (containingPart != null) {
        if (!client.partColExists(storageTableName, containingPart.partCol)) {
          LOG.info(partCol + " does not exist in" + storageTableName);
          skipStorageCauses.put(storageTableName, SkipStorageCause.PART_COL_DOES_NOT_EXIST);
          it.remove();
          continue;
        }
      }
    }

    if (storageTbls.isEmpty()) {
      return false;
    }

    Date ceilFromDate = DateUtil.getCeilDate(fromDate, interval);
    Date floorToDate = DateUtil.getFloorDate(toDate, interval);

    // add partitions from ceilFrom to floorTo
    Calendar cal = Calendar.getInstance();
    cal.setTime(ceilFromDate);
    Date dt = cal.getTime();
    long numIters = DateUtil.getTimeDiff(ceilFromDate, floorToDate, interval);
    int i = 1;
    int lookAheadNumParts = conf.getInt(
        CubeQueryConfUtil.getLookAheadPTPartsKey(interval),
        CubeQueryConfUtil.DEFAULT_LOOK_AHEAD_PT_PARTS);
    boolean leastInterval = updatePeriods.first().equals(interval);
    while (dt.compareTo(floorToDate) < 0) {
      cal.add(interval.calendarField(), 1);
      boolean foundPart = false;
      FactPartition part = new FactPartition(partCol,
          interval.format().format(dt), interval, containingPart);
      Map<String, List<Partition>> metaParts = new HashMap<String, List<Partition>>();
      for (String storageTableName : storageTbls) {
        int numParts;
        if (leastInterval) {
          numParts = client.getNumPartitionsByFilter(
              storageTableName, part.getFilter(null));
        } else {
          List<Partition> sParts = client.getPartitionsByFilter(
              storageTableName, part.getFilter(null));
          metaParts.put(storageTableName, sParts);
          numParts = sParts.size();
        }
        if (numParts > 0) {
          if (!foundPart) {
            LOG.info("Adding existing partition" + part);
            partitions.add(part);
            foundPart = true;
          }
          part.storageTables.add(storageTableName);
        } else {
          LOG.info("Partition " + part + " does not exist on " + storageTableName);
        }
      }
      if (containingPart == null) {
        if (!foundPart) {
          LOG.info("Partition:" + part + " does not exist in any storage table");
          TreeSet<UpdatePeriod> newset = new TreeSet<UpdatePeriod>();
          newset.addAll(updatePeriods);
          newset.remove(interval);
          if (!getPartitions(fact, dt, cal.getTime(), partCol, null, partitions,
              newset, false, skipStorageCauses, nonExistingParts)) {
            if (addNonExistingParts) {
              LOG.info("Adding non existing partition" + part);
              if (!failOnPartialData) {
                partitions.add(part);
                foundPart = true;
                // add all storage tables as the answering tables
                part.storageTables.addAll(storageTbls);
              }
              nonExistingParts.add(part.partSpec);
            } else {
              LOG.info("No finer granual partitions exist for" + part);
              return false;
            }
          } else {
            LOG.info("Finer granual partitions added for " + part);
          }
        } else if (processTimePartCol != null) {
          LOG.info("Looking for look ahead process time partitions for "+ part);
          if (!partCol.equals(processTimePartCol)) {
            if (!leastInterval) {
              // see if this is the part of the last-n look ahead partitions
              if ((numIters - i) <= lookAheadNumParts) {
                LOG.info("Looking for look ahead process time partitions for "+ part);
                // check if finer partitions are required
                // final partitions are required if no partitions from look-ahead
                // process time are present
                Calendar processCal = Calendar.getInstance();
                processCal.setTime(cal.getTime());
                Date start =  processCal.getTime();
                processCal.add(interval.calendarField(), lookAheadNumParts);
                Date end = processCal.getTime();
                Calendar temp = Calendar.getInstance();
                temp.setTime(start);
                while (temp.getTime().compareTo(end) < 0) {
                  Date pdt = temp.getTime();
                  String lPart = interval.format().format(pdt);
                  temp.add(interval.calendarField(), 1);
                  Boolean foundLookAheadParts = false;
                  for (Map.Entry<String, List<Partition>> entry : metaParts.entrySet()) {
                    for (Partition mpart :entry.getValue()) {
                      if (mpart.getValues().get(0).contains(lPart)) {
                        LOG.info("Founr lPart in " + mpart + " in table:" + entry.getKey());
                        foundLookAheadParts = true;
                        break;
                      }
                    }
                  }
                  if (!foundLookAheadParts) {
                    LOG.info("Looked ahead process time partition " + lPart + " is not found");
                    TreeSet<UpdatePeriod> newset = new TreeSet<UpdatePeriod>();
                    newset.addAll(updatePeriods);
                    newset.remove(interval);
                    LOG.info("newset of update periods:" + newset);
                    if (!newset.isEmpty()) {
                      // Get partitions for look ahead process time
                      Set<FactPartition> processTimeParts = new TreeSet<FactPartition>();
                      LOG.info("Looking for process time partitions between " + pdt + " and " + temp.getTime());
                      getPartitions(fact, pdt, temp.getTime(),
                          processTimePartCol, null, processTimeParts,
                          newset, false, skipStorageCauses, nonExistingParts);
                      if (!processTimeParts.isEmpty()) {
                        for (FactPartition pPart : processTimeParts) {
                          LOG.info("Looking for finer partitions in pPart" + pPart);
                          if (!getPartitions(fact, dt, cal.getTime(), partCol, pPart,
                              partitions, newset, false, skipStorageCauses, nonExistingParts)) {
                            LOG.info("No partitions found in look ahead range");
                          }
                        }
                      } else {
                        LOG.info("No look ahead partitions found");
                      }
                    }
                  } else {
                    LOG.info("Finer parts not required for look-ahead partition :" + part);
                  }
                }
              } else {
                LOG.info("Not a look ahead partition");
              }
            } else {
              LOG.info("Update period is the least update period");
            }
          } else {
            LOG.info("part column is process time col");
          }
        }
      }
      dt = cal.getTime();
      i++;
    }
    if (containingPart == null) {
      return
          (getPartitions(fact, fromDate, ceilFromDate, partCol, null, partitions,
              updatePeriods, addNonExistingParts, skipStorageCauses, nonExistingParts) &&
              getPartitions(fact, floorToDate, toDate, partCol, null, partitions,
                  updatePeriods, addNonExistingParts, skipStorageCauses, nonExistingParts));
    } else {
      return true;
    }
  }
}<|MERGE_RESOLUTION|>--- conflicted
+++ resolved
@@ -20,8 +20,6 @@
  *
 */
 
-import java.io.ByteArrayOutputStream;
-import java.io.IOException;
 import java.util.ArrayList;
 import java.util.Arrays;
 import java.util.Calendar;
@@ -41,7 +39,6 @@
 import org.apache.commons.logging.Log;
 import org.apache.commons.logging.LogFactory;
 import org.apache.hadoop.conf.Configuration;
-import org.apache.hadoop.hive.ql.ErrorMsg;
 import org.apache.hadoop.hive.ql.cube.metadata.CubeDimensionTable;
 import org.apache.hadoop.hive.ql.cube.metadata.CubeFactTable;
 import org.apache.hadoop.hive.ql.cube.metadata.CubeMetastoreClient;
@@ -57,7 +54,6 @@
 import org.apache.hadoop.hive.ql.metadata.HiveException;
 import org.apache.hadoop.hive.ql.metadata.Partition;
 import org.apache.hadoop.hive.ql.parse.SemanticException;
-import org.codehaus.jackson.map.ObjectMapper;
 
 public class StorageTableResolver implements ContextRewriter {
   private static Log LOG = LogFactory.getLog(
@@ -216,7 +212,6 @@
             skipStorageCauses.put(storage, SkipStorageCause.UNSUPPORTED);
           }
         }
-<<<<<<< HEAD
         if (!foundPart) {
           addNonExistingParts(dim.getName(), StorageConstants.getPartitionsForLatest());
         }
@@ -229,29 +224,6 @@
           cubeql.addDimPruningMsgs(dimtable, cause);
           i.remove();
           continue;
-=======
-      }
-      if (dimStorageMap.get(dim) == null || dimStorageMap.get(dim).isEmpty()) {
-        String reason = "";
-        CandidateTablePruneCause cause = new CandidateTablePruneCause(
-            dim.getName(), skipStorageCauses);
-        ByteArrayOutputStream out = null;
-        try {
-          ObjectMapper mapper = new ObjectMapper();
-          out = new ByteArrayOutputStream();
-          mapper.writeValue(out, cause);
-          reason = out.toString("UTF-8");
-        } catch (Exception e) {
-          throw new SemanticException("Error writing non dim storage causes", e);
-        } finally {
-          if (out != null) {
-            try {
-              out.close();
-            } catch (IOException e) {
-              throw new SemanticException(e);
-            }
-          }
->>>>>>> 6346d425
         }
       }
     }
