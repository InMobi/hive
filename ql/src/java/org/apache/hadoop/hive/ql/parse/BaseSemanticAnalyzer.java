--- conflicted
+++ resolved
@@ -75,10 +75,7 @@
 import org.apache.hadoop.hive.ql.session.SessionState;
 import org.apache.hadoop.hive.ql.session.SessionState.LogHelper;
 import org.apache.hadoop.hive.serde.serdeConstants;
-<<<<<<< HEAD
-=======
 import org.apache.hadoop.hive.serde2.io.DateWritable;
->>>>>>> 58936774
 import org.apache.hadoop.hive.serde2.objectinspector.ObjectInspector;
 import org.apache.hadoop.hive.serde2.objectinspector.ObjectInspectorConverters;
 import org.apache.hadoop.hive.serde2.typeinfo.TypeInfo;
@@ -805,10 +802,6 @@
           tmpPartSpec.put(colName, val);
         }
 
-<<<<<<< HEAD
-        // check if the columns specified in the partition() clause are actually partition columns
-        validatePartSpec(tableHandle, partSpec, ast, conf);
-=======
         // check if the columns, as well as value types in the partition() clause are valid
         validatePartSpec(tableHandle, tmpPartSpec, ast, conf, false);
 
@@ -818,7 +811,6 @@
           String partKey = fs.getName();
           partSpec.put(partKey, tmpPartSpec.get(partKey));
         }
->>>>>>> 58936774
 
         // check if the partition spec is valid
         if (numDynParts > 0) {
@@ -1183,18 +1175,6 @@
     return storedAsDirs;
   }
 
-<<<<<<< HEAD
-  private static void getPartExprNodeDesc(ASTNode astNode,
-      Map<ASTNode, ExprNodeDesc> astExprNodeMap)
-          throws SemanticException, HiveException {
-
-    if ((astNode == null) || (astNode.getChildren() == null) ||
-        (astNode.getChildren().size() <= 1)) {
-      return;
-    }
-
-    TypeCheckCtx typeCheckCtx = new TypeCheckCtx(null);
-=======
   private static boolean getPartExprNodeDesc(ASTNode astNode,
       Map<ASTNode, ExprNodeDesc> astExprNodeMap) throws SemanticException {
 
@@ -1206,73 +1186,10 @@
 
     TypeCheckCtx typeCheckCtx = new TypeCheckCtx(null);
     boolean result = true;
->>>>>>> 58936774
     for (Node childNode : astNode.getChildren()) {
       ASTNode childASTNode = (ASTNode)childNode;
 
       if (childASTNode.getType() != HiveParser.TOK_PARTVAL) {
-<<<<<<< HEAD
-        getPartExprNodeDesc(childASTNode, astExprNodeMap);
-      } else {
-        if (childASTNode.getChildren().size() <= 1) {
-          throw new HiveException("This is dynamic partitioning");
-        }
-
-        ASTNode partValASTChild = (ASTNode)childASTNode.getChildren().get(1);
-        astExprNodeMap.put((ASTNode)childASTNode.getChildren().get(0),
-            TypeCheckProcFactory.genExprNode(partValASTChild, typeCheckCtx).get(partValASTChild));
-      }
-    }
-  }
-
-  public static void validatePartSpec(Table tbl,
-      Map<String, String> partSpec, ASTNode astNode, HiveConf conf) throws SemanticException {
-
-    Map<ASTNode, ExprNodeDesc> astExprNodeMap = new HashMap<ASTNode, ExprNodeDesc>();
-
-    Utilities.validatePartSpec(tbl, partSpec);
-
-    if (HiveConf.getBoolVar(conf, HiveConf.ConfVars.HIVE_TYPE_CHECK_ON_INSERT)) {
-      try {
-        getPartExprNodeDesc(astNode, astExprNodeMap);
-      } catch (HiveException e) {
-        return;
-      }
-      List<FieldSchema> parts = tbl.getPartitionKeys();
-      Map<String, String> partCols = new HashMap<String, String>(parts.size());
-      for (FieldSchema col : parts) {
-        partCols.put(col.getName(), col.getType().toLowerCase());
-      }
-      for (Entry<ASTNode, ExprNodeDesc> astExprNodePair : astExprNodeMap.entrySet()) {
-
-        String astKeyName = astExprNodePair.getKey().toString().toLowerCase();
-        if (astExprNodePair.getKey().getType() == HiveParser.Identifier) {
-          astKeyName = stripIdentifierQuotes(astKeyName);
-        }
-        String colType = partCols.get(astKeyName);
-        ObjectInspector inputOI = astExprNodePair.getValue().getWritableObjectInspector();
-
-        TypeInfo expectedType =
-            TypeInfoUtils.getTypeInfoFromTypeString(colType);
-        ObjectInspector outputOI =
-            TypeInfoUtils.getStandardWritableObjectInspectorFromTypeInfo(expectedType);
-        Object value = null;
-        try {
-          value =
-              ExprNodeEvaluatorFactory.get(astExprNodePair.getValue()).
-              evaluate(partSpec.get(astKeyName));
-        } catch (HiveException e) {
-          throw new SemanticException(e);
-        }
-        Object convertedValue =
-          ObjectInspectorConverters.getConverter(inputOI, outputOI).convert(value);
-        if (convertedValue == null) {
-          throw new SemanticException(ErrorMsg.PARTITION_SPEC_TYPE_MISMATCH.format(astKeyName,
-              inputOI.getTypeName(), outputOI.getTypeName()));
-        }
-      }
-    }
-=======
         result = getPartExprNodeDesc(childASTNode, astExprNodeMap) && result;
       } else {
         boolean isDynamicPart = childASTNode.getChildren().size() <= 1;
@@ -1448,6 +1365,5 @@
 
   protected String toMessage(ErrorMsg message, Object detail) {
     return detail == null ? message.getMsg() : message.getMsg(detail.toString());
->>>>>>> 58936774
   }
 }