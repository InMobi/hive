/**
 * Licensed to the Apache Software Foundation (ASF) under one
 * or more contributor license agreements.See the NOTICE file
 * distributed with this work for additional information
 * regarding copyright ownership.The ASF licenses this file
 * to you under the Apache License, Version 2.0 (the
 * "License"); you may not use this file except in compliance
 * with the License.You may obtain a copy of the License at
 *
 * http://www.apache.org/licenses/LICENSE-2.0
 *
 * Unless required by applicable law or agreed to in writing, software
 * distributed under the License is distributed on an "AS IS" BASIS,
 * WITHOUT WARRANTIES OR CONDITIONS OF ANY KIND, either express or implied.
 * See the License for the specific language governing permissions and
 * limitations under the License.
 */

package org.apache.hadoop.hive.ql.optimizer;

import java.util.ArrayList;
import java.util.HashMap;
import java.util.HashSet;
import java.util.LinkedHashMap;
import java.util.List;
import java.util.Map;
import java.util.Set;
import java.util.Stack;

import org.apache.commons.logging.Log;
import org.apache.commons.logging.LogFactory;
import org.apache.hadoop.hive.conf.HiveConf;
import org.apache.hadoop.hive.metastore.api.FieldSchema;
import org.apache.hadoop.hive.ql.exec.GroupByOperator;
import org.apache.hadoop.hive.ql.exec.Operator;
import org.apache.hadoop.hive.ql.exec.ReduceSinkOperator;
import org.apache.hadoop.hive.ql.exec.SelectOperator;
import org.apache.hadoop.hive.ql.exec.TableScanOperator;
import org.apache.hadoop.hive.ql.exec.Utilities;
import org.apache.hadoop.hive.ql.lib.DefaultGraphWalker;
import org.apache.hadoop.hive.ql.lib.DefaultRuleDispatcher;
import org.apache.hadoop.hive.ql.lib.Dispatcher;
import org.apache.hadoop.hive.ql.lib.GraphWalker;
import org.apache.hadoop.hive.ql.lib.Node;
import org.apache.hadoop.hive.ql.lib.NodeProcessor;
import org.apache.hadoop.hive.ql.lib.NodeProcessorCtx;
import org.apache.hadoop.hive.ql.lib.Rule;
import org.apache.hadoop.hive.ql.lib.RuleRegExp;
import org.apache.hadoop.hive.ql.metadata.HiveException;
import org.apache.hadoop.hive.ql.metadata.Partition;
import org.apache.hadoop.hive.ql.metadata.Table;
import org.apache.hadoop.hive.ql.parse.ParseContext;
import org.apache.hadoop.hive.ql.parse.PrunedPartitionList;
import org.apache.hadoop.hive.ql.parse.SemanticException;
import org.apache.hadoop.hive.ql.plan.AggregationDesc;
import org.apache.hadoop.hive.ql.plan.ExprNodeColumnDesc;
import org.apache.hadoop.hive.ql.plan.ExprNodeConstantDesc;
import org.apache.hadoop.hive.ql.plan.ExprNodeDesc;
import org.apache.hadoop.hive.ql.plan.ExprNodeNullDesc;
import org.apache.hadoop.hive.ql.plan.GroupByDesc;
import org.apache.hadoop.hive.ql.plan.OperatorDesc;
import org.apache.hadoop.hive.ql.plan.SelectDesc;
import org.apache.hadoop.hive.ql.udf.generic.GenericUDAFEvaluator.Mode;
import org.apache.hadoop.util.StringUtils;

/**
 * This transformation does group by optimization. If the grouping key is a superset
 * of the bucketing and sorting keys of the underlying table in the same order, the
 * group by can be be performed on the map-side completely.
 */
public class GroupByOptimizer implements Transform {

  private static final Log LOG = LogFactory.getLog(GroupByOptimizer.class
      .getName());

  public GroupByOptimizer() {
  }

  @Override
  public ParseContext transform(ParseContext pctx) throws SemanticException {

    Map<Rule, NodeProcessor> opRules = new LinkedHashMap<Rule, NodeProcessor>();
    HiveConf conf = pctx.getConf();

    if (!HiveConf.getBoolVar(conf, HiveConf.ConfVars.HIVEGROUPBYSKEW)) {
      // process group-by pattern
      opRules.put(new RuleRegExp("R1",
          GroupByOperator.getOperatorName() + "%" +
              ReduceSinkOperator.getOperatorName() + "%" +
              GroupByOperator.getOperatorName() + "%"),
          getMapSortedGroupbyProc(pctx));
    } else {
      // If hive.groupby.skewindata is set to true, the operator tree is as below
      opRules.put(new RuleRegExp("R2",
          GroupByOperator.getOperatorName() + "%" +
              ReduceSinkOperator.getOperatorName() + "%" +
              GroupByOperator.getOperatorName() + "%" +
              ReduceSinkOperator.getOperatorName() + "%" +
              GroupByOperator.getOperatorName() + "%"),
          getMapSortedGroupbySkewProc(pctx));
    }

    // The dispatcher fires the processor corresponding to the closest matching
    // rule and passes the context along
    Dispatcher disp =
        new DefaultRuleDispatcher(getDefaultProc(), opRules,
            new GroupByOptimizerContext(conf));
    GraphWalker ogw = new DefaultGraphWalker(disp);

    // Create a list of topop nodes
    List<Node> topNodes = new ArrayList<Node>();
    topNodes.addAll(pctx.getTopOps().values());
    ogw.startWalking(topNodes, null);

    return pctx;
  }

  private NodeProcessor getDefaultProc() {
    return new NodeProcessor() {
      @Override
      public Object process(Node nd, Stack<Node> stack,
          NodeProcessorCtx procCtx, Object... nodeOutputs) throws SemanticException {
        return null;
      }
    };
  }

  private NodeProcessor getMapSortedGroupbyProc(ParseContext pctx) {
    return new SortGroupByProcessor(pctx);
  }

  private NodeProcessor getMapSortedGroupbySkewProc(ParseContext pctx) {
    return new SortGroupBySkewProcessor(pctx);
  }

  public enum GroupByOptimizerSortMatch {
    NO_MATCH, PARTIAL_MATCH, COMPLETE_MATCH
  };

  private enum ColumnOrderMatch {
    NO_MATCH, PREFIX_COL1_MATCH, PREFIX_COL2_MATCH, COMPLETE_MATCH
  };

  /**
   * SortGroupByProcessor.
   *
   */
  public class SortGroupByProcessor implements NodeProcessor {

    protected ParseContext pGraphContext;

    public SortGroupByProcessor(ParseContext pGraphContext) {
      this.pGraphContext = pGraphContext;
    }

    // Check if the group by operator has already been processed
    protected boolean checkGroupByOperatorProcessed(
        GroupByOptimizerContext groupBySortOptimizerContext,
        GroupByOperator groupByOp) {

      // The group by operator has already been processed
      if (groupBySortOptimizerContext.getListGroupByOperatorsProcessed().contains(groupByOp)) {
        return true;
      }

      groupBySortOptimizerContext.getListGroupByOperatorsProcessed().add(groupByOp);
      return false;
    }

    protected void processGroupBy(GroupByOptimizerContext ctx,
        Stack<Node> stack,
        GroupByOperator groupByOp,
        int depth) throws SemanticException {
      HiveConf hiveConf = ctx.getConf();
      GroupByOptimizerSortMatch match = checkSortGroupBy(stack, groupByOp);
      boolean useMapperSort =
          HiveConf.getBoolVar(hiveConf, HiveConf.ConfVars.HIVE_MAP_GROUPBY_SORT);
      GroupByDesc groupByOpDesc = groupByOp.getConf();

      boolean removeReduceSink = false;
      boolean optimizeDistincts = false;
      boolean setBucketGroup = false;

      // Dont remove the operator for distincts
      if (useMapperSort &&
          (match == GroupByOptimizerSortMatch.COMPLETE_MATCH)) {
        if (!groupByOpDesc.isDistinct()) {
          removeReduceSink = true;
        }
        else if (!HiveConf.getBoolVar(hiveConf, HiveConf.ConfVars.HIVEGROUPBYSKEW)) {
          // Optimize the query: select count(distinct keys) from T, where
          // T is bucketized and sorted by T
          // Partial aggregation can be done by the mappers in this scenario

          List<ExprNodeDesc> keys =
              ((GroupByOperator)
              (groupByOp.getChildOperators().get(0).getChildOperators().get(0)))
                  .getConf().getKeys();
          if ((keys == null) || (keys.isEmpty())) {
            optimizeDistincts = true;
          }
        }
      }

      if ((match == GroupByOptimizerSortMatch.PARTIAL_MATCH) ||
          (match == GroupByOptimizerSortMatch.COMPLETE_MATCH)) {
        setBucketGroup = true;
      }

      if (removeReduceSink) {
        convertGroupByMapSideSortedGroupBy(hiveConf, groupByOp, depth);
      }
      else if (optimizeDistincts) {
        // In test mode, dont change the query plan. However, setup a query property
        pGraphContext.getQueryProperties().setHasMapGroupBy(true);
        if (HiveConf.getBoolVar(hiveConf, HiveConf.ConfVars.HIVE_MAP_GROUPBY_SORT_TESTMODE)) {
          return;
        }
        ReduceSinkOperator reduceSinkOp =
            (ReduceSinkOperator)groupByOp.getChildOperators().get(0);
        GroupByDesc childGroupByDesc =
            ((GroupByOperator)
            (reduceSinkOp.getChildOperators().get(0))).getConf();

        for (int pos = 0; pos < childGroupByDesc.getAggregators().size(); pos++) {
          AggregationDesc aggr = childGroupByDesc.getAggregators().get(pos);
          // Partial aggregation is not done for distincts on the mapper
          // However, if the data is bucketed/sorted on the distinct key, partial aggregation
          // can be performed on the mapper.
          if (aggr.getDistinct()) {
            ArrayList<ExprNodeDesc> parameters = new ArrayList<ExprNodeDesc>();
            ExprNodeDesc param = aggr.getParameters().get(0);
            assert param instanceof ExprNodeColumnDesc;
            ExprNodeColumnDesc paramC = (ExprNodeColumnDesc) param;
            paramC.setIsPartitionColOrVirtualCol(false);
            paramC.setColumn("VALUE._col" + pos);
            parameters.add(paramC);
            aggr.setParameters(parameters);
            aggr.setDistinct(false);
            aggr.setMode(Mode.FINAL);
          }
        }
        // Partial aggregation is performed on the mapper, no distinct processing at the reducer
        childGroupByDesc.setDistinct(false);
        groupByOpDesc.setDontResetAggrsDistinct(true);
        groupByOpDesc.setBucketGroup(true);
        groupByOp.setUseBucketizedHiveInputFormat(true);
        // no distinct processing at the reducer
        // A query like 'select count(distinct key) from T' is transformed into
        // 'select count(key) from T' as far as the reducer is concerned.
        reduceSinkOp.getConf().setDistinctColumnIndices(new ArrayList<List<Integer>>());
      }
      else if (setBucketGroup) {
        groupByOpDesc.setBucketGroup(true);
      }
    }

    @Override
    public Object process(Node nd, Stack<Node> stack, NodeProcessorCtx procCtx,
        Object... nodeOutputs) throws SemanticException {
      // GBY,RS,GBY... (top to bottom)
      GroupByOperator groupByOp = (GroupByOperator) stack.get(stack.size() - 3);

      GroupByOptimizerContext ctx = (GroupByOptimizerContext) procCtx;

      if (!checkGroupByOperatorProcessed(ctx, groupByOp)) {
        processGroupBy(ctx, stack, groupByOp, 2);
      }
      return null;
    }

    // Should this group by be converted to a map-side group by, because the grouping keys for
    // the base table for the group by matches the skewed keys
    protected GroupByOptimizerSortMatch checkSortGroupBy(Stack<Node> stack,
        GroupByOperator groupByOp)
        throws SemanticException {

      // if this is not a HASH groupby, return
      if (groupByOp.getConf().getMode() != GroupByDesc.Mode.HASH) {
        return GroupByOptimizerSortMatch.NO_MATCH;
      }

      // Check all the operators in the stack. Currently, only SELECTs and FILTERs
      // are allowed. A interface 'supportMapSideGroupBy has been added for the same
      Operator<? extends OperatorDesc> currOp = groupByOp;
      currOp = currOp.getParentOperators().get(0);

      while (true) {
        if (currOp.getParentOperators() == null) {
          break;
        }

        if ((currOp.getParentOperators().size() > 1) ||
            (!currOp.columnNamesRowResolvedCanBeObtained())) {
          return GroupByOptimizerSortMatch.NO_MATCH;
        }

        currOp = currOp.getParentOperators().get(0);
      }

      // currOp now points to the top-most tablescan operator
      TableScanOperator tableScanOp = (TableScanOperator) currOp;
      int stackPos = 0;
      assert stack.get(0) == tableScanOp;

      // Create a mapping from the group by columns to the table columns
      Map<String, String> tableColsMapping = new HashMap<String, String>();
      Set<String> constantCols = new HashSet<String>();
      List<Table> tables = pGraphContext.getTopToTables().get(currOp);
      for (FieldSchema col : tables.get(0).getAllCols()) {
        tableColsMapping.put(col.getName(), col.getName());
      }

      while (currOp != groupByOp) {
        Operator<? extends OperatorDesc> processOp = currOp;
        Set<String> newConstantCols = new HashSet<String>();
        currOp = (Operator<? extends OperatorDesc>) (stack.get(++stackPos));

        // Filters don't change the column names - so, no need to do anything for them
        if (processOp instanceof SelectOperator) {
          SelectOperator selectOp = (SelectOperator) processOp;
          SelectDesc selectDesc = selectOp.getConf();

          if (selectDesc.isSelStarNoCompute()) {
            continue;
          }

          // Only columns and constants can be selected
          for (int pos = 0; pos < selectDesc.getColList().size(); pos++) {
            String outputColumnName = selectDesc.getOutputColumnNames().get(pos);
            if (constantCols.contains(outputColumnName)) {
              tableColsMapping.remove(outputColumnName);
              newConstantCols.add(outputColumnName);
              continue;
            }

            ExprNodeDesc selectColList = selectDesc.getColList().get(pos);
            if (selectColList instanceof ExprNodeColumnDesc) {
              String newValue =
                  tableColsMapping.get(((ExprNodeColumnDesc) selectColList).getColumn());
              tableColsMapping.put(outputColumnName, newValue);
            }
            else {
              tableColsMapping.remove(outputColumnName);
              if ((selectColList instanceof ExprNodeConstantDesc) ||
                  (selectColList instanceof ExprNodeNullDesc)) {
                newConstantCols.add(outputColumnName);
              }
            }
          }

          constantCols = newConstantCols;
        }
      }

      boolean sortGroupBy = true;
      // compute groupby columns from groupby keys
      List<String> groupByCols = new ArrayList<String>();
      // If the group by expression is anything other than a list of columns,
      // the sorting property is not obeyed
      for (ExprNodeDesc expr : groupByOp.getConf().getKeys()) {
        if (expr instanceof ExprNodeColumnDesc) {
          String groupByKeyColumn = ((ExprNodeColumnDesc) expr).getColumn();
          // ignore if it is a constant
          if (constantCols.contains(groupByKeyColumn)) {
            continue;
          }
          else {
            if (tableColsMapping.containsKey(groupByKeyColumn)) {
              groupByCols.add(tableColsMapping.get(groupByKeyColumn));
            }
            else {
              return GroupByOptimizerSortMatch.NO_MATCH;
            }
          }
        }
        // Constants and nulls are OK
        else if ((expr instanceof ExprNodeConstantDesc) ||
            (expr instanceof ExprNodeNullDesc)) {
          continue;
        } else {
          return GroupByOptimizerSortMatch.NO_MATCH;
        }
      }

      if (tables.size() == 1 && (!tables.get(0).isPartitioned())) {
        List<String> sortCols = Utilities.getColumnNamesFromSortCols(
            tables.get(0).getSortCols());
        List<String> bucketCols = tables.get(0).getBucketCols();
        return matchBucketSortCols(groupByCols, bucketCols, sortCols);
      } else {
<<<<<<< HEAD
        List<PrunedPartitionList> partsList = null;
        try {
          partsList = pGraphContext.getOpToPartList().get(tableScanOp);
          if (partsList == null) {
            partsList = new ArrayList<PrunedPartitionList>();
            for (Table table : tables) {
              PrunedPartitionList ppl = PartitionPruner.prune(table,
                  pGraphContext.getOpToPartPruner().get(tableScanOp),
                  pGraphContext.getConf(),
                  table.getTableName(),
                  pGraphContext.getPrunedPartitions());
              partsList.add(ppl);
            }
            pGraphContext.getOpToPartList().put(tableScanOp, partsList);
          }
=======
        PrunedPartitionList partsList;
        try {
          partsList = pGraphContext.getPrunedPartitions(table.getTableName(), tableScanOp);
>>>>>>> 87b3c102
        } catch (HiveException e) {
          LOG.error(StringUtils.stringifyException(e));
          throw new SemanticException(e.getMessage(), e);
        }

        List<Partition> notDeniedPartns = new ArrayList<Partition>();
        for (PrunedPartitionList ppl : partsList) {
          notDeniedPartns.addAll(ppl.getNotDeniedPartns());
        }
        GroupByOptimizerSortMatch currentMatch =
            notDeniedPartns.isEmpty() ? GroupByOptimizerSortMatch.NO_MATCH :
                notDeniedPartns.size() > 1 ? GroupByOptimizerSortMatch.PARTIAL_MATCH :
                    GroupByOptimizerSortMatch.COMPLETE_MATCH;
        for (Partition part : notDeniedPartns) {
          List<String> sortCols = part.getSortColNames();
          List<String> bucketCols = part.getBucketCols();
          GroupByOptimizerSortMatch match = matchBucketSortCols(groupByCols, bucketCols, sortCols);
          if (match == GroupByOptimizerSortMatch.NO_MATCH) {
            return match;
          }

          if (match == GroupByOptimizerSortMatch.PARTIAL_MATCH) {
            currentMatch = match;
          }
        }
        return currentMatch;
      }
    }

    /*
     * Return how the list of columns passed in match.
     * Return NO_MATCH if either of the list is empty or null, or if there is a mismatch.
     * For eg: ([], []), ([], ["a"]), (["a"],["b"]) and (["a", "b"], ["a","c"]) return NO_MATCH
     *
     * Return COMPLETE_MATCH if both the lists are non-empty and are same
     * Return PREFIX_COL1_MATCH if list1 is a strict subset of list2 and
     * return PREFIX_COL2_MATCH if list2 is a strict subset of list1
     *
     * For eg: (["a"], ["a"]), (["a"], ["a", "b"]) and (["a", "b"], ["a"]) return
     * COMPLETE_MATCH, PREFIX_COL1_MATCH and PREFIX_COL2_MATCH respectively.
     */
    private ColumnOrderMatch matchColumnOrder(List<String> cols1, List<String> cols2) {
      int numCols1 = cols1 == null ? 0 : cols1.size();
      int numCols2 = cols2 == null ? 0 : cols2.size();

      if (numCols1 == 0 || numCols2 == 0) {
        return ColumnOrderMatch.NO_MATCH;
      }

      for (int pos = 0; pos < Math.min(numCols1, numCols2); pos++) {
        if (!cols1.get(pos).equals(cols2.get(pos))) {
          return ColumnOrderMatch.NO_MATCH;
        }
      }

      return (numCols1 == numCols2) ?
          ColumnOrderMatch.COMPLETE_MATCH :
          ((numCols1 < numCols2) ? ColumnOrderMatch.PREFIX_COL1_MATCH :
              ColumnOrderMatch.PREFIX_COL2_MATCH);
    }

    /**
     * Given the group by keys, bucket columns and sort columns, this method
     * determines if we can use sorted group by or not.
     *
     * @param groupByCols
     * @param bucketCols
     * @param sortCols
     * @return
     * @throws SemanticException
     */
    private GroupByOptimizerSortMatch matchBucketSortCols(
        List<String> groupByCols,
        List<String> bucketCols,
        List<String> sortCols) throws SemanticException {

      /*
       * >> Super set of
       * If the grouping columns are a,b,c and the sorting columns are a,b
       * grouping columns >> sorting columns
       * (or grouping columns are a superset of sorting columns)
       *
       * Similarly << means subset of
       *
       * No intersection between Sort Columns and BucketCols:
       *
       * 1. Sort Cols = Group By Cols ---> Partial Match
       * 2. Group By Cols >> Sort By Cols --> No Match
       * 3. Group By Cols << Sort By Cols --> Partial Match
       *
       * BucketCols <= SortCols (bucket columns is either same or a prefix of sort columns)
       *
       * 1. Sort Cols = Group By Cols ---> Complete Match
       * 2. Group By Cols >> Sort By Cols --> No Match
       * 3. Group By Cols << Sort By Cols --> Complete Match if Group By Cols >= BucketCols
       * --> Partial Match otherwise
       *
       * BucketCols >> SortCols (bucket columns is a superset of sorting columns)
       *
       * 1. group by cols <= sort cols --> partial match
       * 2. group by cols >> sort cols --> no match
       *
       * One exception to this rule is:
       * If GroupByCols == SortCols and all bucketing columns are part of sorting columns
       * (in any order), it is a complete match
       */
      ColumnOrderMatch bucketSortColsMatch = matchColumnOrder(bucketCols, sortCols);
      ColumnOrderMatch sortGroupByColsMatch = matchColumnOrder(sortCols, groupByCols);
      switch (sortGroupByColsMatch) {
      case NO_MATCH:
        return GroupByOptimizerSortMatch.NO_MATCH;
      case COMPLETE_MATCH:
        return ((bucketCols != null) && !bucketCols.isEmpty() &&
            sortCols.containsAll(bucketCols)) ?
            GroupByOptimizerSortMatch.COMPLETE_MATCH : GroupByOptimizerSortMatch.PARTIAL_MATCH;
      case PREFIX_COL1_MATCH:
        return GroupByOptimizerSortMatch.NO_MATCH;
      case PREFIX_COL2_MATCH:
        return ((bucketSortColsMatch == ColumnOrderMatch.NO_MATCH) ||
            (bucketCols.size() > groupByCols.size())) ?
            GroupByOptimizerSortMatch.PARTIAL_MATCH :
            GroupByOptimizerSortMatch.COMPLETE_MATCH;
      }
      return GroupByOptimizerSortMatch.NO_MATCH;
    }

    // Convert the group by to a map-side group by
    // The operators specified by depth and removed from the tree.
    protected void convertGroupByMapSideSortedGroupBy(
        HiveConf conf, GroupByOperator groupByOp, int depth) {
      // In test mode, dont change the query plan. However, setup a query property
      pGraphContext.getQueryProperties().setHasMapGroupBy(true);
      if (HiveConf.getBoolVar(conf, HiveConf.ConfVars.HIVE_MAP_GROUPBY_SORT_TESTMODE)) {
        return;
      }

      if (groupByOp.removeChildren(depth)) {
        // Use bucketized hive input format - that makes sure that one mapper reads the entire file
        groupByOp.setUseBucketizedHiveInputFormat(true);
        groupByOp.getConf().setMode(GroupByDesc.Mode.FINAL);
      }
    }
  }

  /**
   * SortGroupByProcessor.
   *
   */
  public class SortGroupBySkewProcessor extends SortGroupByProcessor {
    public SortGroupBySkewProcessor(ParseContext pGraphContext) {
      super(pGraphContext);
    }

    @Override
    public Object process(Node nd, Stack<Node> stack, NodeProcessorCtx procCtx,
        Object... nodeOutputs) throws SemanticException {
      // GBY,RS,GBY,RS,GBY... (top to bottom)
      GroupByOperator groupByOp = (GroupByOperator) stack.get(stack.size() - 5);
      GroupByOptimizerContext ctx = (GroupByOptimizerContext) procCtx;

      if (!checkGroupByOperatorProcessed(ctx, groupByOp)) {
        processGroupBy(ctx, stack, groupByOp, 4);
      }
      return null;
    }
  }

  public class GroupByOptimizerContext implements NodeProcessorCtx {
    List<GroupByOperator> listGroupByOperatorsProcessed;
    HiveConf conf;

    public GroupByOptimizerContext(HiveConf conf) {
      this.conf = conf;
      listGroupByOperatorsProcessed = new ArrayList<GroupByOperator>();
    }

    public List<GroupByOperator> getListGroupByOperatorsProcessed() {
      return listGroupByOperatorsProcessed;
    }

    public void setListGroupByOperatorsProcessed(
        List<GroupByOperator> listGroupByOperatorsProcessed) {
      this.listGroupByOperatorsProcessed = listGroupByOperatorsProcessed;
    }

    public HiveConf getConf() {
      return conf;
    }

    public void setConf(HiveConf conf) {
      this.conf = conf;
    }
  }
}<|MERGE_RESOLUTION|>--- conflicted
+++ resolved
@@ -389,27 +389,10 @@
         List<String> bucketCols = tables.get(0).getBucketCols();
         return matchBucketSortCols(groupByCols, bucketCols, sortCols);
       } else {
-<<<<<<< HEAD
         List<PrunedPartitionList> partsList = null;
         try {
-          partsList = pGraphContext.getOpToPartList().get(tableScanOp);
-          if (partsList == null) {
-            partsList = new ArrayList<PrunedPartitionList>();
-            for (Table table : tables) {
-              PrunedPartitionList ppl = PartitionPruner.prune(table,
-                  pGraphContext.getOpToPartPruner().get(tableScanOp),
-                  pGraphContext.getConf(),
-                  table.getTableName(),
-                  pGraphContext.getPrunedPartitions());
-              partsList.add(ppl);
-            }
-            pGraphContext.getOpToPartList().put(tableScanOp, partsList);
-          }
-=======
-        PrunedPartitionList partsList;
-        try {
-          partsList = pGraphContext.getPrunedPartitions(table.getTableName(), tableScanOp);
->>>>>>> 87b3c102
+          partsList = pGraphContext.getPrunedPartitions(
+              tables.get(0).getTableName(), tableScanOp);
         } catch (HiveException e) {
           LOG.error(StringUtils.stringifyException(e));
           throw new SemanticException(e.getMessage(), e);
