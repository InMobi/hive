/**
 * Licensed to the Apache Software Foundation (ASF) under one
 * or more contributor license agreements.  See the NOTICE file
 * distributed with this work for additional information
 * regarding copyright ownership.  The ASF licenses this file
 * to you under the Apache License, Version 2.0 (the
 * "License"); you may not use this file except in compliance
 * with the License.  You may obtain a copy of the License at
 *
 *     http://www.apache.org/licenses/LICENSE-2.0
 *
 * Unless required by applicable law or agreed to in writing, software
 * distributed under the License is distributed on an "AS IS" BASIS,
 * WITHOUT WARRANTIES OR CONDITIONS OF ANY KIND, either express or implied.
 * See the License for the specific language governing permissions and
 * limitations under the License.
 */

/*
 * This source file is based on code taken from SQLLine 1.0.2
 * See SQLLine notice in LICENSE
 */
package org.apache.hive.beeline;

import java.io.BufferedReader;
import java.io.FileInputStream;
import java.io.FileReader;
import java.io.IOException;
import java.io.InputStream;
import java.io.InputStreamReader;
import java.lang.reflect.Method;
import java.sql.CallableStatement;
import java.sql.Connection;
import java.sql.DatabaseMetaData;
import java.sql.Driver;
import java.sql.ResultSet;
import java.sql.SQLException;
import java.sql.Statement;
import java.util.Arrays;
import java.util.Iterator;
import java.util.LinkedList;
import java.util.List;
import java.util.Properties;
import java.util.Set;
import java.util.TreeSet;


public class Commands {
  private final BeeLine beeLine;

  /**
   * @param beeLine
   */
  Commands(BeeLine beeLine) {
    this.beeLine = beeLine;
  }


  public boolean metadata(String line) {
    beeLine.debug(line);

    String[] parts = beeLine.split(line);
    List<String> params = new LinkedList<String>(Arrays.asList(parts));
    if (parts == null || parts.length == 0) {
      return dbinfo("");
    }

    params.remove(0);
    params.remove(0);
    beeLine.debug(params.toString());
    return metadata(parts[1],
        params.toArray(new String[0]));
  }


  public boolean metadata(String cmd, String[] args) {
    if (!(beeLine.assertConnection())) {
      return false;
    }

    try {
      Method[] m = beeLine.getDatabaseMetaData().getClass().getMethods();
      Set<String> methodNames = new TreeSet<String>();
      Set<String> methodNamesUpper = new TreeSet<String>();
      for (int i = 0; i < m.length; i++) {
        methodNames.add(m[i].getName());
        methodNamesUpper.add(m[i].getName().toUpperCase());
      }

      if (!methodNamesUpper.contains(cmd.toUpperCase())) {
        beeLine.error(beeLine.loc("no-such-method", cmd));
        beeLine.error(beeLine.loc("possible-methods"));
        for (Iterator<String> i = methodNames.iterator(); i.hasNext();) {
          beeLine.error("   " + i.next());
        }
        return false;
      }

      Object res = beeLine.getReflector().invoke(beeLine.getDatabaseMetaData(),
          DatabaseMetaData.class, cmd, Arrays.asList(args));

      if (res instanceof ResultSet) {
        ResultSet rs = (ResultSet) res;
        if (rs != null) {
          try {
            beeLine.print(rs);
          } finally {
            rs.close();
          }
        }
      } else if (res != null) {
        beeLine.output(res.toString());
      }
    } catch (Exception e) {
      return beeLine.error(e);
    }

    return true;
  }


  public boolean history(String line) {
    List hist = beeLine.getConsoleReader().getHistory().getHistoryList();
    int index = 1;
    for (Iterator i = hist.iterator(); i.hasNext(); index++) {
      beeLine.output(beeLine.getColorBuffer().pad(index + ".", 6)
          .append(i.next().toString()));
    }
    return true;
  }


  String arg1(String line, String paramname) {
    return arg1(line, paramname, null);
  }


  String arg1(String line, String paramname, String def) {
    String[] ret = beeLine.split(line);

    if (ret == null || ret.length != 2) {
      if (def != null) {
        return def;
      }
      throw new IllegalArgumentException(beeLine.loc("arg-usage",
          new Object[] {ret.length == 0 ? "" : ret[0],
              paramname}));
    }
    return ret[1];
  }


  public boolean indexes(String line) throws Exception {
    return metadata("getIndexInfo", new String[] {
        beeLine.getConnection().getCatalog(), null,
        arg1(line, "table name"),
        false + "",
        true + ""});
  }


  public boolean primarykeys(String line) throws Exception {
    return metadata("getPrimaryKeys", new String[] {
        beeLine.getConnection().getCatalog(), null,
        arg1(line, "table name"),});
  }


  public boolean exportedkeys(String line) throws Exception {
    return metadata("getExportedKeys", new String[] {
        beeLine.getConnection().getCatalog(), null,
        arg1(line, "table name"),});
  }


  public boolean importedkeys(String line) throws Exception {
    return metadata("getImportedKeys", new String[] {
        beeLine.getConnection().getCatalog(), null,
        arg1(line, "table name"),});
  }


  public boolean procedures(String line) throws Exception {
    return metadata("getProcedures", new String[] {
        beeLine.getConnection().getCatalog(), null,
        arg1(line, "procedure name pattern", "%"),});
  }


  public boolean tables(String line) throws Exception {
    return metadata("getTables", new String[] {
        beeLine.getConnection().getCatalog(), null,
        arg1(line, "table name", "%"), null});
  }


  public boolean typeinfo(String line) throws Exception {
    return metadata("getTypeInfo", new String[0]);
  }


  public boolean nativesql(String sql) throws Exception {
    if (sql.startsWith(BeeLine.COMMAND_PREFIX)) {
      sql = sql.substring(1);
    }
    if (sql.startsWith("native")) {
      sql = sql.substring("native".length() + 1);
    }
    String nat = beeLine.getConnection().nativeSQL(sql);
    beeLine.output(nat);
    return true;
  }


  public boolean columns(String line) throws Exception {
    return metadata("getColumns", new String[] {
        beeLine.getConnection().getCatalog(), null,
        arg1(line, "table name"), "%"});
  }


  public boolean dropall(String line) {
    if (beeLine.getDatabaseConnection() == null || beeLine.getDatabaseConnection().getUrl() == null) {
      return beeLine.error(beeLine.loc("no-current-connection"));
    }
    try {
      if (!(beeLine.getConsoleReader().readLine(beeLine.loc("really-drop-all")).equals("y"))) {
        return beeLine.error("abort-drop-all");
      }

      List<String> cmds = new LinkedList<String>();
      ResultSet rs = beeLine.getTables();
      try {
        while (rs.next()) {
          cmds.add("DROP TABLE "
              + rs.getString("TABLE_NAME") + ";");
        }
      } finally {
        try {
          rs.close();
        } catch (Exception e) {
        }
      }
      // run as a batch
      return beeLine.runCommands(cmds) == cmds.size();
    } catch (Exception e) {
      return beeLine.error(e);
    }
  }


  public boolean reconnect(String line) {
    if (beeLine.getDatabaseConnection() == null || beeLine.getDatabaseConnection().getUrl() == null) {
      return beeLine.error(beeLine.loc("no-current-connection"));
    }
    beeLine.info(beeLine.loc("reconnecting", beeLine.getDatabaseConnection().getUrl()));
    try {
      beeLine.getDatabaseConnection().reconnect();
    } catch (Exception e) {
      return beeLine.error(e);
    }
    return true;
  }


  public boolean scan(String line) throws IOException {
    TreeSet<String> names = new TreeSet<String>();

    if (beeLine.getDrivers() == null) {
      beeLine.setDrivers(Arrays.asList(beeLine.scanDrivers(line)));
    }

    beeLine.info(beeLine.loc("drivers-found-count", beeLine.getDrivers().size()));

    // unique the list
    for (Iterator<Driver> i = beeLine.getDrivers().iterator(); i.hasNext();) {
      names.add(i.next().getClass().getName());
    }

    beeLine.output(beeLine.getColorBuffer()
        .bold(beeLine.getColorBuffer().pad(beeLine.loc("compliant"), 10).getMono())
        .bold(beeLine.getColorBuffer().pad(beeLine.loc("jdbc-version"), 8).getMono())
        .bold(beeLine.getColorBuffer(beeLine.loc("driver-class")).getMono()));

    for (Iterator<String> i = names.iterator(); i.hasNext();) {
      String name = i.next().toString();
      try {
        Driver driver = (Driver) Class.forName(name).newInstance();
        ColorBuffer msg = beeLine.getColorBuffer()
            .pad(driver.jdbcCompliant() ? "yes" : "no", 10)
            .pad(driver.getMajorVersion() + "."
                + driver.getMinorVersion(), 8)
            .append(name);
        if (driver.jdbcCompliant()) {
          beeLine.output(msg);
        } else {
          beeLine.output(beeLine.getColorBuffer().red(msg.getMono()));
        }
      } catch (Throwable t) {
        beeLine.output(beeLine.getColorBuffer().red(name)); // error with driver
      }
    }
    return true;
  }


  public boolean save(String line) throws IOException {
    beeLine.info(beeLine.loc("saving-options", beeLine.getOpts().getPropertiesFile()));
    beeLine.getOpts().save();
    return true;
  }


  public boolean load(String line) throws IOException {
    beeLine.getOpts().load();
    beeLine.info(beeLine.loc("loaded-options", beeLine.getOpts().getPropertiesFile()));
    return true;
  }


  public boolean config(String line) {
    try {
      Properties props = beeLine.getOpts().toProperties();
      Set keys = new TreeSet(props.keySet());
      for (Iterator i = keys.iterator(); i.hasNext();) {
        String key = (String) i.next();
        beeLine.output(beeLine.getColorBuffer()
            .green(beeLine.getColorBuffer().pad(key.substring(
                beeLine.getOpts().PROPERTY_PREFIX.length()), 20)
                .getMono())
            .append(props.getProperty(key)));
      }
    } catch (Exception e) {
      return beeLine.error(e);
    }
    return true;
  }


  public boolean set(String line) {
    if (line == null || line.trim().equals("set")
        || line.length() == 0) {
      return config(null);
    }

    String[] parts = beeLine.split(line, 3, "Usage: set <key> <value>");
    if (parts == null) {
      return false;
    }

    String key = parts[1];
    String value = parts[2];
    boolean success = beeLine.getOpts().set(key, value, false);
    // if we autosave, then save
    if (success && beeLine.getOpts().getAutosave()) {
      try {
        beeLine.getOpts().save();
      } catch (Exception saveException) {
      }
    }
    return success;
  }


  public boolean commit(String line) throws SQLException {
    if (!(beeLine.assertConnection())) {
      return false;
    }
    if (!(beeLine.assertAutoCommit())) {
      return false;
    }
    try {
      long start = System.currentTimeMillis();
      beeLine.getDatabaseConnection().getConnection().commit();
      long end = System.currentTimeMillis();
      beeLine.showWarnings();
      beeLine.info(beeLine.loc("commit-complete")
          + " " + beeLine.locElapsedTime(end - start));
      return true;
    } catch (Exception e) {
      return beeLine.error(e);
    }
  }


  public boolean rollback(String line) throws SQLException {
    if (!(beeLine.assertConnection())) {
      return false;
    }
    if (!(beeLine.assertAutoCommit())) {
      return false;
    }
    try {
      long start = System.currentTimeMillis();
      beeLine.getDatabaseConnection().getConnection().rollback();
      long end = System.currentTimeMillis();
      beeLine.showWarnings();
      beeLine.info(beeLine.loc("rollback-complete")
          + " " + beeLine.locElapsedTime(end - start));
      return true;
    } catch (Exception e) {
      return beeLine.error(e);
    }
  }


  public boolean autocommit(String line) throws SQLException {
    if (!(beeLine.assertConnection())) {
      return false;
    }
    if (line.endsWith("on")) {
      beeLine.getDatabaseConnection().getConnection().setAutoCommit(true);
    } else if (line.endsWith("off")) {
      beeLine.getDatabaseConnection().getConnection().setAutoCommit(false);
    }
    beeLine.showWarnings();
    beeLine.autocommitStatus(beeLine.getDatabaseConnection().getConnection());
    return true;
  }


  public boolean dbinfo(String line) {
    if (!(beeLine.assertConnection())) {
      return false;
    }

    beeLine.showWarnings();
    int padlen = 50;

    String[] m = new String[] {
        "allProceduresAreCallable",
        "allTablesAreSelectable",
        "dataDefinitionCausesTransactionCommit",
        "dataDefinitionIgnoredInTransactions",
        "doesMaxRowSizeIncludeBlobs",
        "getCatalogSeparator",
        "getCatalogTerm",
        "getDatabaseProductName",
        "getDatabaseProductVersion",
        "getDefaultTransactionIsolation",
        "getDriverMajorVersion",
        "getDriverMinorVersion",
        "getDriverName",
        "getDriverVersion",
        "getExtraNameCharacters",
        "getIdentifierQuoteString",
        "getMaxBinaryLiteralLength",
        "getMaxCatalogNameLength",
        "getMaxCharLiteralLength",
        "getMaxColumnNameLength",
        "getMaxColumnsInGroupBy",
        "getMaxColumnsInIndex",
        "getMaxColumnsInOrderBy",
        "getMaxColumnsInSelect",
        "getMaxColumnsInTable",
        "getMaxConnections",
        "getMaxCursorNameLength",
        "getMaxIndexLength",
        "getMaxProcedureNameLength",
        "getMaxRowSize",
        "getMaxSchemaNameLength",
        "getMaxStatementLength",
        "getMaxStatements",
        "getMaxTableNameLength",
        "getMaxTablesInSelect",
        "getMaxUserNameLength",
        "getNumericFunctions",
        "getProcedureTerm",
        "getSchemaTerm",
        "getSearchStringEscape",
        "getSQLKeywords",
        "getStringFunctions",
        "getSystemFunctions",
        "getTimeDateFunctions",
        "getURL",
        "getUserName",
        "isCatalogAtStart",
        "isReadOnly",
        "nullPlusNonNullIsNull",
        "nullsAreSortedAtEnd",
        "nullsAreSortedAtStart",
        "nullsAreSortedHigh",
        "nullsAreSortedLow",
        "storesLowerCaseIdentifiers",
        "storesLowerCaseQuotedIdentifiers",
        "storesMixedCaseIdentifiers",
        "storesMixedCaseQuotedIdentifiers",
        "storesUpperCaseIdentifiers",
        "storesUpperCaseQuotedIdentifiers",
        "supportsAlterTableWithAddColumn",
        "supportsAlterTableWithDropColumn",
        "supportsANSI92EntryLevelSQL",
        "supportsANSI92FullSQL",
        "supportsANSI92IntermediateSQL",
        "supportsBatchUpdates",
        "supportsCatalogsInDataManipulation",
        "supportsCatalogsInIndexDefinitions",
        "supportsCatalogsInPrivilegeDefinitions",
        "supportsCatalogsInProcedureCalls",
        "supportsCatalogsInTableDefinitions",
        "supportsColumnAliasing",
        "supportsConvert",
        "supportsCoreSQLGrammar",
        "supportsCorrelatedSubqueries",
        "supportsDataDefinitionAndDataManipulationTransactions",
        "supportsDataManipulationTransactionsOnly",
        "supportsDifferentTableCorrelationNames",
        "supportsExpressionsInOrderBy",
        "supportsExtendedSQLGrammar",
        "supportsFullOuterJoins",
        "supportsGroupBy",
        "supportsGroupByBeyondSelect",
        "supportsGroupByUnrelated",
        "supportsIntegrityEnhancementFacility",
        "supportsLikeEscapeClause",
        "supportsLimitedOuterJoins",
        "supportsMinimumSQLGrammar",
        "supportsMixedCaseIdentifiers",
        "supportsMixedCaseQuotedIdentifiers",
        "supportsMultipleResultSets",
        "supportsMultipleTransactions",
        "supportsNonNullableColumns",
        "supportsOpenCursorsAcrossCommit",
        "supportsOpenCursorsAcrossRollback",
        "supportsOpenStatementsAcrossCommit",
        "supportsOpenStatementsAcrossRollback",
        "supportsOrderByUnrelated",
        "supportsOuterJoins",
        "supportsPositionedDelete",
        "supportsPositionedUpdate",
        "supportsSchemasInDataManipulation",
        "supportsSchemasInIndexDefinitions",
        "supportsSchemasInPrivilegeDefinitions",
        "supportsSchemasInProcedureCalls",
        "supportsSchemasInTableDefinitions",
        "supportsSelectForUpdate",
        "supportsStoredProcedures",
        "supportsSubqueriesInComparisons",
        "supportsSubqueriesInExists",
        "supportsSubqueriesInIns",
        "supportsSubqueriesInQuantifieds",
        "supportsTableCorrelationNames",
        "supportsTransactions",
        "supportsUnion",
        "supportsUnionAll",
        "usesLocalFilePerTable",
        "usesLocalFiles",
    };

    for (int i = 0; i < m.length; i++) {
      try {
        beeLine.output(beeLine.getColorBuffer().pad(m[i], padlen).append(
            "" + beeLine.getReflector().invoke(beeLine.getDatabaseMetaData(),
                m[i], new Object[0])));
      } catch (Exception e) {
        beeLine.handleException(e);
      }
    }
    return true;
  }


  public boolean verbose(String line) {
    beeLine.info("verbose: on");
    return set("set verbose true");
  }


  public boolean outputformat(String line) {
    return set("set " + line);
  }


  public boolean brief(String line) {
    beeLine.info("verbose: off");
    return set("set verbose false");
  }


  public boolean isolation(String line) throws SQLException {
    if (!(beeLine.assertConnection())) {
      return false;
    }

    int i;

    if (line.endsWith("TRANSACTION_NONE")) {
      i = Connection.TRANSACTION_NONE;
    } else if (line.endsWith("TRANSACTION_READ_COMMITTED")) {
      i = Connection.TRANSACTION_READ_COMMITTED;
    } else if (line.endsWith("TRANSACTION_READ_UNCOMMITTED")) {
      i = Connection.TRANSACTION_READ_UNCOMMITTED;
    } else if (line.endsWith("TRANSACTION_REPEATABLE_READ")) {
      i = Connection.TRANSACTION_REPEATABLE_READ;
    } else if (line.endsWith("TRANSACTION_SERIALIZABLE")) {
      i = Connection.TRANSACTION_SERIALIZABLE;
    } else {
      return beeLine.error("Usage: isolation <TRANSACTION_NONE "
          + "| TRANSACTION_READ_COMMITTED "
          + "| TRANSACTION_READ_UNCOMMITTED "
          + "| TRANSACTION_REPEATABLE_READ "
          + "| TRANSACTION_SERIALIZABLE>");
    }

    beeLine.getDatabaseConnection().getConnection().setTransactionIsolation(i);

    int isol = beeLine.getDatabaseConnection().getConnection().getTransactionIsolation();
    final String isoldesc;
    switch (i)
    {
    case Connection.TRANSACTION_NONE:
      isoldesc = "TRANSACTION_NONE";
      break;
    case Connection.TRANSACTION_READ_COMMITTED:
      isoldesc = "TRANSACTION_READ_COMMITTED";
      break;
    case Connection.TRANSACTION_READ_UNCOMMITTED:
      isoldesc = "TRANSACTION_READ_UNCOMMITTED";
      break;
    case Connection.TRANSACTION_REPEATABLE_READ:
      isoldesc = "TRANSACTION_REPEATABLE_READ";
      break;
    case Connection.TRANSACTION_SERIALIZABLE:
      isoldesc = "TRANSACTION_SERIALIZABLE";
      break;
    default:
      isoldesc = "UNKNOWN";
    }

    beeLine.info(beeLine.loc("isolation-status", isoldesc));
    return true;
  }


  public boolean batch(String line) {
    if (!(beeLine.assertConnection())) {
      return false;
    }
    if (beeLine.getBatch() == null) {
      beeLine.setBatch(new LinkedList<String>());
      beeLine.info(beeLine.loc("batch-start"));
      return true;
    } else {
      beeLine.info(beeLine.loc("running-batch"));
      try {
        beeLine.runBatch(beeLine.getBatch());
        return true;
      } catch (Exception e) {
        return beeLine.error(e);
      } finally {
        beeLine.setBatch(null);
      }
    }
  }

  public boolean sql(String line) {
    return execute(line, false);
  }

  public boolean call(String line) {
    return execute(line, true);
  }

  private boolean execute(String line, boolean call) {
    if (line == null || line.length() == 0) {
      return false; // ???
    }

    // ### FIXME: doing the multi-line handling down here means
    // higher-level logic never sees the extra lines. So,
    // for example, if a script is being saved, it won't include
    // the continuation lines! This is logged as sf.net
    // bug 879518.

    // use multiple lines for statements not terminated by ";"
    try {
<<<<<<< HEAD
      while (!(line.trim().endsWith(";")) && beeLine.getOpts().isAllowMultiLineCommand()) {
=======
      //When using -e, console reader is not initialized and command is a single line
      while (beeLine.getConsoleReader() != null && !(line.trim().endsWith(";"))
        && beeLine.getOpts().isAllowMultiLineCommand()) {

>>>>>>> 58936774
        StringBuilder prompt = new StringBuilder(beeLine.getPrompt());
        for (int i = 0; i < prompt.length() - 1; i++) {
          if (prompt.charAt(i) != '>') {
            prompt.setCharAt(i, i % 2 == 0 ? '.' : ' ');
          }
        }

        String extra = beeLine.getConsoleReader().readLine(prompt.toString());
        if (!beeLine.isComment(extra)) {
          line += " " + extra;
        }
      }
    } catch (Exception e) {
      beeLine.handleException(e);
    }


    if (line.endsWith(";")) {
      line = line.substring(0, line.length() - 1);
    }

    if (!(beeLine.assertConnection())) {
      return false;
    }

    String sql = line;

    if (sql.startsWith(BeeLine.COMMAND_PREFIX)) {
      sql = sql.substring(1);
    }

    String prefix = call ? "call" : "sql";

    if (sql.startsWith(prefix)) {
      sql = sql.substring(prefix.length());
    }

    // batch statements?
    if (beeLine.getBatch() != null) {
      beeLine.getBatch().add(sql);
      return true;
    }

    try {
      Statement stmnt = null;
      boolean hasResults;

      try {
        long start = System.currentTimeMillis();

        if (call) {
          stmnt = beeLine.getDatabaseConnection().getConnection().prepareCall(sql);
          hasResults = ((CallableStatement) stmnt).execute();
        } else {
          stmnt = beeLine.createStatement();
          hasResults = stmnt.execute(sql);
        }

        beeLine.showWarnings();

        if (hasResults) {
          do {
            ResultSet rs = stmnt.getResultSet();
            try {
              int count = beeLine.print(rs);
              long end = System.currentTimeMillis();

              beeLine.info(beeLine.loc("rows-selected", count) + " "
                  + beeLine.locElapsedTime(end - start));
            } finally {
              rs.close();
            }
          } while (BeeLine.getMoreResults(stmnt));
        } else {
          int count = stmnt.getUpdateCount();
          long end = System.currentTimeMillis();
          beeLine.info(beeLine.loc("rows-affected", count)
              + " " + beeLine.locElapsedTime(end - start));
        }
      } finally {
        if (stmnt != null) {
          stmnt.close();
        }
      }
    } catch (Exception e) {
      return beeLine.error(e);
    }
    beeLine.showWarnings();
    return true;
  }


  public boolean quit(String line) {
    beeLine.setExit(true);
    close(null);
    return true;
  }


  /**
   * Close all connections.
   */
  public boolean closeall(String line) {
    if (close(null)) {
      while (close(null)) {
        ;
      }
      return true;
    }
    return false;
  }


  /**
   * Close the current connection.
   */
  public boolean close(String line) {
    if (beeLine.getDatabaseConnection() == null) {
      return false;
    }
    try {
      if (beeLine.getDatabaseConnection().getConnection() != null
          && !(beeLine.getDatabaseConnection().getConnection().isClosed())) {
        beeLine.info(beeLine.loc("closing",
            beeLine.getDatabaseConnection().getConnection().getClass().getName()));
        beeLine.getDatabaseConnection().getConnection().close();
      } else {
        beeLine.info(beeLine.loc("already-closed"));
      }
    } catch (Exception e) {
      return beeLine.error(e);
    }
    beeLine.getDatabaseConnections().remove();
    return true;
  }


  /**
   * Connect to the database defined in the specified properties file.
   */
  public boolean properties(String line) throws Exception {
    String example = "";
    example += "Usage: properties <properties file>" + BeeLine.getSeparator();

    String[] parts = beeLine.split(line);
    if (parts.length < 2) {
      return beeLine.error(example);
    }

    int successes = 0;

    for (int i = 1; i < parts.length; i++) {
      Properties props = new Properties();
      props.load(new FileInputStream(parts[i]));
      if (connect(props)) {
        successes++;
      }
    }

    if (successes != (parts.length - 1)) {
      return false;
    } else {
      return true;
    }
  }


  public boolean connect(String line) throws Exception {
    String example = "Usage: connect <url> <username> <password> [driver]"
        + BeeLine.getSeparator();

    String[] parts = beeLine.split(line);
    if (parts == null) {
      return false;
    }

    if (parts.length < 2) {
      return beeLine.error(example);
    }

    String url = parts.length < 2 ? null : parts[1];
    String user = parts.length < 3 ? null : parts[2];
    String pass = parts.length < 4 ? null : parts[3];
    String driver = parts.length < 5 ? null : parts[4];

    Properties props = new Properties();
    if (url != null) {
      props.setProperty("url", url);
    }
    if (driver != null) {
      props.setProperty("driver", driver);
    }
    if (user != null) {
      props.setProperty("user", user);
    }
    if (pass != null) {
      props.setProperty("password", pass);
    }
    return connect(props);
  }


  private String getProperty(Properties props, String[] keys) {
    for (int i = 0; i < keys.length; i++) {
      String val = props.getProperty(keys[i]);
      if (val != null) {
        return val;
      }
    }

    for (Iterator i = props.keySet().iterator(); i.hasNext();) {
      String key = (String) i.next();
      for (int j = 0; j < keys.length; j++) {
        if (key.endsWith(keys[j])) {
          return props.getProperty(key);
        }
      }
    }

    return null;
  }


  public boolean connect(Properties props) throws IOException {
    String url = getProperty(props, new String[] {
        "url",
        "javax.jdo.option.ConnectionURL",
        "ConnectionURL",
    });
    String driver = getProperty(props, new String[] {
        "driver",
        "javax.jdo.option.ConnectionDriverName",
        "ConnectionDriverName",
    });
    String username = getProperty(props, new String[] {
        "user",
        "javax.jdo.option.ConnectionUserName",
        "ConnectionUserName",
    });
    String password = getProperty(props, new String[] {
        "password",
        "javax.jdo.option.ConnectionPassword",
        "ConnectionPassword",
    });

    if (url == null || url.length() == 0) {
      return beeLine.error("Property \"url\" is required");
    }
    if (driver == null || driver.length() == 0) {
      if (!beeLine.scanForDriver(url)) {
        return beeLine.error(beeLine.loc("no-driver", url));
      }
    }

    beeLine.info("Connecting to " + url);

    if (username == null) {
      username = beeLine.getConsoleReader().readLine("Enter username for " + url + ": ");
    }
    if (password == null) {
      password = beeLine.getConsoleReader().readLine("Enter password for " + url + ": ",
          new Character('*'));
    }

    try {
      beeLine.getDatabaseConnections().setConnection(
          new DatabaseConnection(beeLine, driver, url, username, password));
      beeLine.getDatabaseConnection().getConnection();

      beeLine.setCompletions();
      return true;
    } catch (SQLException sqle) {
      return beeLine.error(sqle);
    } catch (IOException ioe) {
      return beeLine.error(ioe);
    }
  }


  public boolean rehash(String line) {
    try {
      if (!(beeLine.assertConnection())) {
        return false;
      }
      if (beeLine.getDatabaseConnection() != null) {
        beeLine.getDatabaseConnection().setCompletions(false);
      }
      return true;
    } catch (Exception e) {
      return beeLine.error(e);
    }
  }


  /**
   * List the current connections
   */
  public boolean list(String line) {
    int index = 0;
    beeLine.info(beeLine.loc("active-connections", beeLine.getDatabaseConnections().size()));

    for (Iterator<DatabaseConnection> i = beeLine.getDatabaseConnections().iterator(); i.hasNext(); index++) {
      DatabaseConnection c = i.next();
      boolean closed = false;
      try {
        closed = c.getConnection().isClosed();
      } catch (Exception e) {
        closed = true;
      }

      beeLine.output(beeLine.getColorBuffer().pad(" #" + index + "", 5)
          .pad(closed ? beeLine.loc("closed") : beeLine.loc("open"), 9)
          .append(c.getUrl()));
    }

    return true;
  }


  public boolean all(String line) {
    int index = beeLine.getDatabaseConnections().getIndex();
    boolean success = true;

    for (int i = 0; i < beeLine.getDatabaseConnections().size(); i++) {
      beeLine.getDatabaseConnections().setIndex(i);
      beeLine.output(beeLine.loc("executing-con", beeLine.getDatabaseConnection()));
      // ### FIXME: this is broken for multi-line SQL
      success = sql(line.substring("all ".length())) && success;
    }

    // restore index
    beeLine.getDatabaseConnections().setIndex(index);
    return success;
  }


  public boolean go(String line) {
    String[] parts = beeLine.split(line, 2, "Usage: go <connection index>");
    if (parts == null) {
      return false;
    }
    int index = Integer.parseInt(parts[1]);
    if (!(beeLine.getDatabaseConnections().setIndex(index))) {
      beeLine.error(beeLine.loc("invalid-connection", "" + index));
      list(""); // list the current connections
      return false;
    }
    return true;
  }


  /**
   * Save or stop saving a script to a file
   */
  public boolean script(String line) {
    if (beeLine.getScriptOutputFile() == null) {
      return startScript(line);
    } else {
      return stopScript(line);
    }
  }


  /**
   * Stop writing to the script file and close the script.
   */
  private boolean stopScript(String line) {
    try {
      beeLine.getScriptOutputFile().close();
    } catch (Exception e)
    {
      beeLine.handleException(e);
    }

    beeLine.output(beeLine.loc("script-closed", beeLine.getScriptOutputFile()));
    beeLine.setScriptOutputFile(null);
    return true;
  }


  /**
   * Start writing to the specified script file.
   */
  private boolean startScript(String line) {
    if (beeLine.getScriptOutputFile() != null) {
      return beeLine.error(beeLine.loc("script-already-running", beeLine.getScriptOutputFile()));
    }

    String[] parts = beeLine.split(line, 2, "Usage: script <filename>");
    if (parts == null) {
      return false;
    }

    try {
      beeLine.setScriptOutputFile(new OutputFile(parts[1]));
      beeLine.output(beeLine.loc("script-started", beeLine.getScriptOutputFile()));
      return true;
    } catch (Exception e) {
      return beeLine.error(e);
    }
  }


  /**
   * Run a script from the specified file.
   */
  public boolean run(String line) {
    String[] parts = beeLine.split(line, 2, "Usage: run <scriptfile>");
    if (parts == null) {
      return false;
    }

    List<String> cmds = new LinkedList<String>();

    try {
      BufferedReader reader = new BufferedReader(new FileReader(
          parts[1]));
      try {
        // ### NOTE: fix for sf.net bug 879427
        StringBuilder cmd = null;
        for (;;) {
          String scriptLine = reader.readLine();

          if (scriptLine == null) {
            break;
          }

          String trimmedLine = scriptLine.trim();
          if (beeLine.getOpts().getTrimScripts()) {
            scriptLine = trimmedLine;
          }

          if (cmd != null) {
            // we're continuing an existing command
            cmd.append(" \n");
            cmd.append(scriptLine);
            if (trimmedLine.endsWith(";")) {
              // this command has terminated
              cmds.add(cmd.toString());
              cmd = null;
            }
          } else {
            // we're starting a new command
            if (beeLine.needsContinuation(scriptLine)) {
              // multi-line
              cmd = new StringBuilder(scriptLine);
            } else {
              // single-line
              cmds.add(scriptLine);
            }
          }
        }

        if (cmd != null) {
          // ### REVIEW: oops, somebody left the last command
          // unterminated; should we fix it for them or complain?
          // For now be nice and fix it.
          cmd.append(";");
          cmds.add(cmd.toString());
        }
      } finally {
        reader.close();
      }

      // success only if all the commands were successful
      return beeLine.runCommands(cmds) == cmds.size();
    } catch (Exception e) {
      return beeLine.error(e);
    }
  }


  /**
   * Save or stop saving all output to a file.
   */
  public boolean record(String line) {
    if (beeLine.getRecordOutputFile() == null) {
      return startRecording(line);
    } else {
      return stopRecording(line);
    }
  }


  /**
   * Stop writing output to the record file.
   */
  private boolean stopRecording(String line) {
    try {
      beeLine.getRecordOutputFile().close();
    } catch (Exception e) {
      beeLine.handleException(e);
    }
    beeLine.output(beeLine.loc("record-closed", beeLine.getRecordOutputFile()));
    beeLine.setRecordOutputFile(null);
    return true;
  }


  /**
   * Start writing to the specified record file.
   */
  private boolean startRecording(String line) {
    if (beeLine.getRecordOutputFile() != null) {
      return beeLine.error(beeLine.loc("record-already-running", beeLine.getRecordOutputFile()));
    }

    String[] parts = beeLine.split(line, 2, "Usage: record <filename>");
    if (parts == null) {
      return false;
    }

    try {
      beeLine.setRecordOutputFile(new OutputFile(parts[1]));
      beeLine.output(beeLine.loc("record-started", beeLine.getRecordOutputFile()));
      return true;
    } catch (Exception e) {
      return beeLine.error(e);
    }
  }




  public boolean describe(String line) throws SQLException {
    String[] table = beeLine.split(line, 2, "Usage: describe <table name>");
    if (table == null) {
      return false;
    }

    ResultSet rs;

    if (table[1].equals("tables")) {
      rs = beeLine.getTables();
    } else {
      rs = beeLine.getColumns(table[1]);
    }

    if (rs == null) {
      return false;
    }

    beeLine.print(rs);
    rs.close();
    return true;
  }


  public boolean help(String line) {
    String[] parts = beeLine.split(line);
    String cmd = parts.length > 1 ? parts[1] : "";
    int count = 0;
    TreeSet<ColorBuffer> clist = new TreeSet<ColorBuffer>();

    for (int i = 0; i < beeLine.commandHandlers.length; i++) {
      if (cmd.length() == 0 ||
          Arrays.asList(beeLine.commandHandlers[i].getNames()).contains(cmd)) {
        clist.add(beeLine.getColorBuffer().pad("!" + beeLine.commandHandlers[i].getName(), 20)
            .append(beeLine.wrap(beeLine.commandHandlers[i].getHelpText(), 60, 20)));
      }
    }

    for (Iterator<ColorBuffer> i = clist.iterator(); i.hasNext();) {
      beeLine.output(i.next());
    }

    if (cmd.length() == 0) {
      beeLine.output("");
      beeLine.output(beeLine.loc("comments", beeLine.getApplicationContactInformation()));
    }

    return true;
  }


  public boolean manual(String line) throws IOException {
    InputStream in = BeeLine.class.getResourceAsStream("manual.txt");
    if (in == null) {
      return beeLine.error(beeLine.loc("no-manual"));
    }

    BufferedReader breader = new BufferedReader(
        new InputStreamReader(in));
    String man;
    int index = 0;
    while ((man = breader.readLine()) != null) {
      index++;
      beeLine.output(man);

      // silly little pager
      if (index % (beeLine.getOpts().getMaxHeight() - 1) == 0) {
        String ret = beeLine.getConsoleReader().readLine(beeLine.loc("enter-for-more"));
        if (ret != null && ret.startsWith("q")) {
          break;
        }
      }
    }
    breader.close();
    return true;
  }
}<|MERGE_RESOLUTION|>--- conflicted
+++ resolved
@@ -674,14 +674,10 @@
 
     // use multiple lines for statements not terminated by ";"
     try {
-<<<<<<< HEAD
-      while (!(line.trim().endsWith(";")) && beeLine.getOpts().isAllowMultiLineCommand()) {
-=======
       //When using -e, console reader is not initialized and command is a single line
       while (beeLine.getConsoleReader() != null && !(line.trim().endsWith(";"))
         && beeLine.getOpts().isAllowMultiLineCommand()) {
 
->>>>>>> 58936774
         StringBuilder prompt = new StringBuilder(beeLine.getPrompt());
         for (int i = 0; i < prompt.length() - 1; i++) {
           if (prompt.charAt(i) != '>') {
