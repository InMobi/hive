/**
 * Licensed to the Apache Software Foundation (ASF) under one
 * or more contributor license agreements.  See the NOTICE file
 * distributed with this work for additional information
 * regarding copyright ownership.  The ASF licenses this file
 * to you under the Apache License, Version 2.0 (the
 * "License"); you may not use this file except in compliance
 * with the License.  You may obtain a copy of the License at
 *
 *     http://www.apache.org/licenses/LICENSE-2.0
 *
 * Unless required by applicable law or agreed to in writing, software
 * distributed under the License is distributed on an "AS IS" BASIS,
 * WITHOUT WARRANTIES OR CONDITIONS OF ANY KIND, either express or implied.
 * See the License for the specific language governing permissions and
 * limitations under the License.
 */

package org.apache.hadoop.hive.metastore;

import static org.apache.commons.lang.StringUtils.join;
import static org.apache.hadoop.hive.metastore.MetaStoreUtils.DEFAULT_DATABASE_COMMENT;
import static org.apache.hadoop.hive.metastore.MetaStoreUtils.DEFAULT_DATABASE_NAME;
import static org.apache.hadoop.hive.metastore.MetaStoreUtils.validateName;

import java.io.IOException;
import java.text.DateFormat;
import java.text.SimpleDateFormat;
import java.util.AbstractMap;
import java.util.ArrayList;
import java.util.Arrays;
import java.util.Collections;
import java.util.Formatter;
import java.util.HashMap;
import java.util.HashSet;
import java.util.Iterator;
import java.util.LinkedHashMap;
import java.util.LinkedList;
import java.util.List;
import java.util.Map;
import java.util.Map.Entry;
import java.util.Properties;
import java.util.Set;
import java.util.Timer;
import java.util.concurrent.atomic.AtomicBoolean;
import java.util.regex.Pattern;

import org.apache.commons.cli.OptionBuilder;
import org.apache.commons.logging.Log;
import org.apache.commons.logging.LogFactory;
import org.apache.hadoop.conf.Configuration;
import org.apache.hadoop.fs.Path;
import org.apache.hadoop.hive.common.FileUtils;
import org.apache.hadoop.hive.common.LogUtils;
import org.apache.hadoop.hive.common.LogUtils.LogInitializationException;
import org.apache.hadoop.hive.common.classification.InterfaceAudience;
import org.apache.hadoop.hive.common.classification.InterfaceStability;
import org.apache.hadoop.hive.common.cli.CommonCliOptions;
import org.apache.hadoop.hive.common.metrics.Metrics;
import org.apache.hadoop.hive.conf.HiveConf;
import org.apache.hadoop.hive.conf.HiveConf.ConfVars;
import org.apache.hadoop.hive.metastore.api.AddPartitionsRequest;
import org.apache.hadoop.hive.metastore.api.AddPartitionsResult;
import org.apache.hadoop.hive.metastore.api.AlreadyExistsException;
import org.apache.hadoop.hive.metastore.api.ColumnStatistics;
import org.apache.hadoop.hive.metastore.api.ColumnStatisticsDesc;
import org.apache.hadoop.hive.metastore.api.ColumnStatisticsObj;
import org.apache.hadoop.hive.metastore.api.ConfigValSecurityException;
import org.apache.hadoop.hive.metastore.api.Database;
import org.apache.hadoop.hive.metastore.api.DropPartitionsExpr;
import org.apache.hadoop.hive.metastore.api.DropPartitionsRequest;
import org.apache.hadoop.hive.metastore.api.DropPartitionsResult;
import org.apache.hadoop.hive.metastore.api.EnvironmentContext;
import org.apache.hadoop.hive.metastore.api.FieldSchema;
import org.apache.hadoop.hive.metastore.api.HiveObjectPrivilege;
import org.apache.hadoop.hive.metastore.api.HiveObjectRef;
import org.apache.hadoop.hive.metastore.api.HiveObjectType;
import org.apache.hadoop.hive.metastore.api.Index;
import org.apache.hadoop.hive.metastore.api.IndexAlreadyExistsException;
import org.apache.hadoop.hive.metastore.api.InvalidInputException;
import org.apache.hadoop.hive.metastore.api.InvalidObjectException;
import org.apache.hadoop.hive.metastore.api.InvalidOperationException;
import org.apache.hadoop.hive.metastore.api.InvalidPartitionException;
import org.apache.hadoop.hive.metastore.api.MetaException;
import org.apache.hadoop.hive.metastore.api.NoSuchObjectException;
import org.apache.hadoop.hive.metastore.api.Partition;
import org.apache.hadoop.hive.metastore.api.PartitionEventType;
import org.apache.hadoop.hive.metastore.api.PartitionsByExprRequest;
import org.apache.hadoop.hive.metastore.api.PartitionsByExprResult;
import org.apache.hadoop.hive.metastore.api.PartitionsStatsRequest;
import org.apache.hadoop.hive.metastore.api.PartitionsStatsResult;
import org.apache.hadoop.hive.metastore.api.PrincipalPrivilegeSet;
import org.apache.hadoop.hive.metastore.api.PrincipalType;
import org.apache.hadoop.hive.metastore.api.PrivilegeBag;
import org.apache.hadoop.hive.metastore.api.PrivilegeGrantInfo;
import org.apache.hadoop.hive.metastore.api.RequestPartsSpec;
import org.apache.hadoop.hive.metastore.api.Role;
import org.apache.hadoop.hive.metastore.api.SkewedInfo;
import org.apache.hadoop.hive.metastore.api.Table;
import org.apache.hadoop.hive.metastore.api.TableStatsRequest;
import org.apache.hadoop.hive.metastore.api.TableStatsResult;
import org.apache.hadoop.hive.metastore.api.ThriftHiveMetastore;
import org.apache.hadoop.hive.metastore.api.Type;
import org.apache.hadoop.hive.metastore.api.UnknownDBException;
import org.apache.hadoop.hive.metastore.api.UnknownPartitionException;
import org.apache.hadoop.hive.metastore.api.UnknownTableException;
import org.apache.hadoop.hive.metastore.api.hive_metastoreConstants;
import org.apache.hadoop.hive.metastore.events.AddPartitionEvent;
import org.apache.hadoop.hive.metastore.events.AlterPartitionEvent;
import org.apache.hadoop.hive.metastore.events.AlterTableEvent;
import org.apache.hadoop.hive.metastore.events.CreateDatabaseEvent;
import org.apache.hadoop.hive.metastore.events.CreateTableEvent;
import org.apache.hadoop.hive.metastore.events.DropDatabaseEvent;
import org.apache.hadoop.hive.metastore.events.DropPartitionEvent;
import org.apache.hadoop.hive.metastore.events.DropTableEvent;
import org.apache.hadoop.hive.metastore.events.EventCleanerTask;
import org.apache.hadoop.hive.metastore.events.LoadPartitionDoneEvent;
import org.apache.hadoop.hive.metastore.events.PreAddPartitionEvent;
import org.apache.hadoop.hive.metastore.events.PreAlterPartitionEvent;
import org.apache.hadoop.hive.metastore.events.PreAlterTableEvent;
import org.apache.hadoop.hive.metastore.events.PreCreateDatabaseEvent;
import org.apache.hadoop.hive.metastore.events.PreCreateTableEvent;
import org.apache.hadoop.hive.metastore.events.PreDropDatabaseEvent;
import org.apache.hadoop.hive.metastore.events.PreDropPartitionEvent;
import org.apache.hadoop.hive.metastore.events.PreDropTableEvent;
import org.apache.hadoop.hive.metastore.events.PreEventContext;
import org.apache.hadoop.hive.metastore.events.PreLoadPartitionDoneEvent;
import org.apache.hadoop.hive.metastore.model.MDBPrivilege;
import org.apache.hadoop.hive.metastore.model.MGlobalPrivilege;
import org.apache.hadoop.hive.metastore.model.MPartitionColumnPrivilege;
import org.apache.hadoop.hive.metastore.model.MPartitionPrivilege;
import org.apache.hadoop.hive.metastore.model.MRole;
import org.apache.hadoop.hive.metastore.model.MRoleMap;
import org.apache.hadoop.hive.metastore.model.MTableColumnPrivilege;
import org.apache.hadoop.hive.metastore.model.MTablePrivilege;
import org.apache.hadoop.hive.serde2.Deserializer;
import org.apache.hadoop.hive.serde2.SerDeException;
import org.apache.hadoop.hive.serde2.SerDeUtils;
import org.apache.hadoop.hive.shims.ShimLoader;
import org.apache.hadoop.hive.thrift.HadoopThriftAuthBridge;
import org.apache.hadoop.hive.thrift.TUGIContainingTransport;
import org.apache.hadoop.security.UserGroupInformation;
import org.apache.hadoop.util.ReflectionUtils;
import org.apache.hadoop.util.StringUtils;
import org.apache.thrift.TException;
import org.apache.thrift.TProcessor;
import org.apache.thrift.protocol.TBinaryProtocol;
import org.apache.thrift.server.TServer;
import org.apache.thrift.server.TThreadPoolServer;
import org.apache.thrift.transport.TFramedTransport;
import org.apache.thrift.transport.TServerSocket;
import org.apache.thrift.transport.TServerTransport;
import org.apache.thrift.transport.TTransport;
import org.apache.thrift.transport.TTransportFactory;

import com.facebook.fb303.FacebookBase;
import com.facebook.fb303.fb_status;
import com.google.common.base.Splitter;
import com.google.common.collect.Lists;

/**
 * TODO:pc remove application logic to a separate interface.
 */
public class HiveMetaStore extends ThriftHiveMetastore {
  public static final Log LOG = LogFactory.getLog(HiveMetaStore.class);

  /** A fixed date format to be used for hive partition column values. */
  public static final DateFormat PARTITION_DATE_FORMAT;
  static {
    PARTITION_DATE_FORMAT = new SimpleDateFormat("yyyy-MM-dd");
    PARTITION_DATE_FORMAT.setLenient(false); // Without this, 2020-20-20 becomes 2021-08-20.
  }

  /**
   * default port on which to start the Hive server
   */
  private static final int DEFAULT_HIVE_METASTORE_PORT = 9083;
  public static final String ADMIN = "ADMIN";
  public static final String PUBLIC = "PUBLIC";

  private static HadoopThriftAuthBridge.Server saslServer;
  private static boolean useSasl;

  private static final class ChainedTTransportFactory extends TTransportFactory {
    private final TTransportFactory parentTransFactory;
    private final TTransportFactory childTransFactory;

    private ChainedTTransportFactory(
        TTransportFactory parentTransFactory,
        TTransportFactory childTransFactory) {
      this.parentTransFactory = parentTransFactory;
      this.childTransFactory = childTransFactory;
    }

    @Override
    public TTransport getTransport(TTransport trans) {
      return childTransFactory.getTransport(parentTransFactory.getTransport(trans));
    }
  }

  public static class HMSHandler extends FacebookBase implements
      IHMSHandler {
    public static final Log LOG = HiveMetaStore.LOG;
    private static boolean createDefaultDB = false;
    private static boolean defaultRolesCreated = false;
    private String rawStoreClassName;
    private final HiveConf hiveConf; // stores datastore (jpox) properties,
                                     // right now they come from jpox.properties

    private Warehouse wh; // hdfs warehouse
    private final ThreadLocal<RawStore> threadLocalMS =
        new ThreadLocal<RawStore>() {
          @Override
          protected synchronized RawStore initialValue() {
            return null;
          }
        };

    // Thread local configuration is needed as many threads could make changes
    // to the conf using the connection hook
    private final ThreadLocal<Configuration> threadLocalConf =
        new ThreadLocal<Configuration>() {
          @Override
          protected synchronized Configuration initialValue() {
            return null;
          }
        };

    public static final String AUDIT_FORMAT =
        "ugi=%s\t" + // ugi
            "ip=%s\t" + // remote IP
            "cmd=%s\t"; // command
    public static final Log auditLog = LogFactory.getLog(
        HiveMetaStore.class.getName() + ".audit");
    private static final ThreadLocal<Formatter> auditFormatter =
        new ThreadLocal<Formatter>() {
          @Override
          protected Formatter initialValue() {
            return new Formatter(new StringBuilder(AUDIT_FORMAT.length() * 4));
          }
        };

    private final void logAuditEvent(String cmd) {
      if (cmd == null) {
        return;
      }

      UserGroupInformation ugi;
      try {
        ugi = ShimLoader.getHadoopShims().getUGIForConf(getConf());
      } catch (Exception ex) {
        throw new RuntimeException(ex);
      }
      final Formatter fmt = auditFormatter.get();
      ((StringBuilder) fmt.out()).setLength(0);

      String address;
      if (useSasl) {
        address = saslServer.getRemoteAddress().toString();
      } else {
        address = getIpAddress();
      }
      if (address == null) {
        address = "unknown-ip-addr";
      }

      auditLog.info(fmt.format(AUDIT_FORMAT, ugi.getUserName(),
          address, cmd).toString());
    }

    // The next serial number to be assigned
    private boolean checkForDefaultDb;
    private static int nextSerialNum = 0;
    private static ThreadLocal<Integer> threadLocalId = new ThreadLocal<Integer>() {
      @Override
      protected synchronized Integer initialValue() {
        return new Integer(nextSerialNum++);
      }
    };

    // This will only be set if the metastore is being accessed from a metastore Thrift server,
    // not if it is from the CLI. Also, only if the TTransport being used to connect is an
    // instance of TSocket.
    private static ThreadLocal<String> threadLocalIpAddress = new ThreadLocal<String>() {
      @Override
      protected synchronized String initialValue() {
        return null;
      }
    };

    public static void setIpAddress(String ipAddress) {
      threadLocalIpAddress.set(ipAddress);
    }

    // This will return null if the metastore is not being accessed from a metastore Thrift server,
    // or if the TTransport being used to connect is not an instance of TSocket.
    public static String getIpAddress() {
      return threadLocalIpAddress.get();
    }

    public static Integer get() {
      return threadLocalId.get();
    }

    public static void resetDefaultDBFlag() {
      createDefaultDB = false;
    }

    public HMSHandler(String name) throws MetaException {
      super(name);
      hiveConf = new HiveConf(this.getClass());
      init();
    }

    public HMSHandler(String name, HiveConf conf) throws MetaException {
      super(name);
      hiveConf = conf;
      init();
    }

    public HiveConf getHiveConf() {
      return hiveConf;
    }

    private ClassLoader classLoader;
    private AlterHandler alterHandler;
    private List<MetaStorePreEventListener> preListeners;
    private List<MetaStoreEventListener> listeners;
    private List<MetaStoreEndFunctionListener> endFunctionListeners;
    private List<MetaStoreInitListener> initListeners;
    private Pattern partitionValidationPattern;

    {
      classLoader = Thread.currentThread().getContextClassLoader();
      if (classLoader == null) {
        classLoader = Configuration.class.getClassLoader();
      }
    }

    private boolean init() throws MetaException {
      rawStoreClassName = hiveConf.getVar(HiveConf.ConfVars.METASTORE_RAW_STORE_IMPL);
      checkForDefaultDb = hiveConf.getBoolean(
          "hive.metastore.checkForDefaultDb", true);
      initListeners = MetaStoreUtils.getMetaStoreListeners(
          MetaStoreInitListener.class, hiveConf,
          hiveConf.getVar(HiveConf.ConfVars.METASTORE_INIT_HOOKS));
      for (MetaStoreInitListener singleInitListener: initListeners) {
          MetaStoreInitContext context = new MetaStoreInitContext();
          singleInitListener.onInit(context);
      }

      String alterHandlerName = hiveConf.get("hive.metastore.alter.impl",
          HiveAlterHandler.class.getName());
      alterHandler = (AlterHandler) ReflectionUtils.newInstance(MetaStoreUtils.getClass(
          alterHandlerName), hiveConf);
      wh = new Warehouse(hiveConf);

      synchronized (HMSHandler.class) {
        createDefaultDB();
        createDefaultRolesNAddUsers();
      }

      if (hiveConf.getBoolean("hive.metastore.metrics.enabled", false)) {
        try {
          Metrics.init();
        } catch (Exception e) {
          // log exception, but ignore inability to start
          LOG.error("error in Metrics init: " + e.getClass().getName() + " "
              + e.getMessage(), e);
        }
      }

      preListeners = MetaStoreUtils.getMetaStoreListeners(MetaStorePreEventListener.class,
          hiveConf,
          hiveConf.getVar(HiveConf.ConfVars.METASTORE_PRE_EVENT_LISTENERS));
      listeners = MetaStoreUtils.getMetaStoreListeners(MetaStoreEventListener.class, hiveConf,
          hiveConf.getVar(HiveConf.ConfVars.METASTORE_EVENT_LISTENERS));
      endFunctionListeners = MetaStoreUtils.getMetaStoreListeners(
          MetaStoreEndFunctionListener.class, hiveConf,
          hiveConf.getVar(HiveConf.ConfVars.METASTORE_END_FUNCTION_LISTENERS));

      String partitionValidationRegex =
          hiveConf.getVar(HiveConf.ConfVars.METASTORE_PARTITION_NAME_WHITELIST_PATTERN);
      if (partitionValidationRegex != null && partitionValidationRegex != "") {
        partitionValidationPattern = Pattern.compile(partitionValidationRegex);
      } else {
        partitionValidationPattern = null;
      }

      long cleanFreq = hiveConf.getLongVar(ConfVars.METASTORE_EVENT_CLEAN_FREQ) * 1000L;
      if (cleanFreq > 0) {
        // In default config, there is no timer.
        Timer cleaner = new Timer("Metastore Events Cleaner Thread", true);
        cleaner.schedule(new EventCleanerTask(this), cleanFreq, cleanFreq);
      }
      return true;
    }

    private String addPrefix(String s) {
      return threadLocalId.get() + ": " + s;
    }

    @Override
    public void setConf(Configuration conf) {
      threadLocalConf.set(conf);
      RawStore ms = threadLocalMS.get();
      if (ms != null) {
        ms.setConf(conf);
      }
    }

    public Configuration getConf() {
      Configuration conf = threadLocalConf.get();
      if (conf == null) {
        conf = new Configuration(hiveConf);
        threadLocalConf.set(conf);
      }
      return conf;
    }

    public Warehouse getWh() {
      return wh;
    }

    /**
     * Get a cached RawStore.
     *
     * @return the cached RawStore
     * @throws MetaException
     */
    @InterfaceAudience.LimitedPrivate({"HCATALOG"})
    @InterfaceStability.Evolving
    public RawStore getMS() throws MetaException {
      RawStore ms = threadLocalMS.get();
      if (ms == null) {
        ms = newRawStore();
        ms.verifySchema();
        threadLocalMS.set(ms);
        ms = threadLocalMS.get();
      }
      return ms;
    }

    private RawStore newRawStore() throws MetaException {
      LOG.info(addPrefix("Opening raw store with implemenation class:"
          + rawStoreClassName));
      Configuration conf = getConf();

      return RawStoreProxy.getProxy(hiveConf, conf, rawStoreClassName, threadLocalId.get());
    }

    private void createDefaultDB_core(RawStore ms) throws MetaException, InvalidObjectException {
      try {
        ms.getDatabase(DEFAULT_DATABASE_NAME);
      } catch (NoSuchObjectException e) {
        Database db = new Database(DEFAULT_DATABASE_NAME, DEFAULT_DATABASE_COMMENT,
          wh.getDefaultDatabasePath(DEFAULT_DATABASE_NAME).toString(), null);
        db.setOwnerName(PUBLIC);
        db.setOwnerType(PrincipalType.ROLE);
        ms.createDatabase(db);
      }
      HMSHandler.createDefaultDB = true;
    }

    /**
     * create default database if it doesn't exist
     *
     * @throws MetaException
     */
    private void createDefaultDB() throws MetaException {
      if (HMSHandler.createDefaultDB || !checkForDefaultDb) {
        return;
      }
      try {
        createDefaultDB_core(getMS());
      } catch (InvalidObjectException e) {
        throw new MetaException(e.getMessage());
      } catch (MetaException e) {
        throw e;
      } catch (Exception e) {
        assert (e instanceof RuntimeException);
        throw (RuntimeException) e;
      }
    }

    private void createDefaultRolesNAddUsers() throws MetaException {

      if(defaultRolesCreated) {
        LOG.debug("Admin role already created previously.");
        return;
      }
      Class<?> authCls;
      Class<?> authIface;
      try {
        authCls = hiveConf.getClassByName(hiveConf.getVar(ConfVars.HIVE_AUTHORIZATION_MANAGER));
        authIface = Class.forName("org.apache.hadoop.hive.ql.security.authorization.plugin.HiveAuthorizerFactory");
      } catch (ClassNotFoundException e) {
        LOG.debug("No auth manager specified", e);
        return;
      }
      if(!authIface.isAssignableFrom(authCls)){
        LOG.warn("Configured auth manager "+authCls.getName()+" doesn't implement "+ ConfVars.
          HIVE_AUTHENTICATOR_MANAGER+ " admin role will not be created.");
        return;
      }
      RawStore ms = getMS();
      try {
        ms.addRole(ADMIN, ADMIN);
      } catch (InvalidObjectException e) {
        LOG.debug(ADMIN +" role already exists",e);
      } catch (NoSuchObjectException e) {
        // This should never be thrown.
        LOG.warn("Unexpected exception while adding " +ADMIN+" roles" , e);
      }
      LOG.info("Added "+ ADMIN+ " role in metastore");
      try {
        ms.addRole(PUBLIC, PUBLIC);
      } catch (InvalidObjectException e) {
        LOG.debug(PUBLIC + " role already exists",e);
      } catch (NoSuchObjectException e) {
        // This should never be thrown.
        LOG.warn("Unexpected exception while adding "+PUBLIC +" roles" , e);
      }
      LOG.info("Added "+PUBLIC+ " role in metastore");
      // now grant all privs to admin
      PrivilegeBag privs = new PrivilegeBag();
      privs.addToPrivileges(new HiveObjectPrivilege( new HiveObjectRef(HiveObjectType.GLOBAL, null,
        null, null, null), ADMIN, PrincipalType.ROLE, new PrivilegeGrantInfo("All", 0, ADMIN,
        PrincipalType.ROLE, true)));
      try {
        ms.grantPrivileges(privs);
      } catch (InvalidObjectException e) {
        // Surprisingly these privs are already granted.
        LOG.debug("Failed while granting global privs to admin", e);
      } catch (NoSuchObjectException e) {
        // Unlikely to be thrown.
        LOG.warn("Failed while granting global privs to admin", e);
      }

      // now add pre-configured users to admin role
      String userStr = HiveConf.getVar(hiveConf,ConfVars.USERS_IN_ADMIN_ROLE,"").trim();
      if (userStr.isEmpty()) {
        LOG.info("No user is added in admin role, since config is empty");
        return;
      }
      // Since user names need to be valid unix user names, per IEEE Std 1003.1-2001 they cannot
      // contain comma, so we can safely split above string on comma.

     Iterator<String> users = Splitter.on(",").trimResults().omitEmptyStrings().split(userStr).
       iterator();
      if (!users.hasNext()) {
        LOG.info("No user is added in admin role, since config value "+ userStr +
          " is in incorrect format.");
        return;
      }
      LOG.info("Added " + userStr + " to admin role");
      Role adminRole;
      try {
        adminRole = ms.getRole(ADMIN);
      } catch (NoSuchObjectException e) {
        LOG.error("Failed to retrieve just added admin role",e);
        return;
      }
      while (users.hasNext()) {
        String userName = users.next();
        try {
          ms.grantRole(adminRole, userName, PrincipalType.USER, ADMIN, PrincipalType.ROLE, true);
        } catch (NoSuchObjectException e) {
          LOG.error("Failed to add "+ userName + " in admin role",e);
        } catch (InvalidObjectException e) {
          LOG.debug(userName + " already in admin role", e);
        }
      }
      defaultRolesCreated = true;
    }

    private void logInfo(String m) {
      LOG.info(threadLocalId.get().toString() + ": " + m);
      logAuditEvent(m);
    }

    public String startFunction(String function, String extraLogInfo) {
      incrementCounter(function);
      logInfo((getIpAddress() == null ? "" : "source:" + getIpAddress() + " ") +
          function + extraLogInfo);
      try {
        Metrics.startScope(function);
      } catch (IOException e) {
        LOG.debug("Exception when starting metrics scope"
            + e.getClass().getName() + " " + e.getMessage(), e);
      }
      return function;
    }

    public String startFunction(String function) {
      return startFunction(function, "");
    }

    public String startTableFunction(String function, String db, String tbl) {
      return startFunction(function, " : db=" + db + " tbl=" + tbl);
    }

    public String startMultiTableFunction(String function, String db, List<String> tbls) {
      String tableNames = join(tbls, ",");
      return startFunction(function, " : db=" + db + " tbls=" + tableNames);
    }

    public String startPartitionFunction(String function, String db, String tbl,
        List<String> partVals) {
      return startFunction(function, " : db=" + db + " tbl=" + tbl
          + "[" + join(partVals, ",") + "]");
    }

    public String startPartitionFunction(String function, String db, String tbl,
        Map<String, String> partName) {
      return startFunction(function, " : db=" + db + " tbl=" + tbl + "partition=" + partName);
    }

    private void endFunction(String function, boolean successful, Exception e) {
      endFunction(function, successful, e, null);
    }
    public void endFunction(String function, boolean successful, Exception e,
                            String inputTableName) {
      endFunction(function, new MetaStoreEndFunctionContext(successful, e, inputTableName));
    }

    public void endFunction(String function, MetaStoreEndFunctionContext context) {
      try {
        Metrics.endScope(function);
      } catch (IOException e) {
        LOG.debug("Exception when closing metrics scope" + e);
      }

      for (MetaStoreEndFunctionListener listener : endFunctionListeners) {
        listener.onEndFunction(function, context);
      }
    }

    @Override
    public fb_status getStatus() {
      return fb_status.ALIVE;
    }

    @Override
    public void shutdown() {
      logInfo("Shutting down the object store...");
      RawStore ms = threadLocalMS.get();
      if (ms != null) {
        ms.shutdown();
        threadLocalMS.remove();
      }
      logInfo("Metastore shutdown complete.");
    }

    @Override
    public AbstractMap<String, Long> getCounters() {
      AbstractMap<String, Long> counters = super.getCounters();

      // Allow endFunctionListeners to add any counters they have collected
      if (endFunctionListeners != null) {
        for (MetaStoreEndFunctionListener listener : endFunctionListeners) {
          listener.exportCounters(counters);
        }
      }

      return counters;
    }

    private void create_database_core(RawStore ms, final Database db)
        throws AlreadyExistsException, InvalidObjectException, MetaException {
      if (!validateName(db.getName())) {
        throw new InvalidObjectException(db.getName() + " is not a valid database name");
      }
      if (null == db.getLocationUri()) {
        db.setLocationUri(wh.getDefaultDatabasePath(db.getName()).toString());
      } else {
        db.setLocationUri(wh.getDnsPath(new Path(db.getLocationUri())).toString());
      }
      Path dbPath = new Path(db.getLocationUri());
      boolean success = false;
      boolean madeDir = false;

      try {

        firePreEvent(new PreCreateDatabaseEvent(db, this));

        if (!wh.isDir(dbPath)) {
          if (!wh.mkdirs(dbPath)) {
            throw new MetaException("Unable to create database path " + dbPath +
                ", failed to create database " + db.getName());
          }
          madeDir = true;
        }

        ms.openTransaction();
        ms.createDatabase(db);
        success = ms.commitTransaction();
      } finally {
        if (!success) {
          ms.rollbackTransaction();
          if (madeDir) {
            wh.deleteDir(dbPath, true);
          }
        }
        for (MetaStoreEventListener listener : listeners) {
          listener.onCreateDatabase(new CreateDatabaseEvent(db, success, this));
        }
      }
    }

    @Override
    public void create_database(final Database db)
        throws AlreadyExistsException, InvalidObjectException, MetaException {
      startFunction("create_database", ": " + db.toString());
      boolean success = false;
      Exception ex = null;
      try {
        try {
          if (null != get_database(db.getName())) {
            throw new AlreadyExistsException("Database " + db.getName() + " already exists");
          }
        } catch (NoSuchObjectException e) {
          // expected
        }

        create_database_core(getMS(), db);
        success = true;
      } catch (Exception e) {
        ex = e;
        if (e instanceof MetaException) {
          throw (MetaException) e;
        } else if (e instanceof InvalidObjectException) {
          throw (InvalidObjectException) e;
        } else if (e instanceof AlreadyExistsException) {
          throw (AlreadyExistsException) e;
        } else {
          throw newMetaException(e);
        }
      } finally {
        endFunction("create_database", success, ex);
      }
    }

    @Override
    public Database get_database(final String name) throws NoSuchObjectException,
        MetaException {
      startFunction("get_database", ": " + name);
      Database db = null;
      Exception ex = null;
      try {
        db = getMS().getDatabase(name);
      } catch (MetaException e) {
        ex = e;
        throw e;
      } catch (NoSuchObjectException e) {
        ex = e;
        throw e;
      } catch (Exception e) {
        ex = e;
        assert (e instanceof RuntimeException);
        throw (RuntimeException) e;
      } finally {
        endFunction("get_database", db != null, ex);
      }
      return db;
    }

    @Override
    public void alter_database(final String dbName, final Database db)
        throws NoSuchObjectException, TException, MetaException {
      startFunction("alter_database" + dbName);
      boolean success = false;
      Exception ex = null;
      try {
        getMS().alterDatabase(dbName, db);
        success = true;
      } catch (Exception e) {
        ex = e;
        rethrowException(e);
      } finally {
        endFunction("alter_database", success, ex);
      }
    }

    private void drop_database_core(RawStore ms,
        final String name, final boolean deleteData, final boolean cascade)
        throws NoSuchObjectException, InvalidOperationException, MetaException,
        IOException, InvalidObjectException, InvalidInputException {
      boolean success = false;
      Database db = null;
      List<Path> tablePaths = new ArrayList<Path>();
      List<Path> partitionPaths = new ArrayList<Path>();
      try {
        ms.openTransaction();
        db = ms.getDatabase(name);

        firePreEvent(new PreDropDatabaseEvent(db, this));

        List<String> allTables = get_all_tables(db.getName());
        if (!cascade && !allTables.isEmpty()) {
          throw new InvalidOperationException("Database " + db.getName() + " is not empty");
        }
        Path path = new Path(db.getLocationUri()).getParent();
        if (!wh.isWritable(path)) {
          throw new MetaException("Database not dropped since " +
              path + " is not writable by " +
              hiveConf.getUser());
        }

        Path databasePath = wh.getDnsPath(wh.getDatabasePath(db));

        // first drop tables
        int tableBatchSize = HiveConf.getIntVar(hiveConf,
            ConfVars.METASTORE_BATCH_RETRIEVE_MAX);

        int startIndex = 0;
        int endIndex = -1;
        // retrieve the tables from the metastore in batches to alleviate memory constraints
        while (endIndex < allTables.size() - 1) {
          startIndex = endIndex + 1;
          endIndex = endIndex + tableBatchSize;
          if (endIndex >= allTables.size()) {
            endIndex = allTables.size() - 1;
          }

          List<Table> tables = null;
          try {
            tables = ms.getTableObjectsByName(name, allTables.subList(startIndex, endIndex));
          } catch (UnknownDBException e) {
            throw new MetaException(e.getMessage());
          }

          if (tables != null && !tables.isEmpty()) {
            for (Table table : tables) {

              // If the table is not external and it might not be in a subdirectory of the database
              // add it's locations to the list of paths to delete
              Path tablePath = null;
              if (table.getSd().getLocation() != null && !isExternal(table)) {
                tablePath = wh.getDnsPath(new Path(table.getSd().getLocation()));
                if (!wh.isWritable(tablePath.getParent())) {
                  throw new MetaException("Database metadata not deleted since table: " +
                      table.getTableName() + " has a parent location " + tablePath.getParent() +
                      " which is not writable by " + hiveConf.getUser());
                }

                if (!isSubdirectory(databasePath, tablePath)) {
                  tablePaths.add(tablePath);
                }
              }

              // For each partition in each table, drop the partitions and get a list of
              // partitions' locations which might need to be deleted
              partitionPaths = dropPartitionsAndGetLocations(ms, name, table.getTableName(),
                  tablePath, table.getPartitionKeys(), deleteData && !isExternal(table));

              // Drop the table but not its data
              drop_table(name, table.getTableName(), false);
            }
          }
        }

        if (ms.dropDatabase(name)) {
          success = ms.commitTransaction();
        }
      } finally {
        if (!success) {
          ms.rollbackTransaction();
        } else if (deleteData) {
          // Delete the data in the partitions which have other locations
          deletePartitionData(partitionPaths);
          // Delete the data in the tables which have other locations
          for (Path tablePath : tablePaths) {
            deleteTableData(tablePath);
          }
          // Delete the data in the database
          try {
            wh.deleteDir(new Path(db.getLocationUri()), true);
          } catch (Exception e) {
            LOG.error("Failed to delete database directory: " + db.getLocationUri() +
                " " + e.getMessage());
          }
          // it is not a terrible thing even if the data is not deleted
        }
        for (MetaStoreEventListener listener : listeners) {
          listener.onDropDatabase(new DropDatabaseEvent(db, success, this));
        }
      }
    }

    /**
     * Returns a BEST GUESS as to whether or not other is a subdirectory of parent. It does not
     * take into account any intricacies of the underlying file system, which is assumed to be
     * HDFS. This should not return any false positives, but may return false negatives.
     *
     * @param parent
     * @param other
     * @return
     */
    private boolean isSubdirectory(Path parent, Path other) {
      return other.toString().startsWith(parent.toString().endsWith(Path.SEPARATOR) ?
          parent.toString() : parent.toString() + Path.SEPARATOR);
    }

    @Override
    public void drop_database(final String dbName, final boolean deleteData, final boolean cascade)
        throws NoSuchObjectException, InvalidOperationException, MetaException {

      startFunction("drop_database", ": " + dbName);
      if (DEFAULT_DATABASE_NAME.equalsIgnoreCase(dbName)) {
        endFunction("drop_database", false, null);
        throw new MetaException("Can not drop default database");
      }

      boolean success = false;
      Exception ex = null;
      try {
        drop_database_core(getMS(), dbName, deleteData, cascade);
        success = true;
      } catch (IOException e) {
        ex = e;
        throw new MetaException(e.getMessage());
      } catch (Exception e) {
        ex = e;
        if (e instanceof MetaException) {
          throw (MetaException) e;
        } else if (e instanceof InvalidOperationException) {
          throw (InvalidOperationException) e;
        } else if (e instanceof NoSuchObjectException) {
          throw (NoSuchObjectException) e;
        } else {
          throw newMetaException(e);
        }
      } finally {
        endFunction("drop_database", success, ex);
      }
    }

    @Override
    public List<String> get_databases(final String pattern) throws MetaException {
      startFunction("get_databases", ": " + pattern);

      List<String> ret = null;
      Exception ex = null;
      try {
        ret = getMS().getDatabases(pattern);
      } catch (Exception e) {
        ex = e;
        if (e instanceof MetaException) {
          throw (MetaException) e;
        } else {
          throw newMetaException(e);
        }
      } finally {
        endFunction("get_databases", ret != null, ex);
      }
      return ret;
    }

    @Override
    public List<String> get_all_databases() throws MetaException {
      startFunction("get_all_databases");

      List<String> ret = null;
      Exception ex = null;
      try {
        ret = getMS().getAllDatabases();
      } catch (Exception e) {
        ex = e;
        if (e instanceof MetaException) {
          throw (MetaException) e;
        } else {
          throw newMetaException(e);
        }
      } finally {
        endFunction("get_all_databases", ret != null, ex);
      }
      return ret;
    }

    private void create_type_core(final RawStore ms, final Type type)
        throws AlreadyExistsException, MetaException, InvalidObjectException {
      if (!MetaStoreUtils.validateName(type.getName())) {
        throw new InvalidObjectException("Invalid type name");
      }

      boolean success = false;
      try {
        ms.openTransaction();
        if (is_type_exists(ms, type.getName())) {
          throw new AlreadyExistsException("Type " + type.getName() + " already exists");
        }
        ms.createType(type);
        success = ms.commitTransaction();
      } finally {
        if (!success) {
          ms.rollbackTransaction();
        }
      }
    }

    @Override
    public boolean create_type(final Type type) throws AlreadyExistsException,
        MetaException, InvalidObjectException {
      startFunction("create_type", ": " + type.toString());
      boolean success = false;
      Exception ex = null;
      try {
        create_type_core(getMS(), type);
        success = true;
      } catch (Exception e) {
        ex = e;
        if (e instanceof MetaException) {
          throw (MetaException) e;
        } else if (e instanceof InvalidObjectException) {
          throw (InvalidObjectException) e;
        } else if (e instanceof AlreadyExistsException) {
          throw (AlreadyExistsException) e;
        } else {
          throw newMetaException(e);
        }
      } finally {
        endFunction("create_type", success, ex);
      }

      return success;
    }

    @Override
    public Type get_type(final String name) throws MetaException, NoSuchObjectException {
      startFunction("get_type", ": " + name);

      Type ret = null;
      Exception ex = null;
      try {
        ret = getMS().getType(name);
        if (null == ret) {
          throw new NoSuchObjectException("Type \"" + name + "\" not found.");
        }
      } catch (Exception e) {
        ex = e;
        if (e instanceof MetaException) {
          throw (MetaException) e;
        } else if (e instanceof NoSuchObjectException) {
          throw (NoSuchObjectException) e;
        } else {
          throw newMetaException(e);
        }
      } finally {
        endFunction("get_type", ret != null, ex);
      }
      return ret;
    }

    private boolean is_type_exists(RawStore ms, String typeName)
        throws MetaException {
      return (ms.getType(typeName) != null);
    }

    private void drop_type_core(final RawStore ms, String typeName)
        throws NoSuchObjectException, MetaException {
      boolean success = false;
      try {
        ms.openTransaction();
        // drop any partitions
        if (!is_type_exists(ms, typeName)) {
          throw new NoSuchObjectException(typeName + " doesn't exist");
        }
        if (!ms.dropType(typeName)) {
          throw new MetaException("Unable to drop type " + typeName);
        }
        success = ms.commitTransaction();
      } finally {
        if (!success) {
          ms.rollbackTransaction();
        }
      }
    }

    @Override
    public boolean drop_type(final String name) throws MetaException, NoSuchObjectException {
      startFunction("drop_type", ": " + name);

      boolean success = false;
      Exception ex = null;
      try {
        // TODO:pc validate that there are no types that refer to this
        success = getMS().dropType(name);
      } catch (Exception e) {
        ex = e;
        if (e instanceof MetaException) {
          throw (MetaException) e;
        } else if (e instanceof NoSuchObjectException) {
          throw (NoSuchObjectException) e;
        } else {
          throw newMetaException(e);
        }
      } finally {
        endFunction("drop_type", success, ex);
      }
      return success;
    }

    @Override
    public Map<String, Type> get_type_all(String name) throws MetaException {
      // TODO Auto-generated method stub
      startFunction("get_type_all", ": " + name);
      endFunction("get_type_all", false, null);
      throw new MetaException("Not yet implemented");
    }

    private void create_table_core(final RawStore ms, final Table tbl,
        final EnvironmentContext envContext)
        throws AlreadyExistsException, MetaException,
        InvalidObjectException, NoSuchObjectException {

      if (!MetaStoreUtils.validateName(tbl.getTableName())) {
        throw new InvalidObjectException(tbl.getTableName()
            + " is not a valid object name");
      }
      String validate = MetaStoreUtils.validateTblColumns(tbl.getSd().getCols());
      if (validate != null) {
        throw new InvalidObjectException("Invalid column " + validate);
      }
      if (tbl.getPartitionKeys() != null) {
        validate = MetaStoreUtils.validateTblColumns(tbl.getPartitionKeys());
        if (validate != null) {
          throw new InvalidObjectException("Invalid partition column " + validate);
        }
      }
      SkewedInfo skew = tbl.getSd().getSkewedInfo();
      if (skew != null) {
        validate = MetaStoreUtils.validateSkewedColNames(skew.getSkewedColNames());
        if (validate != null) {
          throw new InvalidObjectException("Invalid skew column " + validate);
        }
        validate = MetaStoreUtils.validateSkewedColNamesSubsetCol(
            skew.getSkewedColNames(), tbl.getSd().getCols());
        if (validate != null) {
          throw new InvalidObjectException("Invalid skew column " + validate);
        }
      }

      Path tblPath = null;
      boolean success = false, madeDir = false;
      try {
        firePreEvent(new PreCreateTableEvent(tbl, this));

        ms.openTransaction();

        Database db = ms.getDatabase(tbl.getDbName());
        if (db == null) {
          throw new NoSuchObjectException("The database " + tbl.getDbName() + " does not exist");
        }

        // get_table checks whether database exists, it should be moved here
        if (is_table_exists(ms, tbl.getDbName(), tbl.getTableName())) {
          throw new AlreadyExistsException("Table " + tbl.getTableName()
              + " already exists");
        }

        if (!TableType.VIRTUAL_VIEW.toString().equals(tbl.getTableType())) {
          if (tbl.getSd().getLocation() == null
              || tbl.getSd().getLocation().isEmpty()) {
            tblPath = wh.getTablePath(
                ms.getDatabase(tbl.getDbName()), tbl.getTableName());
          } else {
            if (!isExternal(tbl) && !MetaStoreUtils.isNonNativeTable(tbl)) {
              LOG.warn("Location: " + tbl.getSd().getLocation()
                  + " specified for non-external table:" + tbl.getTableName());
            }
            tblPath = wh.getDnsPath(new Path(tbl.getSd().getLocation()));
          }
          tbl.getSd().setLocation(tblPath.toString());
        }

        if (tblPath != null) {
          if (!wh.isDir(tblPath)) {
            if (!wh.mkdirs(tblPath)) {
              throw new MetaException(tblPath
                  + " is not a directory or unable to create one");
            }
            madeDir = true;
          }
        }
        if (HiveConf.getBoolVar(hiveConf, HiveConf.ConfVars.HIVESTATSAUTOGATHER) &&
            !MetaStoreUtils.isView(tbl)) {
          if (tbl.getPartitionKeysSize() == 0)  { // Unpartitioned table
            MetaStoreUtils.updateUnpartitionedTableStatsFast(db, tbl, wh, madeDir);
          } else { // Partitioned table with no partitions.
            MetaStoreUtils.updateUnpartitionedTableStatsFast(db, tbl, wh, true);
          }
        }

        // set create time
        long time = System.currentTimeMillis() / 1000;
        tbl.setCreateTime((int) time);
        if (tbl.getParameters() == null ||
            tbl.getParameters().get(hive_metastoreConstants.DDL_TIME) == null) {
          tbl.putToParameters(hive_metastoreConstants.DDL_TIME, Long.toString(time));
        }
        ms.createTable(tbl);
        success = ms.commitTransaction();

      } finally {
        if (!success) {
          ms.rollbackTransaction();
          if (madeDir) {
            wh.deleteDir(tblPath, true);
          }
        }
        for (MetaStoreEventListener listener : listeners) {
          CreateTableEvent createTableEvent =
              new CreateTableEvent(tbl, success, this);
          createTableEvent.setEnvironmentContext(envContext);
          listener.onCreateTable(createTableEvent);
        }
      }
    }

    @Override
    public void create_table(final Table tbl) throws AlreadyExistsException,
        MetaException, InvalidObjectException {
      create_table_with_environment_context(tbl, null);
    }

    @Override
    public void create_table_with_environment_context(final Table tbl,
        final EnvironmentContext envContext)
        throws AlreadyExistsException, MetaException, InvalidObjectException {
      startFunction("create_table", ": " + tbl.toString());
      boolean success = false;
      Exception ex = null;
      try {
        create_table_core(getMS(), tbl, envContext);
        success = true;
      } catch (NoSuchObjectException e) {
        ex = e;
        throw new InvalidObjectException(e.getMessage());
      } catch (Exception e) {
        ex = e;
        if (e instanceof MetaException) {
          throw (MetaException) e;
        } else if (e instanceof InvalidObjectException) {
          throw (InvalidObjectException) e;
        } else if (e instanceof AlreadyExistsException) {
          throw (AlreadyExistsException) e;
        } else {
          throw newMetaException(e);
        }
      } finally {
        endFunction("create_table", success, ex, tbl.getTableName());
      }
    }

    private boolean is_table_exists(RawStore ms, String dbname, String name)
        throws MetaException {
      return (ms.getTable(dbname, name) != null);
    }

    private void drop_table_core(final RawStore ms, final String dbname, final String name,
        final boolean deleteData, final EnvironmentContext envContext)
        throws NoSuchObjectException, MetaException, IOException,
        InvalidObjectException, InvalidInputException {
      boolean success = false;
      boolean isExternal = false;
      Path tblPath = null;
      List<Path> partPaths = null;
      Table tbl = null;
      isExternal = false;
      boolean isIndexTable = false;
      try {
        ms.openTransaction();
        // drop any partitions
        tbl = get_table(dbname, name);
        if (tbl == null) {
          throw new NoSuchObjectException(name + " doesn't exist");
        }
        if (tbl.getSd() == null) {
          throw new MetaException("Table metadata is corrupted");
        }

        firePreEvent(new PreDropTableEvent(tbl, deleteData, this));

        isIndexTable = isIndexTable(tbl);
        if (isIndexTable) {
          throw new RuntimeException(
              "The table " + name + " is an index table. Please do drop index instead.");
        }

        if (!isIndexTable) {
          try {
            List<Index> indexes = ms.getIndexes(dbname, name, Short.MAX_VALUE);
            while (indexes != null && indexes.size() > 0) {
              for (Index idx : indexes) {
                this.drop_index_by_name(dbname, name, idx.getIndexName(), true);
              }
              indexes = ms.getIndexes(dbname, name, Short.MAX_VALUE);
            }
          } catch (TException e) {
            throw new MetaException(e.getMessage());
          }
        }
        isExternal = isExternal(tbl);
        if (tbl.getSd().getLocation() != null) {
          tblPath = new Path(tbl.getSd().getLocation());
          if (!wh.isWritable(tblPath.getParent())) {
            throw new MetaException("Table metadata not deleted since " +
                tblPath.getParent() + " is not writable by " +
                hiveConf.getUser());
          }
        }

        // Drop the partitions and get a list of locations which need to be deleted
        partPaths = dropPartitionsAndGetLocations(ms, dbname, name, tblPath,
            tbl.getPartitionKeys(), deleteData && !isExternal);

        if (!ms.dropTable(dbname, name)) {
          throw new MetaException("Unable to drop table");
        }
        success = ms.commitTransaction();
      } finally {
        if (!success) {
          ms.rollbackTransaction();
        } else if (deleteData && !isExternal) {
          // Delete the data in the partitions which have other locations
          deletePartitionData(partPaths);
          // Delete the data in the table
          deleteTableData(tblPath);
          // ok even if the data is not deleted
        }
        for (MetaStoreEventListener listener : listeners) {
          DropTableEvent dropTableEvent = new DropTableEvent(tbl, success, deleteData, this);
          dropTableEvent.setEnvironmentContext(envContext);
          listener.onDropTable(dropTableEvent);
        }
      }
    }

    /**
     * Deletes the data in a table's location, if it fails logs an error
     *
     * @param tablePath
     */
    private void deleteTableData(Path tablePath) {
      if (tablePath != null) {
        try {
          wh.deleteDir(tablePath, true);
        } catch (Exception e) {
          LOG.error("Failed to delete table directory: " + tablePath +
              " " + e.getMessage());
        }
      }
    }

    /**
     * Give a list of partitions' locations, tries to delete each one
     * and for each that fails logs an error.
     *
     * @param partPaths
     */
    private void deletePartitionData(List<Path> partPaths) {
      if (partPaths != null && !partPaths.isEmpty()) {
        for (Path partPath : partPaths) {
          try {
            wh.deleteDir(partPath, true);
          } catch (Exception e) {
            LOG.error("Failed to delete partition directory: " + partPath +
                " " + e.getMessage());
          }
        }
      }
    }

    /**
     * Retrieves the partitions specified by partitionKeys. If checkLocation, for locations of
     * partitions which may not be subdirectories of tablePath checks to make the locations are
     * writable.
     *
     * Drops the metadata for each partition.
     *
     * Provides a list of locations of partitions which may not be subdirectories of tablePath.
     *
     * @param ms
     * @param dbName
     * @param tableName
     * @param tablePath
     * @param partitionKeys
     * @param checkLocation
     * @return
     * @throws MetaException
     * @throws IOException
     * @throws InvalidInputException
     * @throws InvalidObjectException
     * @throws NoSuchObjectException
     */
    private List<Path> dropPartitionsAndGetLocations(RawStore ms, String dbName,
      String tableName, Path tablePath, List<FieldSchema> partitionKeys, boolean checkLocation)
      throws MetaException, IOException, NoSuchObjectException, InvalidObjectException,
      InvalidInputException {
      int partitionBatchSize = HiveConf.getIntVar(hiveConf,
          ConfVars.METASTORE_BATCH_RETRIEVE_MAX);
      Path tableDnsPath = null;
      if (tablePath != null) {
        tableDnsPath = wh.getDnsPath(tablePath);
      }
      List<Path> partPaths = new ArrayList<Path>();
      Table tbl = ms.getTable(dbName, tableName);

      // call dropPartition on each of the table's partitions to follow the
      // procedure for cleanly dropping partitions.
      while (true) {
        List<Partition> partsToDelete = ms.getPartitions(dbName, tableName, partitionBatchSize);
        if (partsToDelete == null || partsToDelete.isEmpty()) {
          break;
        }
        List<String> partNames = new ArrayList<String>();
        for (Partition part : partsToDelete) {
          if (checkLocation && part.getSd() != null &&
              part.getSd().getLocation() != null) {

            Path partPath = wh.getDnsPath(new Path(part.getSd().getLocation()));
            if (tableDnsPath == null ||
                (partPath != null && !isSubdirectory(tableDnsPath, partPath))) {
              if (!wh.isWritable(partPath.getParent())) {
                throw new MetaException("Table metadata not deleted since the partition " +
                    Warehouse.makePartName(partitionKeys, part.getValues()) +
                    " has parent location " + partPath.getParent() + " which is not writable " +
                    "by " + hiveConf.getUser());
              }
              partPaths.add(partPath);
            }
          }
          partNames.add(Warehouse.makePartName(tbl.getPartitionKeys(), part.getValues()));
        }
        ms.dropPartitions(dbName, tableName, partNames);
      }

      return partPaths;
    }

    @Override
    public void drop_table(final String dbname, final String name, final boolean deleteData)
        throws NoSuchObjectException, MetaException {
      drop_table_with_environment_context(dbname, name, deleteData, null);
    }

    @Override
    public void drop_table_with_environment_context(final String dbname, final String name,
        final boolean deleteData, final EnvironmentContext envContext)
        throws NoSuchObjectException, MetaException {
      startTableFunction("drop_table", dbname, name);

      boolean success = false;
      Exception ex = null;
      try {
        drop_table_core(getMS(), dbname, name, deleteData, envContext);
        success = true;
      } catch (IOException e) {
        ex = e;
        throw new MetaException(e.getMessage());
      } catch (Exception e) {
        ex = e;
        if (e instanceof MetaException) {
          throw (MetaException) e;
        } else if (e instanceof NoSuchObjectException) {
          throw (NoSuchObjectException) e;
        } else {
          throw newMetaException(e);
        }
      } finally {
        endFunction("drop_table", success, ex, name);
      }

    }

    /**
     * Is this an external table?
     *
     * @param table
     *          Check if this table is external.
     * @return True if the table is external, otherwise false.
     */
    private boolean isExternal(Table table) {
      return MetaStoreUtils.isExternalTable(table);
    }

    private boolean isIndexTable(Table table) {
      return MetaStoreUtils.isIndexTable(table);
    }

    @Override
    public Table get_table(final String dbname, final String name) throws MetaException,
        NoSuchObjectException {
      Table t = null;
      startTableFunction("get_table", dbname, name);
      Exception ex = null;
      try {
        t = getMS().getTable(dbname, name);
        if (t == null) {
          throw new NoSuchObjectException(dbname + "." + name
              + " table not found");
        }
      } catch (Exception e) {
        ex = e;
        if (e instanceof MetaException) {
          throw (MetaException) e;
        } else if (e instanceof NoSuchObjectException) {
          throw (NoSuchObjectException) e;
        } else {
          throw newMetaException(e);
        }
      } finally {
        endFunction("get_table", t != null, ex, name);
      }
      return t;
    }

    /**
     * Gets multiple tables from the hive metastore.
     *
     * @param dbname
     *          The name of the database in which the tables reside
     * @param names
     *          The names of the tables to get.
     *
     * @return A list of tables whose names are in the the list "names" and
     *         are retrievable from the database specified by "dbnames."
     *         There is no guarantee of the order of the returned tables.
     *         If there are duplicate names, only one instance of the table will be returned.
     * @throws MetaException
     * @throws InvalidOperationException
     * @throws UnknownDBException
     */
    @Override
    public List<Table> get_table_objects_by_name(final String dbname, final List<String> names)
        throws MetaException, InvalidOperationException, UnknownDBException {
      List<Table> tables = null;
      startMultiTableFunction("get_multi_table", dbname, names);
      Exception ex = null;
      try {

        if (dbname == null || dbname.isEmpty()) {
          throw new UnknownDBException("DB name is null or empty");
        }
        if (names == null)
        {
          throw new InvalidOperationException(dbname + " cannot find null tables");
        }
        tables = getMS().getTableObjectsByName(dbname, names);
      } catch (Exception e) {
        ex = e;
        if (e instanceof MetaException) {
          throw (MetaException) e;
        } else if (e instanceof InvalidOperationException) {
          throw (InvalidOperationException) e;
        } else if (e instanceof UnknownDBException) {
          throw (UnknownDBException) e;
        } else {
          throw newMetaException(e);
        }
      } finally {
        endFunction("get_multi_table", tables != null, ex, join(names, ","));
      }
      return tables;
    }

    @Override
    public List<String> get_table_names_by_filter(
        final String dbName, final String filter, final short maxTables)
        throws MetaException, InvalidOperationException, UnknownDBException {
      List<String> tables = null;
      startFunction("get_table_names_by_filter", ": db = " + dbName + ", filter = " + filter);
      Exception ex = null;
      try {
        if (dbName == null || dbName.isEmpty()) {
          throw new UnknownDBException("DB name is null or empty");
        }
        if (filter == null) {
          throw new InvalidOperationException(filter + " cannot apply null filter");
        }
        tables = getMS().listTableNamesByFilter(dbName, filter, maxTables);
      } catch (Exception e) {
        ex = e;
        if (e instanceof MetaException) {
          throw (MetaException) e;
        } else if (e instanceof InvalidOperationException) {
          throw (InvalidOperationException) e;
        } else if (e instanceof UnknownDBException) {
          throw (UnknownDBException) e;
        } else {
          throw newMetaException(e);
        }
      } finally {
        endFunction("get_table_names_by_filter", tables != null, ex, join(tables, ","));
      }
      return tables;
    }

    public boolean set_table_parameters(String dbname, String name,
        Map<String, String> params) throws NoSuchObjectException, MetaException {
      endFunction(startTableFunction("set_table_parameters", dbname, name), false, null, name);
      // TODO Auto-generated method stub
      return false;
    }

    private Partition append_partition_common(RawStore ms, String dbName, String tableName,
        List<String> part_vals, EnvironmentContext envContext) throws InvalidObjectException,
        AlreadyExistsException, MetaException {

      Partition part = new Partition();
      boolean success = false, madeDir = false;
      Path partLocation = null;
      Table tbl = null;
      try {
        ms.openTransaction();
        part.setDbName(dbName);
        part.setTableName(tableName);
        part.setValues(part_vals);

        PreAddPartitionEvent event = new PreAddPartitionEvent(part, this);
        firePreEvent(event);

        MetaStoreUtils.validatePartitionNameCharacters(part_vals, partitionValidationPattern);

        tbl = ms.getTable(part.getDbName(), part.getTableName());
        if (tbl == null) {
          throw new InvalidObjectException(
              "Unable to add partition because table or database do not exist");
        }
        if (tbl.getSd().getLocation() == null) {
          throw new MetaException(
              "Cannot append a partition to a view");
        }

        part.setSd(tbl.getSd());
        partLocation = new Path(tbl.getSd().getLocation(), Warehouse
            .makePartName(tbl.getPartitionKeys(), part_vals));
        part.getSd().setLocation(partLocation.toString());

        Partition old_part = null;
        try {
          old_part = ms.getPartition(part.getDbName(), part
              .getTableName(), part.getValues());
        } catch (NoSuchObjectException e) {
          // this means there is no existing partition
          old_part = null;
        }
        if (old_part != null) {
          throw new AlreadyExistsException("Partition already exists:" + part);
        }

        if (!wh.isDir(partLocation)) {
          if (!wh.mkdirs(partLocation)) {
            throw new MetaException(partLocation
                + " is not a directory or unable to create one");
          }
          madeDir = true;
        }

        // set create time
        long time = System.currentTimeMillis() / 1000;
        part.setCreateTime((int) time);
        part.putToParameters(hive_metastoreConstants.DDL_TIME, Long.toString(time));

        if (HiveConf.getBoolVar(hiveConf, HiveConf.ConfVars.HIVESTATSAUTOGATHER) &&
            !MetaStoreUtils.isView(tbl)) {
          MetaStoreUtils.updatePartitionStatsFast(part, wh, madeDir);
        }

        success = ms.addPartition(part);
        if (success) {
          success = ms.commitTransaction();
        }
      } finally {
        if (!success) {
          ms.rollbackTransaction();
          if (madeDir) {
            wh.deleteDir(partLocation, true);
          }
        }

        for (MetaStoreEventListener listener : listeners) {
          AddPartitionEvent addPartitionEvent =
              new AddPartitionEvent(tbl, part, success, this);
          addPartitionEvent.setEnvironmentContext(envContext);
          listener.onAddPartition(addPartitionEvent);
        }
      }
      return part;
    }

    private void firePreEvent(PreEventContext event) throws MetaException {
      for (MetaStorePreEventListener listener : preListeners) {
        try {
          listener.onEvent(event);
        } catch (NoSuchObjectException e) {
          throw new MetaException(e.getMessage());
        } catch (InvalidOperationException e) {
          throw new MetaException(e.getMessage());
        }
      }
    }

    @Override
    public Partition append_partition(final String dbName, final String tableName,
        final List<String> part_vals) throws InvalidObjectException,
        AlreadyExistsException, MetaException {
      return append_partition_with_environment_context(dbName, tableName, part_vals, null);
    }

    @Override
    public Partition append_partition_with_environment_context(final String dbName,
        final String tableName, final List<String> part_vals, final EnvironmentContext envContext)
        throws InvalidObjectException, AlreadyExistsException, MetaException {
      startPartitionFunction("append_partition", dbName, tableName, part_vals);
      if (LOG.isDebugEnabled()) {
        for (String part : part_vals) {
          LOG.debug(part);
        }
      }

      Partition ret = null;
      Exception ex = null;
      try {
        ret = append_partition_common(getMS(), dbName, tableName, part_vals, envContext);
      } catch (Exception e) {
        ex = e;
        if (e instanceof MetaException) {
          throw (MetaException) e;
        } else if (e instanceof InvalidObjectException) {
          throw (InvalidObjectException) e;
        } else if (e instanceof AlreadyExistsException) {
          throw (AlreadyExistsException) e;
        } else {
          throw newMetaException(e);
        }
      } finally {
        endFunction("append_partition", ret != null, ex, tableName);
      }
      return ret;
    }

    private static class PartValEqWrapper {
      Partition partition;

      public PartValEqWrapper(Partition partition) {
        this.partition = partition;
      }

      @Override
      public int hashCode() {
        return partition.isSetValues() ? partition.getValues().hashCode() : 0;
      }

      @Override
      public boolean equals(Object obj) {
        if (this == obj) return true;
        if (obj == null || !(obj instanceof PartValEqWrapper)) return false;
        Partition p1 = this.partition, p2 = ((PartValEqWrapper)obj).partition;
        if (!p1.isSetValues() || !p2.isSetValues()) return p1.isSetValues() == p2.isSetValues();
        if (p1.getValues().size() != p2.getValues().size()) return false;
        for (int i = 0; i < p1.getValues().size(); ++i) {
          String v1 = p1.getValues().get(i), v2 = p2.getValues().get(i);
          if ((v1 == null && v2 != null) || !v1.equals(v2)) return false;
        }
        return true;
      }
    }

    private List<Partition> add_partitions_core(
        RawStore ms, String dbName, String tblName, List<Partition> parts, boolean ifNotExists)
            throws MetaException, InvalidObjectException, AlreadyExistsException, TException {
      logInfo("add_partitions");
      boolean success = false;
      // Ensures that the list doesn't have dups, and keeps track of directories we have created.
      Map<PartValEqWrapper, Boolean> addedPartitions = new HashMap<PartValEqWrapper, Boolean>();
      List<Partition> result = new ArrayList<Partition>();
      List<Partition> existingParts = null;
      try {
        ms.openTransaction();
        Table tbl = ms.getTable(dbName, tblName);
        if (tbl == null) {
          throw new InvalidObjectException("Unable to add partitions because "
              + "database or table " + dbName + "." + tblName + " does not exist");
        }
        for (Partition part : parts) {
          if (!part.getTableName().equals(tblName) || !part.getDbName().equals(dbName)) {
            throw new MetaException("Partition does not belong to target table "
                + dbName + "." + tblName + ": " + part);
          }
          boolean shouldAdd = startAddPartition(ms, part, ifNotExists);
          if (!shouldAdd) {
            if (existingParts == null) {
              existingParts = new ArrayList<Partition>();
            }
            existingParts.add(part);
            LOG.info("Not adding partition " + part + " as it already exists");
            continue;
          }
          boolean madeDir = createLocationForAddedPartition(tbl, part);
          if (addedPartitions.put(new PartValEqWrapper(part), madeDir) != null) {
            // Technically, for ifNotExists case, we could insert one and discard the other
            // because the first one now "exists", but it seems better to report the problem
            // upstream as such a command doesn't make sense.
            throw new MetaException("Duplicate partitions in the list: " + part);
          }
          initializeAddedPartition(tbl, part, madeDir);
          result.add(part);
        }
        if (!result.isEmpty()) {
          success = ms.addPartitions(dbName, tblName, result);
        } else {
          success = true;
        }
        success = success && ms.commitTransaction();
      } finally {
        if (!success) {
          ms.rollbackTransaction();
          for (Entry<PartValEqWrapper, Boolean> e : addedPartitions.entrySet()) {
            if (e.getValue()) {
              wh.deleteDir(new Path(e.getKey().partition.getSd().getLocation()), true);
              // we just created this directory - it's not a case of pre-creation, so we nuke
            }
          }
          for (Partition part : parts) {
            fireMetaStoreAddPartitionEvent(ms, part, null, success);
          }
        } else {
          for (Partition part : result) {
            fireMetaStoreAddPartitionEvent(ms, part, null, success);
          }
          if (existingParts != null) {
            // The request has succeeded but we failed to add these partitions.
            for (Partition part : existingParts) {
              fireMetaStoreAddPartitionEvent(ms, part, null, false);
            }
          }
        }
      }
      return result;
    }

    @Override
    public AddPartitionsResult add_partitions_req(AddPartitionsRequest request)
        throws InvalidObjectException, AlreadyExistsException, MetaException, TException {
      AddPartitionsResult result = new AddPartitionsResult();
      if (request.getParts().isEmpty()) {
        return result;
      }
      try {
        List<Partition> parts = add_partitions_core(getMS(), request.getDbName(),
            request.getTblName(), request.getParts(), request.isIfNotExists());
        if (request.isNeedResult()) {
          result.setPartitions(parts);
        }
      } catch (TException te) {
        throw te;
      } catch (Exception e) {
        throw newMetaException(e);
      }
      return result;
    }

    @Override
    public int add_partitions(final List<Partition> parts) throws MetaException,
        InvalidObjectException, AlreadyExistsException {
      startFunction("add_partition");
      if (parts.size() == 0) {
        return 0;
      }

      Integer ret = null;
      Exception ex = null;
      try {
        // Old API assumed all partitions belong to the same table; keep the same assumption
        ret = add_partitions_core(getMS(), parts.get(0).getDbName(),
            parts.get(0).getTableName(), parts, false).size();
        assert ret == parts.size();
      } catch (Exception e) {
        ex = e;
        if (e instanceof MetaException) {
          throw (MetaException) e;
        } else if (e instanceof InvalidObjectException) {
          throw (InvalidObjectException) e;
        } else if (e instanceof AlreadyExistsException) {
          throw (AlreadyExistsException) e;
        } else {
          throw newMetaException(e);
        }
      } finally {
        String tableName = parts.get(0).getTableName();
        endFunction("add_partition", ret != null, ex, tableName);
      }
      return ret;
    }

    private boolean startAddPartition(
        RawStore ms, Partition part, boolean ifNotExists) throws MetaException, TException {
      firePreEvent(new PreAddPartitionEvent(part, this));
      MetaStoreUtils.validatePartitionNameCharacters(part.getValues(),
          partitionValidationPattern);
      boolean doesExist = ms.doesPartitionExist(
          part.getDbName(), part.getTableName(), part.getValues());
      if (doesExist && !ifNotExists) {
        throw new AlreadyExistsException("Partition already exists: " + part);
      }
      return !doesExist;
    }

    /**
     * Handles the location for a partition being created.
     * @param tbl Table.
     * @param part Partition.
     * @return Whether the partition SD location is set to a newly created directory.
     */
    private boolean createLocationForAddedPartition(
        final Table tbl, final Partition part) throws MetaException {
      Path partLocation = null;
      String partLocationStr = null;
      if (part.getSd() != null) {
        partLocationStr = part.getSd().getLocation();
      }

      if (partLocationStr == null || partLocationStr.isEmpty()) {
        // set default location if not specified and this is
        // a physical table partition (not a view)
        if (tbl.getSd().getLocation() != null) {
          partLocation = new Path(tbl.getSd().getLocation(), Warehouse
              .makePartName(tbl.getPartitionKeys(), part.getValues()));
        }
      } else {
        if (tbl.getSd().getLocation() == null) {
          throw new MetaException("Cannot specify location for a view partition");
        }
        partLocation = wh.getDnsPath(new Path(partLocationStr));
      }

      boolean result = false;
      if (partLocation != null) {
        part.getSd().setLocation(partLocation.toString());

        // Check to see if the directory already exists before calling
        // mkdirs() because if the file system is read-only, mkdirs will
        // throw an exception even if the directory already exists.
        if (!wh.isDir(partLocation)) {
          if (!wh.mkdirs(partLocation)) {
            throw new MetaException(partLocation
                + " is not a directory or unable to create one");
          }
          result = true;
        }
      }
      return result;
    }

    private void initializeAddedPartition(
        final Table tbl, final Partition part, boolean madeDir) throws MetaException {
      if (HiveConf.getBoolVar(hiveConf, HiveConf.ConfVars.HIVESTATSAUTOGATHER) &&
          !MetaStoreUtils.isView(tbl)) {
        MetaStoreUtils.updatePartitionStatsFast(part, wh, madeDir);
      }

      // set create time
      long time = System.currentTimeMillis() / 1000;
      part.setCreateTime((int) time);
      if (part.getParameters() == null ||
          part.getParameters().get(hive_metastoreConstants.DDL_TIME) == null) {
        part.putToParameters(hive_metastoreConstants.DDL_TIME, Long.toString(time));
      }

      // Inherit table properties into partition properties.
      Map<String, String> tblParams = tbl.getParameters();
      String inheritProps = hiveConf.getVar(ConfVars.METASTORE_PART_INHERIT_TBL_PROPS).trim();
      // Default value is empty string in which case no properties will be inherited.
      // * implies all properties needs to be inherited
      Set<String> inheritKeys = new HashSet<String>(Arrays.asList(inheritProps.split(",")));
      if (inheritKeys.contains("*")) {
        inheritKeys = tblParams.keySet();
      }

      for (String key : inheritKeys) {
        String paramVal = tblParams.get(key);
        if (null != paramVal) { // add the property only if it exists in table properties
          part.putToParameters(key, paramVal);
        }
      }
    }

    private Partition add_partition_core(final RawStore ms,
        final Partition part, final EnvironmentContext envContext)
        throws InvalidObjectException, AlreadyExistsException, MetaException, TException {
      boolean success = false;
      Partition retPtn = null;
      try {
        ms.openTransaction();
        Table tbl = ms.getTable(part.getDbName(), part.getTableName());
        if (tbl == null) {
          throw new InvalidObjectException(
              "Unable to add partition because table or database do not exist");
        }
        boolean shouldAdd = startAddPartition(ms, part, false);
        assert shouldAdd; // start would thrrow if it already existed here
        boolean madeDir = createLocationForAddedPartition(tbl, part);
        try {
          initializeAddedPartition(tbl, part, madeDir);
          success = ms.addPartition(part);
        } finally {
          if (!success && madeDir) {
            wh.deleteDir(new Path(part.getSd().getLocation()), true);
          }
        }
        // we proceed only if we'd actually succeeded anyway, otherwise,
        // we'd have thrown an exception
        success = success && ms.commitTransaction();
      } finally {
        if (!success) {
          ms.rollbackTransaction();
        }
        fireMetaStoreAddPartitionEvent(ms, part, envContext, success);
      }
      return part;
    }

    private void fireMetaStoreAddPartitionEvent(final RawStore ms,
        final Partition part, final EnvironmentContext envContext, boolean success)
          throws MetaException {
      final Table tbl = ms.getTable(part.getDbName(), part.getTableName());
      for (MetaStoreEventListener listener : listeners) {
        AddPartitionEvent addPartitionEvent =
            new AddPartitionEvent(tbl, part, success, this);
        addPartitionEvent.setEnvironmentContext(envContext);
        listener.onAddPartition(addPartitionEvent);
      }
    }

    @Override
    public Partition add_partition(final Partition part)
        throws InvalidObjectException, AlreadyExistsException, MetaException {
      return add_partition_with_environment_context(part, null);
    }

    @Override
    public Partition add_partition_with_environment_context(
        final Partition part, EnvironmentContext envContext)
        throws InvalidObjectException, AlreadyExistsException,
        MetaException {
      startTableFunction("add_partition",
          part.getDbName(), part.getTableName());
      Partition ret = null;
      Exception ex = null;
      try {
        ret = add_partition_core(getMS(), part, envContext);
      } catch (Exception e) {
        ex = e;
        if (e instanceof MetaException) {
          throw (MetaException) e;
        } else if (e instanceof InvalidObjectException) {
          throw (InvalidObjectException) e;
        } else if (e instanceof AlreadyExistsException) {
          throw (AlreadyExistsException) e;
        } else {
          throw newMetaException(e);
        }
      } finally {
        endFunction("add_partition", ret != null, ex, part != null ?  part.getTableName(): null);
      }
      return ret;
    }

    @Override
    public Partition exchange_partition(Map<String, String> partitionSpecs,
        String sourceDbName, String sourceTableName, String destDbName,
        String destTableName) throws MetaException, NoSuchObjectException,
        InvalidObjectException, InvalidInputException, TException {
      boolean success = false;
      boolean pathCreated = false;
      RawStore ms = getMS();
      ms.openTransaction();
      Table destinationTable = ms.getTable(destDbName, destTableName);
      Table sourceTable = ms.getTable(sourceDbName, sourceTableName);
      List<String> partVals = MetaStoreUtils.getPvals(sourceTable.getPartitionKeys(),
          partitionSpecs);
      List<String> partValsPresent = new ArrayList<String> ();
      List<FieldSchema> partitionKeysPresent = new ArrayList<FieldSchema> ();
      int i = 0;
      for (FieldSchema fs: sourceTable.getPartitionKeys()) {
        String partVal = partVals.get(i);
        if (partVal != null && !partVal.equals("")) {
          partValsPresent.add(partVal);
          partitionKeysPresent.add(fs);
        }
        i++;
      }
      List<Partition> partitionsToExchange = get_partitions_ps(sourceDbName, sourceTableName,
          partVals, (short)-1);
      boolean sameColumns = MetaStoreUtils.compareFieldColumns(
          sourceTable.getSd().getCols(), destinationTable.getSd().getCols());
      boolean samePartitions = MetaStoreUtils.compareFieldColumns(
          sourceTable.getPartitionKeys(), destinationTable.getPartitionKeys());
      if (!sameColumns || !samePartitions) {
        throw new MetaException("The tables have different schemas." +
            " Their partitions cannot be exchanged.");
      }
      Path sourcePath = new Path(sourceTable.getSd().getLocation(),
          Warehouse.makePartName(partitionKeysPresent, partValsPresent));
      Path destPath = new Path(destinationTable.getSd().getLocation(),
          Warehouse.makePartName(partitionKeysPresent, partValsPresent));
      try {
        for (Partition partition: partitionsToExchange) {
          Partition destPartition = new Partition(partition);
          destPartition.setDbName(destDbName);
          destPartition.setTableName(destinationTable.getTableName());
          Path destPartitionPath = new Path(destinationTable.getSd().getLocation(),
              Warehouse.makePartName(destinationTable.getPartitionKeys(), partition.getValues()));
          destPartition.getSd().setLocation(destPartitionPath.toString());
          ms.addPartition(destPartition);
          ms.dropPartition(partition.getDbName(), sourceTable.getTableName(),
            partition.getValues());
        }
        /**
         * TODO: Use the hard link feature of hdfs
         * once https://issues.apache.org/jira/browse/HDFS-3370 is done
         */
        pathCreated = wh.renameDir(sourcePath, destPath);
        success = ms.commitTransaction();
      } finally {
        if (!success) {
          ms.rollbackTransaction();
          if (pathCreated) {
            wh.renameDir(destPath, sourcePath);
          }
        }
      }
      return new Partition();
    }

    private boolean drop_partition_common(RawStore ms, String db_name, String tbl_name,
      List<String> part_vals, final boolean deleteData, final EnvironmentContext envContext)
      throws MetaException, NoSuchObjectException, IOException, InvalidObjectException,
      InvalidInputException {
      boolean success = false;
      Path partPath = null;
      Table tbl = null;
      Partition part = null;
      boolean isArchived = false;
      Path archiveParentDir = null;

      try {
        ms.openTransaction();
        part = ms.getPartition(db_name, tbl_name, part_vals);
        tbl = get_table(db_name, tbl_name);
        firePreEvent(new PreDropPartitionEvent(tbl, part, deleteData, this));

        if (part == null) {
          throw new NoSuchObjectException("Partition doesn't exist. "
              + part_vals);
        }

        isArchived = MetaStoreUtils.isArchived(part);
        if (isArchived) {
          archiveParentDir = MetaStoreUtils.getOriginalLocation(part);
          verifyIsWritablePath(archiveParentDir);
        }
        if (!ms.dropPartition(db_name, tbl_name, part_vals)) {
          throw new MetaException("Unable to drop partition");
        }
        success = ms.commitTransaction();
        if ((part.getSd() != null) && (part.getSd().getLocation() != null)) {
          partPath = new Path(part.getSd().getLocation());
          verifyIsWritablePath(partPath);
        }
      } finally {
        if (!success) {
          ms.rollbackTransaction();
        } else if (deleteData && ((partPath != null) || (archiveParentDir != null))) {
          if (tbl != null && !isExternal(tbl)) {
            // Archived partitions have har:/to_har_file as their location.
            // The original directory was saved in params
            if (isArchived) {
              assert (archiveParentDir != null);
              wh.deleteDir(archiveParentDir, true);
            } else {
              assert (partPath != null);
              wh.deleteDir(partPath, true);
              deleteParentRecursive(partPath.getParent(), part_vals.size() - 1);
            }
            // ok even if the data is not deleted
          }
        }
        for (MetaStoreEventListener listener : listeners) {
          DropPartitionEvent dropPartitionEvent =
            new DropPartitionEvent(tbl, part, success, deleteData, this);
          dropPartitionEvent.setEnvironmentContext(envContext);
          listener.onDropPartition(dropPartitionEvent);
        }
      }
      return true;
    }

    private void deleteParentRecursive(Path parent, int depth) throws IOException, MetaException {
      if (depth > 0 && parent != null && wh.isWritable(parent) && wh.isEmpty(parent)) {
        wh.deleteDir(parent, true);
        deleteParentRecursive(parent.getParent(), depth - 1);
      }
    }

    @Override
    public boolean drop_partition(final String db_name, final String tbl_name,
        final List<String> part_vals, final boolean deleteData)
        throws NoSuchObjectException, MetaException, TException {
      return drop_partition_with_environment_context(db_name, tbl_name, part_vals, deleteData,
          null);
    }

    private static class PathAndPartValSize {
      public PathAndPartValSize(Path path, int partValSize) {
        this.path = path;
        this.partValSize = partValSize;
      }
      public Path path;
      public int partValSize;
    }

    @Override
    public DropPartitionsResult drop_partitions_req(
        DropPartitionsRequest request) throws MetaException, NoSuchObjectException, TException {
      RawStore ms = getMS();
      String dbName = request.getDbName(), tblName = request.getTblName();
      boolean ifExists = request.isSetIfExists() && request.isIfExists();
      boolean deleteData = request.isSetDeleteData() && request.isDeleteData();
      boolean ignoreProtection = request.isSetIgnoreProtection() && request.isIgnoreProtection();
      boolean needResult = !request.isSetNeedResult() || request.isNeedResult();
      List<PathAndPartValSize> dirsToDelete = new ArrayList<PathAndPartValSize>();
      List<Path> archToDelete = new ArrayList<Path>();
      EnvironmentContext envContext = request.isSetEnvironmentContext()
          ? request.getEnvironmentContext() : null;

      boolean success = false;
      ms.openTransaction();
      Table tbl = null;
      List<Partition> parts = null;
      try {
        // We need Partition-s for firing events and for result; DN needs MPartition-s to drop.
        // Great... Maybe we could bypass fetching MPartitions by issuing direct SQL deletes.
        tbl = get_table(dbName, tblName);
        int minCount = 0;
        RequestPartsSpec spec = request.getParts();
        List<String> partNames = null;
        if (spec.isSetExprs()) {
          // Dropping by expressions.
          parts = new ArrayList<Partition>(spec.getExprs().size());
          for (DropPartitionsExpr expr : spec.getExprs()) {
            ++minCount; // At least one partition per expression, if not ifExists
            List<Partition> result = new ArrayList<Partition>();
            boolean hasUnknown = ms.getPartitionsByExpr(
                dbName, tblName, expr.getExpr(), null, (short)-1, result);
            if (hasUnknown) {
              // Expr is built by DDLSA, it should only contain part cols and simple ops
              throw new MetaException("Unexpected unknown partitions to drop");
            }
            // this is to prevent dropping archived partition which is archived in a
            // different level the drop command specified.
            if (!ignoreProtection && expr.isSetPartArchiveLevel()) {
              for (Partition part : parts) {
                if (MetaStoreUtils.isArchived(part)
                    && MetaStoreUtils.getArchivingLevel(part) < expr.getPartArchiveLevel()) {
                  throw new MetaException("Cannot drop a subset of partitions "
                      + " in an archive, partition " + part);
                }
              }
            }
            parts.addAll(result);
          }
        } else if (spec.isSetNames()) {
          partNames = spec.getNames();
          minCount = partNames.size();
          parts = ms.getPartitionsByNames(dbName, tblName, partNames);
        } else {
          throw new MetaException("Partition spec is not set");
        }

        if ((parts.size() < minCount) && !ifExists) {
          throw new NoSuchObjectException("Some partitions to drop are missing");
        }

        List<String> colNames = null;
        if (partNames == null) {
          partNames = new ArrayList<String>(parts.size());
          colNames = new ArrayList<String>(tbl.getPartitionKeys().size());
          for (FieldSchema col : tbl.getPartitionKeys()) {
            colNames.add(col.getName());
          }
        }

        for (Partition part : parts) {
          if (!ignoreProtection && !MetaStoreUtils.canDropPartition(tbl, part)) {
            throw new MetaException("Table " + tbl.getTableName()
                + " Partition " + part + " is protected from being dropped");
          }

          firePreEvent(new PreDropPartitionEvent(tbl, part, deleteData, this));
          if (colNames != null) {
            partNames.add(FileUtils.makePartName(colNames, part.getValues()));
          }
          // Preserve the old behavior of failing when we cannot write, even w/o deleteData,
          // and even if the table is external. That might not make any sense.
          if (MetaStoreUtils.isArchived(part)) {
            Path archiveParentDir = MetaStoreUtils.getOriginalLocation(part);
            verifyIsWritablePath(archiveParentDir);
            archToDelete.add(archiveParentDir);
          }
          if ((part.getSd() != null) && (part.getSd().getLocation() != null)) {
            Path partPath = new Path(part.getSd().getLocation());
            verifyIsWritablePath(partPath);
            dirsToDelete.add(new PathAndPartValSize(partPath, part.getValues().size()));
          }
        }

        ms.dropPartitions(dbName, tblName, partNames);
        success = ms.commitTransaction();
        DropPartitionsResult result = new DropPartitionsResult();
        if (needResult) {
          result.setPartitions(parts);
        }
        return result;
      } finally {
        if (!success) {
          ms.rollbackTransaction();
        } else if (deleteData && !isExternal(tbl)) {
          // Archived partitions have har:/to_har_file as their location.
          // The original directory was saved in params
          for (Path path : archToDelete) {
            wh.deleteDir(path, true);
          }
          for (PathAndPartValSize p : dirsToDelete) {
            wh.deleteDir(p.path, true);
            try {
              deleteParentRecursive(p.path.getParent(), p.partValSize - 1);
            } catch (IOException ex) {
              LOG.warn("Error from deleteParentRecursive", ex);
              throw new MetaException("Failed to delete parent: " + ex.getMessage());
            }
          }
        }
        if (parts != null) {
          for (Partition part : parts) {
            for (MetaStoreEventListener listener : listeners) {
              DropPartitionEvent dropPartitionEvent =
                new DropPartitionEvent(tbl, part, success, deleteData, this);
              dropPartitionEvent.setEnvironmentContext(envContext);
              listener.onDropPartition(dropPartitionEvent);
            }
          }
        }
      }
    }

    private void verifyIsWritablePath(Path dir) throws MetaException {
      try {
        if (!wh.isWritable(dir.getParent())) {
          throw new MetaException("Table partition not deleted since " + dir.getParent()
              + " is not writable by " + hiveConf.getUser());
        }
      } catch (IOException ex) {
        LOG.warn("Error from isWritable", ex);
        throw new MetaException("Table partition not deleted since " + dir.getParent()
            + " access cannot be checked: " + ex.getMessage());
      }
    }

    @Override
    public boolean drop_partition_with_environment_context(final String db_name,
        final String tbl_name, final List<String> part_vals, final boolean deleteData,
        final EnvironmentContext envContext)
        throws NoSuchObjectException, MetaException, TException {
      startPartitionFunction("drop_partition", db_name, tbl_name, part_vals);
      LOG.info("Partition values:" + part_vals);

      boolean ret = false;
      Exception ex = null;
      try {
        ret = drop_partition_common(getMS(), db_name, tbl_name, part_vals, deleteData, envContext);
      } catch (IOException e) {
        ex = e;
        throw new MetaException(e.getMessage());
      } catch (Exception e) {
        ex = e;
        rethrowException(e);
      } finally {
        endFunction("drop_partition", ret, ex, tbl_name);
      }
      return ret;

    }

    @Override
    public Partition get_partition(final String db_name, final String tbl_name,
        final List<String> part_vals) throws MetaException, NoSuchObjectException {
      startPartitionFunction("get_partition", db_name, tbl_name, part_vals);

      Partition ret = null;
      Exception ex = null;
      try {
        ret = getMS().getPartition(db_name, tbl_name, part_vals);
      } catch (Exception e) {
        ex = e;
        if (e instanceof MetaException) {
          throw (MetaException) e;
        } else if (e instanceof NoSuchObjectException) {
          throw (NoSuchObjectException) e;
        } else {
          throw newMetaException(e);
        }
      } finally {
        endFunction("get_partition", ret != null, ex, tbl_name);
      }
      return ret;
    }

    @Override
    public Partition get_partition_with_auth(final String db_name,
        final String tbl_name, final List<String> part_vals,
        final String user_name, final List<String> group_names)
        throws MetaException, NoSuchObjectException, TException {
      startPartitionFunction("get_partition_with_auth", db_name, tbl_name,
          part_vals);

      Partition ret = null;
      Exception ex = null;
      try {
        ret = getMS().getPartitionWithAuth(db_name, tbl_name, part_vals,
            user_name, group_names);
      } catch (InvalidObjectException e) {
        ex = e;
        throw new NoSuchObjectException(e.getMessage());
      } catch (Exception e) {
        ex = e;
        rethrowException(e);
      } finally {
        endFunction("get_partition_with_auth", ret != null, ex, tbl_name);
      }
      return ret;
    }

    @Override
    public List<Partition> get_partitions(final String db_name, final String tbl_name,
        final short max_parts) throws NoSuchObjectException, MetaException {
      startTableFunction("get_partitions", db_name, tbl_name);

      List<Partition> ret = null;
      Exception ex = null;
      try {
        ret = getMS().getPartitions(db_name, tbl_name, max_parts);
      } catch (Exception e) {
        ex = e;
        if (e instanceof MetaException) {
          throw (MetaException) e;
        } else if (e instanceof NoSuchObjectException) {
          throw (NoSuchObjectException) e;
        } else {
          throw newMetaException(e);
        }
      } finally {
        endFunction("get_partitions", ret != null, ex, tbl_name);
      }
      return ret;

    }

    @Override
    public List<Partition> get_partitions_with_auth(final String dbName,
        final String tblName, final short maxParts, final String userName,
        final List<String> groupNames) throws NoSuchObjectException,
        MetaException, TException {
      startTableFunction("get_partitions_with_auth", dbName, tblName);

      List<Partition> ret = null;
      Exception ex = null;
      try {
        ret = getMS().getPartitionsWithAuth(dbName, tblName, maxParts,
            userName, groupNames);
      } catch (InvalidObjectException e) {
        ex = e;
        throw new NoSuchObjectException(e.getMessage());
      } catch (Exception e) {
        ex = e;
        rethrowException(e);
      } finally {
        endFunction("get_partitions_with_auth", ret != null, ex, tblName);
      }
      return ret;

    }

    @Override
    public List<String> get_partition_names(final String db_name, final String tbl_name,
        final short max_parts) throws MetaException {
      startTableFunction("get_partition_names", db_name, tbl_name);

      List<String> ret = null;
      Exception ex = null;
      try {
        ret = getMS().listPartitionNames(db_name, tbl_name, max_parts);
      } catch (Exception e) {
        ex = e;
        if (e instanceof MetaException) {
          throw (MetaException) e;
        } else {
          throw newMetaException(e);
        }
      } finally {
        endFunction("get_partition_names", ret != null, ex, tbl_name);
      }
      return ret;
    }

    @Override
    public void alter_partition(final String db_name, final String tbl_name,
        final Partition new_part)
        throws InvalidOperationException, MetaException,
        TException {
      rename_partition(db_name, tbl_name, null, new_part);
    }

    @Override
    public void alter_partition_with_environment_context(final String dbName,
        final String tableName, final Partition newPartition,
        final EnvironmentContext envContext)
        throws InvalidOperationException, MetaException, TException {
      rename_partition(dbName, tableName, null,
          newPartition, envContext);
    }

    @Override
    public void rename_partition(final String db_name, final String tbl_name,
        final List<String> part_vals, final Partition new_part)
        throws InvalidOperationException, MetaException, TException {
      // Call rename_partition without an environment context.
      rename_partition(db_name, tbl_name, part_vals, new_part, null);
    }

    private void rename_partition(final String db_name, final String tbl_name,
        final List<String> part_vals, final Partition new_part,
        final EnvironmentContext envContext)
        throws InvalidOperationException, MetaException,
        TException {
      startTableFunction("alter_partition", db_name, tbl_name);

      if (LOG.isInfoEnabled()) {
        LOG.info("New partition values:" + new_part.getValues());
        if (part_vals != null && part_vals.size() > 0) {
          LOG.info("Old Partition values:" + part_vals);
        }
      }

      Partition oldPart = null;
      Exception ex = null;
      try {
        firePreEvent(new PreAlterPartitionEvent(db_name, tbl_name, part_vals, new_part, this));

        if (part_vals != null && !part_vals.isEmpty()) {
          MetaStoreUtils.validatePartitionNameCharacters(new_part.getValues(),
              partitionValidationPattern);
        }

        oldPart = alterHandler.alterPartition(getMS(), wh, db_name, tbl_name, part_vals, new_part);

        for (MetaStoreEventListener listener : listeners) {
          AlterPartitionEvent alterPartitionEvent =
              new AlterPartitionEvent(oldPart, new_part, true, this);
          alterPartitionEvent.setEnvironmentContext(envContext);
          listener.onAlterPartition(alterPartitionEvent);
        }
      } catch (InvalidObjectException e) {
        ex = e;
        throw new InvalidOperationException(e.getMessage());
      } catch (AlreadyExistsException e) {
        ex = e;
        throw new InvalidOperationException(e.getMessage());
      } catch (Exception e) {
        ex = e;
        if (e instanceof MetaException) {
          throw (MetaException) e;
        } else if (e instanceof InvalidOperationException) {
          throw (InvalidOperationException) e;
        } else if (e instanceof TException) {
          throw (TException) e;
        } else {
          throw newMetaException(e);
        }
      } finally {
        endFunction("alter_partition", oldPart != null, ex, tbl_name);
      }
      return;
    }

    @Override
    public void alter_partitions(final String db_name, final String tbl_name,
        final List<Partition> new_parts)
        throws InvalidOperationException, MetaException,
        TException {

      startTableFunction("alter_partitions", db_name, tbl_name);

      if (LOG.isInfoEnabled()) {
        for (Partition tmpPart : new_parts) {
          LOG.info("New partition values:" + tmpPart.getValues());
        }
      }
      // all partitions are altered atomically
      // all prehooks are fired together followed by all post hooks
      List<Partition> oldParts = null;
      Exception ex = null;
      try {
        for (Partition tmpPart : new_parts) {
          try {
            for (MetaStorePreEventListener listener : preListeners) {
              listener.onEvent(
                  new PreAlterPartitionEvent(db_name, tbl_name, null, tmpPart, this));
            }
          } catch (NoSuchObjectException e) {
            throw new MetaException(e.getMessage());
          }
        }
        oldParts = alterHandler.alterPartitions(getMS(), wh, db_name, tbl_name, new_parts);

        Iterator<Partition> olditr = oldParts.iterator();
        for (Partition tmpPart : new_parts) {
          Partition oldTmpPart = null;
          if (olditr.hasNext()) {
            oldTmpPart = olditr.next();
          }
          else {
            throw new InvalidOperationException("failed to alterpartitions");
          }
          for (MetaStoreEventListener listener : listeners) {
            AlterPartitionEvent alterPartitionEvent =
                new AlterPartitionEvent(oldTmpPart, tmpPart, true, this);
            listener.onAlterPartition(alterPartitionEvent);
          }
        }
      } catch (InvalidObjectException e) {
        ex = e;
        throw new InvalidOperationException(e.getMessage());
      } catch (AlreadyExistsException e) {
        ex = e;
        throw new InvalidOperationException(e.getMessage());
      } catch (Exception e) {
        ex = e;
        if (e instanceof MetaException) {
          throw (MetaException) e;
        } else if (e instanceof InvalidOperationException) {
          throw (InvalidOperationException) e;
        } else if (e instanceof TException) {
          throw (TException) e;
        } else {
          throw newMetaException(e);
        }
      } finally {
        endFunction("alter_partition", oldParts != null, ex, tbl_name);
      }
      return;
    }

    public boolean create_index(Index index_def)
        throws IndexAlreadyExistsException, MetaException {
      endFunction(startFunction("create_index"), false, null);
      // TODO Auto-generated method stub
      throw new MetaException("Not yet implemented");
    }

    @Override
    public void alter_index(final String dbname, final String base_table_name,
        final String index_name, final Index newIndex)
        throws InvalidOperationException, MetaException {
      startFunction("alter_index", ": db=" + dbname + " base_tbl=" + base_table_name
          + " idx=" + index_name + " newidx=" + newIndex.getIndexName());
      newIndex.putToParameters(hive_metastoreConstants.DDL_TIME, Long.toString(System
          .currentTimeMillis() / 1000));

      boolean success = false;
      Exception ex = null;
      try {
        getMS().alterIndex(dbname, base_table_name, index_name, newIndex);
        success = true;
      } catch (InvalidObjectException e) {
        ex = e;
        throw new InvalidOperationException(e.getMessage());
      } catch (Exception e) {
        ex = e;
        if (e instanceof MetaException) {
          throw (MetaException) e;
        } else if (e instanceof InvalidOperationException) {
          throw (InvalidOperationException) e;
        } else {
          throw newMetaException(e);
        }
      } finally {
        endFunction("alter_index", success, ex, base_table_name);
      }
      return;
    }

    @Override
    public String getVersion() throws TException {
      endFunction(startFunction("getVersion"), true, null);
      return "3.0";
    }

    @Override
    public void alter_table(final String dbname, final String name,
        final Table newTable)
        throws InvalidOperationException, MetaException {
      // Do not set an environment context.
      alter_table_with_environment_context(dbname, name, newTable, null);
    }

    @Override
    public void alter_table_with_environment_context(final String dbname,
        final String name, final Table newTable,
        final EnvironmentContext envContext)
        throws InvalidOperationException, MetaException {
      startFunction("alter_table", ": db=" + dbname + " tbl=" + name
          + " newtbl=" + newTable.getTableName());

      // Update the time if it hasn't been specified.
      if (newTable.getParameters() == null ||
          newTable.getParameters().get(hive_metastoreConstants.DDL_TIME) == null) {
        newTable.putToParameters(hive_metastoreConstants.DDL_TIME, Long.toString(System
            .currentTimeMillis() / 1000));
      }
      boolean success = false;
      Exception ex = null;
      try {
        Table oldt = get_table(dbname, name);
        firePreEvent(new PreAlterTableEvent(oldt, newTable, this));
        alterHandler.alterTable(getMS(), wh, dbname, name, newTable);
        success = true;

        for (MetaStoreEventListener listener : listeners) {
          AlterTableEvent alterTableEvent =
              new AlterTableEvent(oldt, newTable, success, this);
          alterTableEvent.setEnvironmentContext(envContext);
          listener.onAlterTable(alterTableEvent);
        }
      } catch (NoSuchObjectException e) {
        // thrown when the table to be altered does not exist
        ex = e;
        throw new InvalidOperationException(e.getMessage());
      } catch (Exception e) {
        ex = e;
        if (e instanceof MetaException) {
          throw (MetaException) e;
        } else if (e instanceof InvalidOperationException) {
          throw (InvalidOperationException) e;
        } else {
          throw newMetaException(e);
        }
      } finally {
        endFunction("alter_table", success, ex, name);
      }
    }

    @Override
    public List<String> get_tables(final String dbname, final String pattern)
        throws MetaException {
      startFunction("get_tables", ": db=" + dbname + " pat=" + pattern);

      List<String> ret = null;
      Exception ex = null;
      try {
        ret = getMS().getTables(dbname, pattern);
      } catch (Exception e) {
        ex = e;
        if (e instanceof MetaException) {
          throw (MetaException) e;
        } else {
          throw newMetaException(e);
        }
      } finally {
        endFunction("get_tables", ret != null, ex);
      }
      return ret;
    }

    @Override
    public List<String> get_all_tables(final String dbname) throws MetaException {
      startFunction("get_all_tables", ": db=" + dbname);

      List<String> ret = null;
      Exception ex = null;
      try {
        ret = getMS().getAllTables(dbname);
      } catch (Exception e) {
        ex = e;
        if (e instanceof MetaException) {
          throw (MetaException) e;
        } else {
          throw newMetaException(e);
        }
      } finally {
        endFunction("get_all_tables", ret != null, ex);
      }
      return ret;
    }

    @Override
    public List<FieldSchema> get_fields(String db, String tableName)
        throws MetaException, UnknownTableException, UnknownDBException {
      startFunction("get_fields", ": db=" + db + "tbl=" + tableName);
      String[] names = tableName.split("\\.");
      String base_table_name = names[0];

      Table tbl;
      List<FieldSchema> ret = null;
      Exception ex = null;
      try {
        try {
          tbl = get_table(db, base_table_name);
        } catch (NoSuchObjectException e) {
          throw new UnknownTableException(e.getMessage());
        }
        boolean getColsFromSerDe = SerDeUtils.shouldGetColsFromSerDe(
            tbl.getSd().getSerdeInfo().getSerializationLib());
        if (!getColsFromSerDe) {
          ret = tbl.getSd().getCols();
        } else {
          try {
            Deserializer s = MetaStoreUtils.getDeserializer(hiveConf, tbl);
            ret = MetaStoreUtils.getFieldsFromDeserializer(tableName, s);
          } catch (SerDeException e) {
            StringUtils.stringifyException(e);
            throw new MetaException(e.getMessage());
          }
        }
      } catch (Exception e) {
        ex = e;
        if (e instanceof UnknownDBException) {
          throw (UnknownDBException) e;
        } else if (e instanceof UnknownTableException) {
          throw (UnknownTableException) e;
        } else if (e instanceof MetaException) {
          throw (MetaException) e;
        } else {
          throw newMetaException(e);
        }
      } finally {
        endFunction("get_fields", ret != null, ex, tableName);
      }

      return ret;
    }

    /**
     * Return the schema of the table. This function includes partition columns
     * in addition to the regular columns.
     *
     * @param db
     *          Name of the database
     * @param tableName
     *          Name of the table
     * @return List of columns, each column is a FieldSchema structure
     * @throws MetaException
     * @throws UnknownTableException
     * @throws UnknownDBException
     */
    @Override
    public List<FieldSchema> get_schema(String db, String tableName)
        throws MetaException, UnknownTableException, UnknownDBException {
      startFunction("get_schema", ": db=" + db + "tbl=" + tableName);
      boolean success = false;
      Exception ex = null;
      try {
        String[] names = tableName.split("\\.");
        String base_table_name = names[0];

        Table tbl;
        try {
          tbl = get_table(db, base_table_name);
        } catch (NoSuchObjectException e) {
          throw new UnknownTableException(e.getMessage());
        }
        List<FieldSchema> fieldSchemas = get_fields(db, base_table_name);

        if (tbl == null || fieldSchemas == null) {
          throw new UnknownTableException(tableName + " doesn't exist");
        }

        if (tbl.getPartitionKeys() != null) {
          // Combine the column field schemas and the partition keys to create the
          // whole schema
          fieldSchemas.addAll(tbl.getPartitionKeys());
        }
        success = true;
        return fieldSchemas;
      } catch (Exception e) {
        ex = e;
        if (e instanceof UnknownDBException) {
          throw (UnknownDBException) e;
        } else if (e instanceof UnknownTableException) {
          throw (UnknownTableException) e;
        } else if (e instanceof MetaException) {
          throw (MetaException) e;
        } else {
          MetaException me = new MetaException(e.toString());
          me.initCause(e);
          throw me;
        }
      } finally {
        endFunction("get_schema", success, ex, tableName);
      }
    }

    @Override
    public String getCpuProfile(int profileDurationInSec) throws TException {
      return "";
    }

    /**
     * Returns the value of the given configuration variable name. If the
     * configuration variable with the given name doesn't exist, or if there
     * were an exception thrown while retrieving the variable, or if name is
     * null, defaultValue is returned.
     */
    @Override
    public String get_config_value(String name, String defaultValue)
        throws TException, ConfigValSecurityException {
      startFunction("get_config_value", ": name=" + name + " defaultValue="
          + defaultValue);
      boolean success = false;
      Exception ex = null;
      try {
        if (name == null) {
          success = true;
          return defaultValue;
        }
        // Allow only keys that start with hive.*, hdfs.*, mapred.* for security
        // i.e. don't allow access to db password
        if (!Pattern.matches("(hive|hdfs|mapred).*", name)) {
          throw new ConfigValSecurityException("For security reasons, the "
              + "config key " + name + " cannot be accessed");
        }

        String toReturn = defaultValue;
        try {
          toReturn = hiveConf.get(name, defaultValue);
        } catch (RuntimeException e) {
          LOG.error(threadLocalId.get().toString() + ": "
              + "RuntimeException thrown in get_config_value - msg: "
              + e.getMessage() + " cause: " + e.getCause());
        }
        success = true;
        return toReturn;
      } catch (Exception e) {
        ex = e;
        if (e instanceof ConfigValSecurityException) {
          throw (ConfigValSecurityException) e;
        } else if (e instanceof TException) {
          throw (TException) e;
        } else {
          TException te = new TException(e.toString());
          te.initCause(e);
          throw te;
        }
      } finally {
        endFunction("get_config_value", success, ex);
      }
    }

    private List<String> getPartValsFromName(RawStore ms, String dbName, String tblName,
        String partName) throws MetaException, InvalidObjectException {
      // Unescape the partition name
      LinkedHashMap<String, String> hm = Warehouse.makeSpecFromName(partName);

      // getPartition expects partition values in a list. use info from the
      // table to put the partition column values in order
      Table t = ms.getTable(dbName, tblName);
      if (t == null) {
        throw new InvalidObjectException(dbName + "." + tblName
            + " table not found");
      }

      List<String> partVals = new ArrayList<String>();
      for (FieldSchema field : t.getPartitionKeys()) {
        String key = field.getName();
        String val = hm.get(key);
        if (val == null) {
          throw new InvalidObjectException("incomplete partition name - missing " + key);
        }
        partVals.add(val);
      }
      return partVals;
    }

    private Partition get_partition_by_name_core(final RawStore ms, final String db_name,
        final String tbl_name, final String part_name)
        throws MetaException, NoSuchObjectException, TException {
      List<String> partVals = null;
      try {
        partVals = getPartValsFromName(ms, db_name, tbl_name, part_name);
      } catch (InvalidObjectException e) {
        throw new NoSuchObjectException(e.getMessage());
      }
      Partition p = ms.getPartition(db_name, tbl_name, partVals);

      if (p == null) {
        throw new NoSuchObjectException(db_name + "." + tbl_name
            + " partition (" + part_name + ") not found");
      }
      return p;
    }

    @Override
    public Partition get_partition_by_name(final String db_name, final String tbl_name,
        final String part_name) throws MetaException, NoSuchObjectException, TException {

      startFunction("get_partition_by_name", ": db=" + db_name + " tbl="
          + tbl_name + " part=" + part_name);

      Partition ret = null;
      Exception ex = null;
      try {
        ret = get_partition_by_name_core(getMS(), db_name, tbl_name, part_name);
      } catch (Exception e) {
        ex = e;
        rethrowException(e);
      } finally {
        endFunction("get_partition_by_name", ret != null, ex, tbl_name);
      }
      return ret;
    }

    @Override
    public Partition append_partition_by_name(final String db_name, final String tbl_name,
        final String part_name) throws InvalidObjectException,
        AlreadyExistsException, MetaException, TException {
      return append_partition_by_name_with_environment_context(db_name, tbl_name, part_name, null);
    }

    @Override
    public Partition append_partition_by_name_with_environment_context(final String db_name,
        final String tbl_name, final String part_name, final EnvironmentContext env_context)
        throws InvalidObjectException, AlreadyExistsException, MetaException, TException {
      startFunction("append_partition_by_name", ": db=" + db_name + " tbl="
          + tbl_name + " part=" + part_name);

      Partition ret = null;
      Exception ex = null;
      try {
        RawStore ms = getMS();
        List<String> partVals = getPartValsFromName(ms, db_name, tbl_name, part_name);
        ret = append_partition_common(ms, db_name, tbl_name, partVals, env_context);
      } catch (Exception e) {
        ex = e;
        if (e instanceof InvalidObjectException) {
          throw (InvalidObjectException) e;
        } else if (e instanceof AlreadyExistsException) {
          throw (AlreadyExistsException) e;
        } else if (e instanceof MetaException) {
          throw (MetaException) e;
        } else if (e instanceof TException) {
          throw (TException) e;
        } else {
          throw newMetaException(e);
        }
      } finally {
        endFunction("append_partition_by_name", ret != null, ex, tbl_name);
      }
      return ret;
    }

    private boolean drop_partition_by_name_core(final RawStore ms, final String db_name,
        final String tbl_name, final String part_name, final boolean deleteData,
        final EnvironmentContext envContext) throws NoSuchObjectException, MetaException,
        TException, IOException, InvalidObjectException, InvalidInputException {

      List<String> partVals = null;
      try {
        partVals = getPartValsFromName(ms, db_name, tbl_name, part_name);
      } catch (InvalidObjectException e) {
        throw new NoSuchObjectException(e.getMessage());
      }

      return drop_partition_common(ms, db_name, tbl_name, partVals, deleteData, envContext);
    }

    @Override
    public boolean drop_partition_by_name(final String db_name, final String tbl_name,
        final String part_name, final boolean deleteData) throws NoSuchObjectException,
        MetaException, TException {
      return drop_partition_by_name_with_environment_context(db_name, tbl_name, part_name,
          deleteData, null);
    }

    @Override
    public boolean drop_partition_by_name_with_environment_context(final String db_name,
        final String tbl_name, final String part_name, final boolean deleteData,
        final EnvironmentContext envContext) throws NoSuchObjectException,
        MetaException, TException {
      startFunction("drop_partition_by_name", ": db=" + db_name + " tbl="
          + tbl_name + " part=" + part_name);

      boolean ret = false;
      Exception ex = null;
      try {
        ret = drop_partition_by_name_core(getMS(), db_name, tbl_name,
            part_name, deleteData, envContext);
      } catch (IOException e) {
        ex = e;
        throw new MetaException(e.getMessage());
      } catch (Exception e) {
        ex = e;
        rethrowException(e);
      } finally {
        endFunction("drop_partition_by_name", ret, ex, tbl_name);
      }

      return ret;
    }

    @Override
    public List<Partition> get_partitions_ps(final String db_name,
        final String tbl_name, final List<String> part_vals,
        final short max_parts) throws MetaException, TException, NoSuchObjectException {
      startPartitionFunction("get_partitions_ps", db_name, tbl_name, part_vals);

      List<Partition> ret = null;
      Exception ex = null;
      try {
        ret = get_partitions_ps_with_auth(db_name, tbl_name, part_vals,
            max_parts, null, null);
      } catch (Exception e) {
        ex = e;
        rethrowException(e);
      } finally {
        endFunction("get_partitions_ps", ret != null, ex, tbl_name);
      }

      return ret;
    }

    @Override
    public List<Partition> get_partitions_ps_with_auth(final String db_name,
        final String tbl_name, final List<String> part_vals,
        final short max_parts, final String userName,
        final List<String> groupNames) throws MetaException, TException, NoSuchObjectException {
      startPartitionFunction("get_partitions_ps_with_auth", db_name, tbl_name,
          part_vals);
      List<Partition> ret = null;
      Exception ex = null;
      try {
        ret = getMS().listPartitionsPsWithAuth(db_name, tbl_name, part_vals, max_parts,
            userName, groupNames);
      } catch (InvalidObjectException e) {
        ex = e;
        throw new MetaException(e.getMessage());
      } catch (Exception e) {
        ex = e;
        rethrowException(e);
      } finally {
        endFunction("get_partitions_ps_with_auth", ret != null, ex, tbl_name);
      }
      return ret;
    }

    @Override
    public List<String> get_partition_names_ps(final String db_name,
        final String tbl_name, final List<String> part_vals, final short max_parts)
        throws MetaException, TException, NoSuchObjectException {
      startPartitionFunction("get_partitions_names_ps", db_name, tbl_name, part_vals);
      List<String> ret = null;
      Exception ex = null;
      try {
        ret = getMS().listPartitionNamesPs(db_name, tbl_name, part_vals, max_parts);
      } catch (Exception e) {
        ex = e;
        rethrowException(e);
      } finally {
        endFunction("get_partitions_names_ps", ret != null, ex, tbl_name);
      }
      return ret;
    }

    @Override
    public List<String> partition_name_to_vals(String part_name)
        throws MetaException, TException {
      if (part_name.length() == 0) {
        return new ArrayList<String>();
      }
      LinkedHashMap<String, String> map = Warehouse.makeSpecFromName(part_name);
      List<String> part_vals = new ArrayList<String>();
      part_vals.addAll(map.values());
      return part_vals;
    }

    @Override
    public Map<String, String> partition_name_to_spec(String part_name) throws MetaException,
        TException {
      if (part_name.length() == 0) {
        return new HashMap<String, String>();
      }
      return Warehouse.makeSpecFromName(part_name);
    }

    @Override
    public Index add_index(final Index newIndex, final Table indexTable)
        throws InvalidObjectException, AlreadyExistsException, MetaException, TException {
      startFunction("add_index", ": " + newIndex.toString() + " " + indexTable.toString());
      Index ret = null;
      Exception ex = null;
      try {
        ret = add_index_core(getMS(), newIndex, indexTable);
      } catch (Exception e) {
        ex = e;
        if (e instanceof InvalidObjectException) {
          throw (InvalidObjectException) e;
        } else if (e instanceof AlreadyExistsException) {
          throw (AlreadyExistsException) e;
        } else if (e instanceof MetaException) {
          throw (MetaException) e;
        } else if (e instanceof TException) {
          throw (TException) e;
        } else {
          throw newMetaException(e);
        }
      } finally {
        String tableName = indexTable != null ? indexTable.getTableName() : null;
        endFunction("add_index", ret != null, ex, tableName);
      }
      return ret;
    }

    private Index add_index_core(final RawStore ms, final Index index, final Table indexTable)
        throws InvalidObjectException, AlreadyExistsException, MetaException {

      boolean success = false, indexTableCreated = false;

      try {
        ms.openTransaction();
        Index old_index = null;
        try {
          old_index = get_index_by_name(index.getDbName(), index
              .getOrigTableName(), index.getIndexName());
        } catch (Exception e) {
        }
        if (old_index != null) {
          throw new AlreadyExistsException("Index already exists:" + index);
        }
        Table origTbl = ms.getTable(index.getDbName(), index.getOrigTableName());
        if (origTbl == null) {
          throw new InvalidObjectException(
              "Unable to add index because database or the orginal table do not exist");
        }

        // set create time
        long time = System.currentTimeMillis() / 1000;
        Table indexTbl = indexTable;
        if (indexTbl != null) {
          try {
            indexTbl = ms.getTable(index.getDbName(), index.getIndexTableName());
          } catch (Exception e) {
          }
          if (indexTbl != null) {
            throw new InvalidObjectException(
                "Unable to add index because index table already exists");
          }
          this.create_table(indexTable);
          indexTableCreated = true;
        }

        index.setCreateTime((int) time);
        index.putToParameters(hive_metastoreConstants.DDL_TIME, Long.toString(time));

        ms.addIndex(index);
        success = ms.commitTransaction();
        return index;
      } finally {
        if (!success) {
          if (indexTableCreated) {
            try {
              this.drop_table(index.getDbName(), index.getIndexTableName(), false);
            } catch (Exception e) {
            }
          }
          ms.rollbackTransaction();
        }
      }
    }

    @Override
    public boolean drop_index_by_name(final String dbName, final String tblName,
        final String indexName, final boolean deleteData) throws NoSuchObjectException,
        MetaException, TException {
      startFunction("drop_index_by_name", ": db=" + dbName + " tbl="
          + tblName + " index=" + indexName);

      boolean ret = false;
      Exception ex = null;
      try {
        ret = drop_index_by_name_core(getMS(), dbName, tblName,
            indexName, deleteData);
      } catch (IOException e) {
        ex = e;
        throw new MetaException(e.getMessage());
      } catch (Exception e) {
        ex = e;
        rethrowException(e);
      } finally {
        endFunction("drop_index_by_name", ret, ex, tblName);
      }

      return ret;
    }

    private boolean drop_index_by_name_core(final RawStore ms,
        final String dbName, final String tblName,
        final String indexName, final boolean deleteData) throws NoSuchObjectException,
        MetaException, TException, IOException, InvalidObjectException, InvalidInputException {

      boolean success = false;
      Path tblPath = null;
      List<Path> partPaths = null;
      try {
        ms.openTransaction();

        // drop the underlying index table
        Index index = get_index_by_name(dbName, tblName, indexName);
        if (index == null) {
          throw new NoSuchObjectException(indexName + " doesn't exist");
        }
        ms.dropIndex(dbName, tblName, indexName);

        String idxTblName = index.getIndexTableName();
        if (idxTblName != null) {
          Table tbl = null;
          tbl = this.get_table(dbName, idxTblName);
          if (tbl.getSd() == null) {
            throw new MetaException("Table metadata is corrupted");
          }

          if (tbl.getSd().getLocation() != null) {
            tblPath = new Path(tbl.getSd().getLocation());
            if (!wh.isWritable(tblPath.getParent())) {
              throw new MetaException("Index table metadata not deleted since " +
                  tblPath.getParent() + " is not writable by " +
                  hiveConf.getUser());
            }
          }

          // Drop the partitions and get a list of partition locations which need to be deleted
          partPaths = dropPartitionsAndGetLocations(ms, dbName, idxTblName, tblPath,
              tbl.getPartitionKeys(), deleteData);

          if (!ms.dropTable(dbName, idxTblName)) {
            throw new MetaException("Unable to drop underlying data table "
                + idxTblName + " for index " + idxTblName);
          }
        }
        success = ms.commitTransaction();
      } finally {
        if (!success) {
          ms.rollbackTransaction();
          return false;
        } else if (deleteData && tblPath != null) {
          deletePartitionData(partPaths);
          deleteTableData(tblPath);
          // ok even if the data is not deleted
        }
      }
      return true;
    }

    @Override
    public Index get_index_by_name(final String dbName, final String tblName,
        final String indexName) throws MetaException, NoSuchObjectException,
        TException {

      startFunction("get_index_by_name", ": db=" + dbName + " tbl="
          + tblName + " index=" + indexName);

      Index ret = null;
      Exception ex = null;
      try {
        ret = get_index_by_name_core(getMS(), dbName, tblName, indexName);
      } catch (Exception e) {
        ex = e;
        rethrowException(e);
      } finally {
        endFunction("drop_index_by_name", ret != null, ex, tblName);
      }
      return ret;
    }

    private Index get_index_by_name_core(final RawStore ms, final String db_name,
        final String tbl_name, final String index_name)
        throws MetaException, NoSuchObjectException, TException {
      Index index = ms.getIndex(db_name, tbl_name, index_name);

      if (index == null) {
        throw new NoSuchObjectException(db_name + "." + tbl_name
            + " index=" + index_name + " not found");
      }
      return index;
    }

    @Override
    public List<String> get_index_names(final String dbName, final String tblName,
        final short maxIndexes) throws MetaException, TException {
      startTableFunction("get_index_names", dbName, tblName);

      List<String> ret = null;
      Exception ex = null;
      try {
        ret = getMS().listIndexNames(dbName, tblName, maxIndexes);
      } catch (Exception e) {
        ex = e;
        if (e instanceof MetaException) {
          throw (MetaException) e;
        } else if (e instanceof TException) {
          throw (TException) e;
        } else {
          throw newMetaException(e);
        }
      } finally {
        endFunction("get_index_names", ret != null, ex, tblName);
      }
      return ret;
    }

    @Override
    public List<Index> get_indexes(final String dbName, final String tblName,
        final short maxIndexes) throws NoSuchObjectException, MetaException,
        TException {
      startTableFunction("get_indexes", dbName, tblName);

      List<Index> ret = null;
      Exception ex = null;
      try {
        ret = getMS().getIndexes(dbName, tblName, maxIndexes);
      } catch (Exception e) {
        ex = e;
        rethrowException(e);
      } finally {
        endFunction("get_indexes", ret != null, ex, tblName);
      }
      return ret;
    }

    private String lowerCaseConvertPartName(String partName) throws MetaException {
      boolean isFirst = true;
      Map<String, String> partSpec = Warehouse.makeEscSpecFromName(partName);
      String convertedPartName = new String();

      for (Map.Entry<String, String> entry : partSpec.entrySet()) {
        String partColName = entry.getKey();
        String partColVal = entry.getValue();

        if (!isFirst) {
          convertedPartName += "/";
        } else {
          isFirst = false;
        }
        convertedPartName += partColName.toLowerCase() + "=" + partColVal;
      }
      return convertedPartName;
    }

    @Override
    public ColumnStatistics get_table_column_statistics(String dbName, String tableName,
      String colName) throws NoSuchObjectException, MetaException, TException,
      InvalidInputException, InvalidObjectException
    {
      dbName = dbName.toLowerCase();
      tableName = tableName.toLowerCase();
      colName = colName.toLowerCase();
      startFunction("get_column_statistics_by_table: db=" + dbName + " table=" + tableName +
                    " column=" + colName);
      ColumnStatistics statsObj = null;
      try {
        statsObj = getMS().getTableColumnStatistics(
            dbName, tableName, Lists.newArrayList(colName));
        assert statsObj.getStatsObjSize() <= 1;
        return statsObj;
      } finally {
        endFunction("get_column_statistics_by_table: ", statsObj != null, null, tableName);
      }
    }

    @Override
    public TableStatsResult get_table_statistics_req(TableStatsRequest request)
        throws MetaException, NoSuchObjectException, TException {
      String dbName = request.getDbName(), tblName = request.getTblName();
      startFunction("get_table_statistics_req: db=" + dbName + " table=" + tblName);
      TableStatsResult result = null;
      try {
        ColumnStatistics cs = getMS().getTableColumnStatistics(
            dbName, tblName, request.getColNames());
        result = new TableStatsResult(
            cs == null ? Lists.<ColumnStatisticsObj>newArrayList() : cs.getStatsObj());
      } finally {
        endFunction("get_table_statistics_req: ", result == null, null, tblName);
      }
      return result;
    }

    @Override
    public ColumnStatistics get_partition_column_statistics(String dbName, String tableName,
      String partName, String colName) throws NoSuchObjectException, MetaException,
      InvalidInputException, TException, InvalidObjectException {
      dbName = dbName.toLowerCase();
      tableName = tableName.toLowerCase();
      colName = colName.toLowerCase();
      String convertedPartName = lowerCaseConvertPartName(partName);
      startFunction("get_column_statistics_by_partition: db=" + dbName + " table=" + tableName +
          " partition=" + convertedPartName + " column=" + colName);
      ColumnStatistics statsObj = null;

      try {
        List<ColumnStatistics> list = getMS().getPartitionColumnStatistics(dbName, tableName,
            Lists.newArrayList(convertedPartName), Lists.newArrayList(colName));
        if (list.isEmpty()) return null;
        if (list.size() != 1) {
          throw new MetaException(list.size() + " statistics for single column and partition");
        }
        statsObj = list.get(0);
      } finally {
        endFunction("get_column_statistics_by_partition: ", statsObj != null, null, tableName);
      }
      return statsObj;
    }

    @Override
    public PartitionsStatsResult get_partitions_statistics_req(PartitionsStatsRequest request)
        throws MetaException, NoSuchObjectException, TException {
      String dbName = request.getDbName(), tblName = request.getTblName();
      startFunction("get_partitions_statistics_req: db=" + dbName + " table=" + tblName);

      PartitionsStatsResult result = null;
      try {
        List<ColumnStatistics> stats = getMS().getPartitionColumnStatistics(
            dbName, tblName, request.getPartNames(), request.getColNames());
        Map<String, List<ColumnStatisticsObj>> map =
            new HashMap<String, List<ColumnStatisticsObj>>();
        for (ColumnStatistics stat : stats) {
          map.put(stat.getStatsDesc().getPartName(), stat.getStatsObj());
        }
        result = new PartitionsStatsResult(map);
      } finally {
        endFunction("get_partitions_statistics_req: ", result == null, null, tblName);
      }
      return result;
    }

    @Override
    public boolean update_table_column_statistics(ColumnStatistics colStats)
      throws NoSuchObjectException,InvalidObjectException,MetaException,TException,
      InvalidInputException
    {
      String dbName = null;
      String tableName = null;
      String colName = null;
      ColumnStatisticsDesc statsDesc = colStats.getStatsDesc();
      dbName = statsDesc.getDbName().toLowerCase();
      tableName = statsDesc.getTableName().toLowerCase();

      statsDesc.setDbName(dbName);
      statsDesc.setTableName(tableName);
      long time = System.currentTimeMillis() / 1000;
      statsDesc.setLastAnalyzed(time);

      List<ColumnStatisticsObj> statsObjs =  colStats.getStatsObj();

      for (ColumnStatisticsObj statsObj:statsObjs) {
        colName = statsObj.getColName().toLowerCase();
        statsObj.setColName(colName);
        startFunction("write_column_statistics:  db=" + dbName + " table=" + tableName +
          " column=" + colName);
      }

     colStats.setStatsDesc(statsDesc);
     colStats.setStatsObj(statsObjs);

     boolean ret = false;

      try {
        ret = getMS().updateTableColumnStatistics(colStats);
        return ret;
      } finally {
        endFunction("write_column_statistics: ", ret != false, null, tableName);
      }
    }

    @Override
    public boolean update_partition_column_statistics(ColumnStatistics colStats)
      throws NoSuchObjectException,InvalidObjectException,MetaException,TException,
      InvalidInputException
    {

      String dbName = null;
      String tableName = null;
      String partName = null;
      String colName = null;

      ColumnStatisticsDesc statsDesc = colStats.getStatsDesc();
      dbName = statsDesc.getDbName().toLowerCase();
      tableName = statsDesc.getTableName().toLowerCase();
      partName = lowerCaseConvertPartName(statsDesc.getPartName());

      statsDesc.setDbName(dbName);
      statsDesc.setTableName(tableName);
      statsDesc.setPartName(partName);

      long time = System.currentTimeMillis() / 1000;
      statsDesc.setLastAnalyzed(time);

      List<ColumnStatisticsObj> statsObjs =  colStats.getStatsObj();

      for (ColumnStatisticsObj statsObj:statsObjs) {
        colName = statsObj.getColName().toLowerCase();
        statsObj.setColName(colName);
        startFunction("write_partition_column_statistics:  db=" + dbName + " table=" + tableName +
          " part=" + partName + "column=" + colName);
      }

      colStats.setStatsDesc(statsDesc);
      colStats.setStatsObj(statsObjs);

      boolean ret = false;

      try {
        List<String> partVals = getPartValsFromName(getMS(), dbName,
            tableName, partName);
        ret = getMS().updatePartitionColumnStatistics(colStats, partVals);
        return ret;
      } finally {
        endFunction("write_partition_column_statistics: ", ret != false, null, tableName);
      }
    }

    @Override
    public boolean delete_partition_column_statistics(String dbName, String tableName,
      String partName, String colName) throws NoSuchObjectException, MetaException,
      InvalidObjectException, TException, InvalidInputException
    {
      dbName = dbName.toLowerCase();
      tableName = tableName.toLowerCase();
      if (colName != null) {
        colName = colName.toLowerCase();
      }
      String convertedPartName = lowerCaseConvertPartName(partName);
      startFunction("delete_column_statistics_by_partition: db=" + dbName + " table=" + tableName +
                    " partition=" + convertedPartName + " column=" + colName);
      boolean ret = false;

      try {
        List<String> partVals = getPartValsFromName(getMS(), dbName, tableName, convertedPartName);
        ret = getMS().deletePartitionColumnStatistics(dbName, tableName,
                                                      convertedPartName, partVals, colName);
      } finally {
        endFunction("delete_column_statistics_by_partition: ", ret != false, null, tableName);
      }
      return ret;
    }

    @Override
    public boolean delete_table_column_statistics(String dbName, String tableName, String colName)
      throws NoSuchObjectException, MetaException, InvalidObjectException, TException,
      InvalidInputException
   {
      dbName = dbName.toLowerCase();
      tableName = tableName.toLowerCase();

      if (colName != null) {
        colName = colName.toLowerCase();
      }
      startFunction("delete_column_statistics_by_table: db=" + dbName + " table=" + tableName +
                    " column=" + colName);

      boolean ret = false;
      try {
        ret = getMS().deleteTableColumnStatistics(dbName, tableName, colName);
      } finally {
        endFunction("delete_column_statistics_by_table: ", ret != false, null, tableName);
      }
      return ret;
   }

    @Override
    public List<Partition> get_partitions_by_filter(final String dbName,
        final String tblName, final String filter, final short maxParts)
        throws MetaException, NoSuchObjectException, TException {
      startTableFunction("get_partitions_by_filter", dbName, tblName);

      List<Partition> ret = null;
      Exception ex = null;
      try {
        ret = getMS().getPartitionsByFilter(dbName, tblName, filter, maxParts);
      } catch (Exception e) {
        ex = e;
        rethrowException(e);
      } finally {
        endFunction("get_partitions_by_filter", ret != null, ex, tblName);
      }
      return ret;
    }

    @Override
<<<<<<< HEAD
    public int get_num_partitions_by_filter(final String dbName,
        final String tblName, final String filter, final short maxParts)
        throws MetaException, NoSuchObjectException, TException {
      startTableFunction("get_num_partitions_by_filter", dbName, tblName);

      int ret = -1;
      Exception ex = null;
      try {
        ret = getMS().getNumPartitionsByFilter(dbName, tblName, filter, maxParts);
=======
    public PartitionsByExprResult get_partitions_by_expr(
        PartitionsByExprRequest req) throws TException {
      String dbName = req.getDbName(), tblName = req.getTblName();
      startTableFunction("get_partitions_by_expr", dbName, tblName);
      PartitionsByExprResult ret = null;
      Exception ex = null;
      try {
        List<Partition> partitions = new LinkedList<Partition>();
        boolean hasUnknownPartitions = getMS().getPartitionsByExpr(dbName, tblName,
            req.getExpr(), req.getDefaultPartitionName(), req.getMaxParts(), partitions);
        ret = new PartitionsByExprResult(partitions, hasUnknownPartitions);
>>>>>>> 58936774
      } catch (Exception e) {
        ex = e;
        rethrowException(e);
      } finally {
<<<<<<< HEAD
        endFunction("get_num_partitions_by_filter", ret != -1, ex, tblName);
=======
        endFunction("get_partitions_by_expr", ret != null, ex, tblName);
>>>>>>> 58936774
      }
      return ret;
    }

    private void rethrowException(Exception e)
        throws MetaException, NoSuchObjectException, TException {
      // TODO: Both of these are TException, why do we need these separate clauses?
      if (e instanceof MetaException) {
        throw (MetaException) e;
      } else if (e instanceof NoSuchObjectException) {
        throw (NoSuchObjectException) e;
      } else if (e instanceof TException) {
        throw (TException) e;
      } else {
        throw newMetaException(e);
      }
    }

    @Override
    public List<Partition> get_partitions_by_names(final String dbName,
        final String tblName, final List<String> partNames)
        throws MetaException, NoSuchObjectException, TException {

      startTableFunction("get_partitions_by_names", dbName, tblName);

      List<Partition> ret = null;
      Exception ex = null;
      try {
        ret = getMS().getPartitionsByNames(dbName, tblName, partNames);
      } catch (Exception e) {
        ex = e;
        rethrowException(e);
      } finally {
        endFunction("get_partitions_by_names", ret != null, ex, tblName);
      }
      return ret;
    }

    @Override
    public PrincipalPrivilegeSet get_privilege_set(HiveObjectRef hiveObject,
        String userName, List<String> groupNames) throws MetaException,
        TException {
      if (hiveObject.getObjectType() == HiveObjectType.COLUMN) {
        String partName = getPartName(hiveObject);
        return this.get_column_privilege_set(hiveObject.getDbName(), hiveObject
            .getObjectName(), partName, hiveObject.getColumnName(), userName,
            groupNames);
      } else if (hiveObject.getObjectType() == HiveObjectType.PARTITION) {
        String partName = getPartName(hiveObject);
        return this.get_partition_privilege_set(hiveObject.getDbName(),
            hiveObject.getObjectName(), partName, userName, groupNames);
      } else if (hiveObject.getObjectType() == HiveObjectType.DATABASE) {
        return this.get_db_privilege_set(hiveObject.getDbName(), userName,
            groupNames);
      } else if (hiveObject.getObjectType() == HiveObjectType.TABLE) {
        return this.get_table_privilege_set(hiveObject.getDbName(), hiveObject
            .getObjectName(), userName, groupNames);
      } else if (hiveObject.getObjectType() == HiveObjectType.GLOBAL) {
        return this.get_user_privilege_set(userName, groupNames);
      }
      return null;
    }

    private String getPartName(HiveObjectRef hiveObject) throws MetaException {
      String partName = null;
      List<String> partValue = hiveObject.getPartValues();
      if (partValue != null && partValue.size() > 0) {
        try {
          Table table = get_table(hiveObject.getDbName(), hiveObject
              .getObjectName());
          partName = Warehouse
              .makePartName(table.getPartitionKeys(), partValue);
        } catch (NoSuchObjectException e) {
          throw new MetaException(e.getMessage());
        }
      }
      return partName;
    }

    public PrincipalPrivilegeSet get_column_privilege_set(final String dbName,
        final String tableName, final String partName, final String columnName,
        final String userName, final List<String> groupNames) throws MetaException,
        TException {
      incrementCounter("get_column_privilege_set");

      PrincipalPrivilegeSet ret = null;
      try {
        ret = getMS().getColumnPrivilegeSet(
            dbName, tableName, partName, columnName, userName, groupNames);
      } catch (MetaException e) {
        throw e;
      } catch (Exception e) {
        throw new RuntimeException(e);
      }
      return ret;
    }

    public PrincipalPrivilegeSet get_db_privilege_set(final String dbName,
        final String userName, final List<String> groupNames) throws MetaException,
        TException {
      incrementCounter("get_db_privilege_set");

      PrincipalPrivilegeSet ret = null;
      try {
        ret = getMS().getDBPrivilegeSet(dbName, userName, groupNames);
      } catch (MetaException e) {
        throw e;
      } catch (Exception e) {
        throw new RuntimeException(e);
      }
      return ret;
    }

    public PrincipalPrivilegeSet get_partition_privilege_set(
        final String dbName, final String tableName, final String partName,
        final String userName, final List<String> groupNames)
        throws MetaException, TException {
      incrementCounter("get_partition_privilege_set");

      PrincipalPrivilegeSet ret = null;
      try {
        ret = getMS().getPartitionPrivilegeSet(dbName, tableName, partName,
            userName, groupNames);
      } catch (MetaException e) {
        throw e;
      } catch (Exception e) {
        throw new RuntimeException(e);
      }
      return ret;
    }

    public PrincipalPrivilegeSet get_table_privilege_set(final String dbName,
        final String tableName, final String userName,
        final List<String> groupNames) throws MetaException, TException {
      incrementCounter("get_table_privilege_set");

      PrincipalPrivilegeSet ret = null;
      try {
        ret = getMS().getTablePrivilegeSet(dbName, tableName, userName,
            groupNames);
      } catch (MetaException e) {
        throw e;
      } catch (Exception e) {
        throw new RuntimeException(e);
      }
      return ret;
    }

    @Override
    public boolean grant_role(final String roleName,
        final String principalName, final PrincipalType principalType,
        final String grantor, final PrincipalType grantorType, final boolean grantOption)
        throws MetaException, TException {
      incrementCounter("add_role_member");
      if (PUBLIC.equals(roleName)) {
        throw new MetaException("No user can be added to " + PUBLIC +". Since all users implictly"
        + " belong to " + PUBLIC + " role.");
      }
      Boolean ret = null;
      try {
        RawStore ms = getMS();
        Role role = ms.getRole(roleName);
        if(principalType == PrincipalType.ROLE){
          //check if this grant statement will end up creating a cycle
          if(isNewRoleAParent(principalName, roleName)){
            throw new MetaException("Cannot grant role " + principalName + " to " + roleName +
                " as " + roleName + " already belongs to the role " + principalName +
                ". (no cycles allowed)");
          }
        }
        ret = ms.grantRole(role, principalName, principalType, grantor, grantorType, grantOption);
      } catch (MetaException e) {
        throw e;
      } catch (Exception e) {
        throw new RuntimeException(e);
      }
      return ret;
    }



    /**
     * Check if newRole is in parent hierarchy of curRole
     * @param newRole
     * @param curRole
     * @return true if newRole is curRole or present in its hierarchy
     * @throws MetaException
     */
    private boolean isNewRoleAParent(String newRole, String curRole) throws MetaException {
      if(newRole.equals(curRole)){
        return true;
      }
      //do this check recursively on all the parent roles of curRole
      List<MRoleMap> parentRoleMaps = getMS().listRoles(curRole, PrincipalType.ROLE);
      for(MRoleMap parentRole : parentRoleMaps){
        if(isNewRoleAParent(newRole, parentRole.getRole().getRoleName())){
          return true;
        }
      }
      return false;
    }

    @Override
    public List<Role> list_roles(final String principalName,
        final PrincipalType principalType) throws MetaException, TException {
      incrementCounter("list_roles");

      List<Role> result = new ArrayList<Role>();
      try {
        List<MRoleMap> roleMaps = getMS().listRoles(principalName, principalType);
        if (roleMaps != null) {
          for (MRoleMap roleMap : roleMaps) {
            MRole mrole = roleMap.getRole();
            Role role = new Role(mrole.getRoleName(), mrole.getCreateTime(), mrole.getOwnerName());
            role.setPrincipalName(roleMap.getPrincipalName());
            role.setPrincipalType(roleMap.getPrincipalType());
            role.setGrantOption(roleMap.getGrantOption());
            role.setGrantTime(roleMap.getAddTime());
            role.setGrantor(roleMap.getGrantor());
            result.add(role);
          }
        }
        // all users by default belongs to public role
        result.add(new Role(PUBLIC,0,PUBLIC));
        return result;
      } catch (MetaException e) {
        throw e;
      } catch (Exception e) {
        throw new RuntimeException(e);
      }
    }

    @Override
    public boolean create_role(final Role role)
        throws MetaException, TException {
      incrementCounter("create_role");

      if (PUBLIC.equals(role.getRoleName())) {
         throw new MetaException(PUBLIC + " role implictly exists. It can't be created.");
      }
      Boolean ret = null;
      try {
        ret = getMS().addRole(role.getRoleName(), role.getOwnerName());
      } catch (MetaException e) {
        throw e;
      } catch (Exception e) {
        throw new RuntimeException(e);
      }
      return ret;
    }

    @Override
    public boolean drop_role(final String roleName)
        throws MetaException, TException {
      incrementCounter("drop_role");
      if (ADMIN.equals(roleName) || PUBLIC.equals(roleName)) {
        throw new MetaException(PUBLIC + "/" + ADMIN +" role can't be dropped.");
      }
      Boolean ret = null;
      try {
        ret = getMS().removeRole(roleName);
      } catch (MetaException e) {
        throw e;
      } catch (Exception e) {
        throw new RuntimeException(e);
      }
      return ret;
    }

    @Override
    public List<String> get_role_names() throws MetaException, TException {
      incrementCounter("get_role_names");

      List<String> ret = null;
      try {
        ret = getMS().listRoleNames();
        return ret;
      } catch (MetaException e) {
        throw e;
      } catch (Exception e) {
        throw new RuntimeException(e);
      }
    }

    @Override
    public boolean grant_privileges(final PrivilegeBag privileges) throws MetaException,
        TException {
      incrementCounter("grant_privileges");
      Boolean ret = null;
      try {
        ret = getMS().grantPrivileges(privileges);
      } catch (MetaException e) {
        throw e;
      } catch (Exception e) {
        throw new RuntimeException(e);
      }
      return ret;
    }

    @Override
    public boolean revoke_role(final String roleName, final String userName,
        final PrincipalType principalType) throws MetaException, TException {
      incrementCounter("remove_role_member");

      if (PUBLIC.equals(roleName)) {
        throw new MetaException(PUBLIC + " role can't be revoked.");
      }
      Boolean ret = null;
      try {
        RawStore ms = getMS();
        Role mRole = ms.getRole(roleName);
        ret = ms.revokeRole(mRole, userName, principalType);
      } catch (MetaException e) {
        throw e;
      } catch (Exception e) {
        throw new RuntimeException(e);
      }
      return ret;
    }

    @Override
    public boolean revoke_privileges(final PrivilegeBag privileges)
        throws MetaException, TException {
      incrementCounter("revoke_privileges");
      Boolean ret = null;
      try {
        ret = getMS().revokePrivileges(privileges);
      } catch (MetaException e) {
        throw e;
      } catch (Exception e) {
        throw new RuntimeException(e);
      }
      return ret;
    }

    public PrincipalPrivilegeSet get_user_privilege_set(final String userName,
        final List<String> groupNames) throws MetaException, TException {
      incrementCounter("get_user_privilege_set");

      PrincipalPrivilegeSet ret = null;
      try {
        ret = getMS().getUserPrivilegeSet(userName, groupNames);
      } catch (MetaException e) {
        throw e;
      } catch (Exception e) {
        throw new RuntimeException(e);
      }
      return ret;
    }

    public PrincipalType getPrincipalType(String principalType) {
      return PrincipalType.valueOf(principalType);
    }

    @Override
    public List<HiveObjectPrivilege> list_privileges(String principalName,
        PrincipalType principalType, HiveObjectRef hiveObject)
        throws MetaException, TException {
      if (hiveObject.getObjectType() == null) {
        return getAllPrivileges(principalName, principalType);
      }
      if (hiveObject.getObjectType() == HiveObjectType.GLOBAL) {
        return list_global_privileges(principalName, principalType);
      }
      if (hiveObject.getObjectType() == HiveObjectType.DATABASE) {
        return list_db_privileges(principalName, principalType, hiveObject
            .getDbName());
      }
      if (hiveObject.getObjectType() == HiveObjectType.TABLE) {
        return list_table_privileges(principalName, principalType,
            hiveObject.getDbName(), hiveObject.getObjectName());
      }
      if (hiveObject.getObjectType() == HiveObjectType.PARTITION) {
        return list_partition_privileges(principalName, principalType,
            hiveObject.getDbName(), hiveObject.getObjectName(), hiveObject
            .getPartValues());
      }
      if (hiveObject.getObjectType() == HiveObjectType.COLUMN) {
        if (hiveObject.getPartValues() == null || hiveObject.getPartValues().isEmpty()) {
          return list_table_column_privileges(principalName, principalType,
              hiveObject.getDbName(), hiveObject.getObjectName(), hiveObject.getColumnName());
        }
        return list_partition_column_privileges(principalName, principalType,
            hiveObject.getDbName(), hiveObject.getObjectName(), hiveObject
            .getPartValues(), hiveObject.getColumnName());
      }
      return null;
    }

    private List<HiveObjectPrivilege> getAllPrivileges(String principalName,
        PrincipalType principalType) throws TException {
      List<HiveObjectPrivilege> privs = new ArrayList<HiveObjectPrivilege>();
      privs.addAll(list_global_privileges(principalName, principalType));
      privs.addAll(list_db_privileges(principalName, principalType, null));
      privs.addAll(list_table_privileges(principalName, principalType, null, null));
      privs.addAll(list_partition_privileges(principalName, principalType, null, null, null));
      privs.addAll(list_table_column_privileges(principalName, principalType, null, null, null));
      privs.addAll(list_partition_column_privileges(principalName, principalType,
          null, null, null, null));
      return privs;
    }

    public List<HiveObjectPrivilege> list_table_column_privileges(
        final String principalName, final PrincipalType principalType,
        final String dbName, final String tableName, final String columnName)
        throws MetaException, TException {
      incrementCounter("list_table_column_privileges");

      try {
        if (dbName == null) {
          return getMS().listPrincipalTableColumnGrantsAll(principalName, principalType);
        }
        if (principalName == null) {
          return getMS().listTableColumnGrantsAll(dbName, tableName, columnName);
        }
        List<MTableColumnPrivilege> mTableCols = getMS()
            .listPrincipalTableColumnGrants(principalName, principalType,
                dbName, tableName, columnName);
        if (mTableCols.isEmpty()) {
          return Collections.emptyList();
        }
        List<HiveObjectPrivilege> result = new ArrayList<HiveObjectPrivilege>();
        for (int i = 0; i < mTableCols.size(); i++) {
          MTableColumnPrivilege sCol = mTableCols.get(i);
          HiveObjectRef objectRef = new HiveObjectRef(
              HiveObjectType.COLUMN, dbName, tableName, null, sCol.getColumnName());
          HiveObjectPrivilege secObj = new HiveObjectPrivilege(
              objectRef, sCol.getPrincipalName(), principalType,
              new PrivilegeGrantInfo(sCol.getPrivilege(), sCol
                  .getCreateTime(), sCol.getGrantor(), PrincipalType
                  .valueOf(sCol.getGrantorType()), sCol
                  .getGrantOption()));
          result.add(secObj);
        }
        return result;
      } catch (MetaException e) {
        throw e;
      } catch (Exception e) {
        throw new RuntimeException(e);
      }
    }

    public List<HiveObjectPrivilege> list_partition_column_privileges(
        final String principalName, final PrincipalType principalType,
        final String dbName, final String tableName, final List<String> partValues,
        final String columnName) throws MetaException, TException {
      incrementCounter("list_partition_column_privileges");

      try {
        if (dbName == null) {
          return getMS().listPrincipalPartitionColumnGrantsAll(principalName, principalType);
        }
        Table tbl = get_table(dbName, tableName);
        String partName = Warehouse.makePartName(tbl.getPartitionKeys(), partValues);
        if (principalName == null) {
          return getMS().listPartitionColumnGrantsAll(dbName, tableName, partName, columnName);
        }
        List<MPartitionColumnPrivilege> mPartitionCols = getMS().listPrincipalPartitionColumnGrants(
            principalName,
            principalType, dbName, tableName, partName, columnName);
        if (mPartitionCols.isEmpty()) {
          return Collections.emptyList();
        }
        List<HiveObjectPrivilege> result = new ArrayList<HiveObjectPrivilege>();
        for (int i = 0; i < mPartitionCols.size(); i++) {
          MPartitionColumnPrivilege sCol = mPartitionCols.get(i);
          HiveObjectRef objectRef = new HiveObjectRef(
              HiveObjectType.COLUMN, dbName, tableName, partValues, sCol.getColumnName());
          HiveObjectPrivilege secObj = new HiveObjectPrivilege(objectRef,
              sCol.getPrincipalName(), principalType,
              new PrivilegeGrantInfo(sCol.getPrivilege(), sCol
                  .getCreateTime(), sCol.getGrantor(), PrincipalType
                  .valueOf(sCol.getGrantorType()), sCol.getGrantOption()));
          result.add(secObj);
        }
        return result;
      } catch (MetaException e) {
        throw e;
      } catch (Exception e) {
        throw new RuntimeException(e);
      }
    }

    public List<HiveObjectPrivilege> list_db_privileges(final String principalName,
        final PrincipalType principalType, final String dbName)
        throws MetaException, TException {
      incrementCounter("list_security_db_grant");

      try {
        if (dbName == null) {
          return getMS().listPrincipalDBGrantsAll(principalName, principalType);
        }
        if (principalName == null) {
          return getMS().listDBGrantsAll(dbName);
        }
        List<MDBPrivilege> mDbs = getMS().listPrincipalDBGrants(
            principalName, principalType, dbName);
        if (mDbs.isEmpty()) {
          return Collections.<HiveObjectPrivilege>emptyList();
        }
        List<HiveObjectPrivilege> result = new ArrayList<HiveObjectPrivilege>();
        for (int i = 0; i < mDbs.size(); i++) {
          MDBPrivilege sDB = mDbs.get(i);
          HiveObjectRef objectRef = new HiveObjectRef(
              HiveObjectType.DATABASE, dbName, null, null, null);
          HiveObjectPrivilege secObj = new HiveObjectPrivilege(objectRef,
              sDB.getPrincipalName(), principalType,
              new PrivilegeGrantInfo(sDB.getPrivilege(), sDB
                  .getCreateTime(), sDB.getGrantor(), PrincipalType
                  .valueOf(sDB.getGrantorType()), sDB.getGrantOption()));
          result.add(secObj);
        }
        return result;
      } catch (MetaException e) {
        throw e;
      } catch (Exception e) {
        throw new RuntimeException(e);
      }
    }

    public List<HiveObjectPrivilege> list_partition_privileges(
        final String principalName, final PrincipalType principalType,
        final String dbName, final String tableName, final List<String> partValues)
        throws MetaException, TException {
      incrementCounter("list_security_partition_grant");

      try {
        if (dbName == null) {
          return getMS().listPrincipalPartitionGrantsAll(principalName, principalType);
        }
        Table tbl = get_table(dbName, tableName);
        String partName = Warehouse.makePartName(tbl.getPartitionKeys(), partValues);
        if (principalName == null) {
          return getMS().listPartitionGrantsAll(dbName, tableName, partName);
        }
        List<MPartitionPrivilege> mParts = getMS().listPrincipalPartitionGrants(
            principalName, principalType, dbName, tableName, partName);
        if (mParts.isEmpty()) {
          return Collections.<HiveObjectPrivilege> emptyList();
        }
        List<HiveObjectPrivilege> result = new ArrayList<HiveObjectPrivilege>();
        for (int i = 0; i < mParts.size(); i++) {
          MPartitionPrivilege sPart = mParts.get(i);
          HiveObjectRef objectRef = new HiveObjectRef(
              HiveObjectType.PARTITION, dbName, tableName, partValues, null);
          HiveObjectPrivilege secObj = new HiveObjectPrivilege(objectRef,
              sPart.getPrincipalName(), principalType,
              new PrivilegeGrantInfo(sPart.getPrivilege(), sPart
                  .getCreateTime(), sPart.getGrantor(), PrincipalType
                  .valueOf(sPart.getGrantorType()), sPart
                  .getGrantOption()));

          result.add(secObj);
        }
        return result;
      } catch (MetaException e) {
        throw e;
      } catch (Exception e) {
        throw new RuntimeException(e);
      }
    }

    public List<HiveObjectPrivilege> list_table_privileges(
        final String principalName, final PrincipalType principalType,
        final String dbName, final String tableName) throws MetaException,
        TException {
      incrementCounter("list_security_table_grant");

      try {
        if (dbName == null) {
          return getMS().listPrincipalTableGrantsAll(principalName, principalType);
        }
        if (principalName == null) {
          return getMS().listTableGrantsAll(dbName, tableName);
        }
        List<MTablePrivilege> mTbls = getMS()
            .listAllTableGrants(principalName, principalType, dbName, tableName);
        if (mTbls.isEmpty()) {
          return Collections.<HiveObjectPrivilege> emptyList();
        }
        List<HiveObjectPrivilege> result = new ArrayList<HiveObjectPrivilege>();
        for (int i = 0; i < mTbls.size(); i++) {
          MTablePrivilege sTbl = mTbls.get(i);
          HiveObjectRef objectRef = new HiveObjectRef(
              HiveObjectType.TABLE, dbName, tableName, null, null);
          HiveObjectPrivilege secObj = new HiveObjectPrivilege(objectRef,
              sTbl.getPrincipalName(), principalType,
              new PrivilegeGrantInfo(sTbl.getPrivilege(), sTbl.getCreateTime(), sTbl
                  .getGrantor(), PrincipalType.valueOf(sTbl
                  .getGrantorType()), sTbl.getGrantOption()));
          result.add(secObj);
        }
        return result;
      } catch (MetaException e) {
        throw e;
      } catch (Exception e) {
        throw new RuntimeException(e);
      }
    }

    public List<HiveObjectPrivilege> list_global_privileges(
        final String principalName, final PrincipalType principalType)
        throws MetaException, TException {
      incrementCounter("list_security_user_grant");

      try {
        if (principalName == null) {
          return getMS().listGlobalGrantsAll();
        }
        List<MGlobalPrivilege> mUsers = getMS().listPrincipalGlobalGrants(
            principalName, principalType);
        if (mUsers.isEmpty()) {
          return Collections.<HiveObjectPrivilege> emptyList();
        }
        List<HiveObjectPrivilege> result = new ArrayList<HiveObjectPrivilege>();
        for (int i = 0; i < mUsers.size(); i++) {
          MGlobalPrivilege sUsr = mUsers.get(i);
          HiveObjectRef objectRef = new HiveObjectRef(
              HiveObjectType.GLOBAL, null, null, null, null);
          HiveObjectPrivilege secUser = new HiveObjectPrivilege(
              objectRef, sUsr.getPrincipalName(), principalType,
              new PrivilegeGrantInfo(sUsr.getPrivilege(), sUsr
                  .getCreateTime(), sUsr.getGrantor(), PrincipalType
                  .valueOf(sUsr.getGrantorType()), sUsr.getGrantOption()));
          result.add(secUser);
        }
        return result;
      } catch (MetaException e) {
        throw e;
      } catch (Exception e) {
        throw new RuntimeException(e);
      }
    }

    @Override
    public void cancel_delegation_token(String token_str_form)
        throws MetaException, TException {
      startFunction("cancel_delegation_token");
      boolean success = false;
      Exception ex = null;
      try {
        HiveMetaStore.cancelDelegationToken(token_str_form);
        success = true;
      } catch (IOException e) {
        ex = e;
        throw new MetaException(e.getMessage());
      } catch (Exception e) {
        ex = e;
        if (e instanceof MetaException) {
          throw (MetaException) e;
        } else if (e instanceof TException) {
          throw (TException) e;
        } else {
          throw newMetaException(e);
        }
      } finally {
        endFunction("cancel_delegation_token", success, ex);
      }
    }

    @Override
    public long renew_delegation_token(String token_str_form)
        throws MetaException, TException {
      startFunction("renew_delegation_token");
      Long ret = null;
      Exception ex = null;
      try {
        ret = HiveMetaStore.renewDelegationToken(token_str_form);
      } catch (IOException e) {
        ex = e;
        throw new MetaException(e.getMessage());
      } catch (Exception e) {
        ex = e;
        if (e instanceof MetaException) {
          throw (MetaException) e;
        } else if (e instanceof TException) {
          throw (TException) e;
        } else {
          throw newMetaException(e);
        }
      } finally {
        endFunction("renew_delegation_token", ret != null, ex);
      }
      return ret;
    }

    @Override
    public String get_delegation_token(String token_owner,
        String renewer_kerberos_principal_name)
        throws MetaException, TException {
      startFunction("get_delegation_token");
      String ret = null;
      Exception ex = null;
      try {
        ret =
            HiveMetaStore.getDelegationToken(token_owner,
                renewer_kerberos_principal_name);
      } catch (IOException e) {
        ex = e;
        throw new MetaException(e.getMessage());
      } catch (InterruptedException e) {
        ex = e;
        throw new MetaException(e.getMessage());
      } catch (Exception e) {
        ex = e;
        if (e instanceof MetaException) {
          throw (MetaException) e;
        } else if (e instanceof TException) {
          throw (TException) e;
        } else {
          throw newMetaException(e);
        }
      } finally {
        endFunction("get_delegation_token", ret != null, ex);
      }
      return ret;
    }

    @Override
    public void markPartitionForEvent(final String db_name, final String tbl_name,
        final Map<String, String> partName, final PartitionEventType evtType) throws
        MetaException, TException, NoSuchObjectException, UnknownDBException,
        UnknownTableException,
        InvalidPartitionException, UnknownPartitionException {

      Table tbl = null;
      Exception ex = null;
      try {
        startPartitionFunction("markPartitionForEvent", db_name, tbl_name, partName);
        firePreEvent(new PreLoadPartitionDoneEvent(db_name, tbl_name, partName, this));
        tbl = getMS().markPartitionForEvent(db_name, tbl_name, partName, evtType);
        if (null == tbl) {
          throw new UnknownTableException("Table: " + tbl_name + " not found.");
        } else {
          for (MetaStoreEventListener listener : listeners) {
            listener.onLoadPartitionDone(new LoadPartitionDoneEvent(true, tbl, partName, this));
          }
        }
      } catch (Exception original) {
        ex = original;
        LOG.error(original);
        if (original instanceof NoSuchObjectException) {
          throw (NoSuchObjectException) original;
        } else if (original instanceof UnknownTableException) {
          throw (UnknownTableException) original;
        } else if (original instanceof UnknownDBException) {
          throw (UnknownDBException) original;
        } else if (original instanceof UnknownPartitionException) {
          throw (UnknownPartitionException) original;
        } else if (original instanceof InvalidPartitionException) {
          throw (InvalidPartitionException) original;
        } else if (original instanceof MetaException) {
          throw (MetaException) original;
        } else {
          throw newMetaException(original);
        }
      } finally {
                endFunction("markPartitionForEvent", tbl != null, ex, tbl_name);
      }
    }

    @Override
    public boolean isPartitionMarkedForEvent(final String db_name, final String tbl_name,
        final Map<String, String> partName, final PartitionEventType evtType) throws
        MetaException, NoSuchObjectException, UnknownDBException, UnknownTableException,
        TException, UnknownPartitionException, InvalidPartitionException {

      startPartitionFunction("isPartitionMarkedForEvent", db_name, tbl_name, partName);
      Boolean ret = null;
      Exception ex = null;
      try {
        ret = getMS().isPartitionMarkedForEvent(db_name, tbl_name, partName, evtType);
      } catch (Exception original) {
        LOG.error(original);
        ex = original;
        if (original instanceof NoSuchObjectException) {
          throw (NoSuchObjectException) original;
        } else if (original instanceof UnknownTableException) {
          throw (UnknownTableException) original;
        } else if (original instanceof UnknownDBException) {
          throw (UnknownDBException) original;
        } else if (original instanceof UnknownPartitionException) {
          throw (UnknownPartitionException) original;
        } else if (original instanceof InvalidPartitionException) {
          throw (InvalidPartitionException) original;
        } else if (original instanceof MetaException) {
          throw (MetaException) original;
        } else {
          throw newMetaException(original);
        }
      } finally {
                endFunction("isPartitionMarkedForEvent", ret != null, ex, tbl_name);
      }

      return ret;
    }

    @Override
    public List<String> set_ugi(String username, List<String> groupNames) throws MetaException,
        TException {
      Collections.addAll(groupNames, username);
      return groupNames;
    }

    @Override
    public boolean partition_name_has_valid_characters(List<String> part_vals,
        boolean throw_exception) throws TException, MetaException {
      startFunction("partition_name_has_valid_characters");
      boolean ret = false;
      Exception ex = null;
      try {
        if (throw_exception) {
          MetaStoreUtils.validatePartitionNameCharacters(part_vals, partitionValidationPattern);
          ret = true;
        } else {
          ret = MetaStoreUtils.partitionNameHasValidCharacters(part_vals,
              partitionValidationPattern);
        }
      } catch (Exception e) {
        if (e instanceof MetaException) {
          throw (MetaException)e;
        } else {
          ex = e;
          throw newMetaException(e);
        }
      }
      endFunction("partition_name_has_valid_characters", true, null);
      return ret;
    }

    private static MetaException newMetaException(Exception e) {
      MetaException me = new MetaException(e.toString());
      me.initCause(e);
      return me;
    }
  }

  public static IHMSHandler newHMSHandler(String name, HiveConf hiveConf) throws MetaException {
    return RetryingHMSHandler.getProxy(hiveConf, name);
  }


  /**
   * Discard a current delegation token.
   *
   * @param tokenStrForm
   *          the token in string form
   */
  public static void cancelDelegationToken(String tokenStrForm
      ) throws IOException {
    saslServer.cancelDelegationToken(tokenStrForm);
  }

  /**
   * Get a new delegation token.
   *
   * @param renewer
   *          the designated renewer
   */
  public static String getDelegationToken(String owner, String renewer)
      throws IOException, InterruptedException {
    return saslServer.getDelegationToken(owner, renewer);
  }

  /**
   * Renew a delegation token to extend its lifetime.
   *
   * @param tokenStrForm
   *          the token in string form
   */
  public static long renewDelegationToken(String tokenStrForm
      ) throws IOException {
    return saslServer.renewDelegationToken(tokenStrForm);
  }

  /**
   * HiveMetaStore specific CLI
   *
   */
  static public class HiveMetastoreCli extends CommonCliOptions {
    int port = DEFAULT_HIVE_METASTORE_PORT;

    @SuppressWarnings("static-access")
    public HiveMetastoreCli() {
      super("hivemetastore", true);

      // -p port
      OPTIONS.addOption(OptionBuilder
          .hasArg()
          .withArgName("port")
          .withDescription("Hive Metastore port number, default:"
              + DEFAULT_HIVE_METASTORE_PORT)
          .create('p'));

    }

    @Override
    public void parse(String[] args) {
      super.parse(args);

      // support the old syntax "hivemetastore [port]" but complain
      args = commandLine.getArgs();
      if (args.length > 0) {
        // complain about the deprecated syntax -- but still run
        System.err.println(
            "This usage has been deprecated, consider using the new command "
                + "line syntax (run with -h to see usage information)");

        port = new Integer(args[0]);
      }

      // notice that command line options take precedence over the
      // deprecated (old style) naked args...
      if (commandLine.hasOption('p')) {
        port = Integer.parseInt(commandLine.getOptionValue('p'));
      } else {
        // legacy handling
        String metastorePort = System.getenv("METASTORE_PORT");
        if (metastorePort != null) {
          port = Integer.parseInt(metastorePort);
        }
      }
    }
  }

  /**
   * @param args
   */
  public static void main(String[] args) throws Throwable {
    HiveMetastoreCli cli = new HiveMetastoreCli();
    cli.parse(args);
    final boolean isCliVerbose = cli.isVerbose();
    // NOTE: It is critical to do this prior to initializing log4j, otherwise
    // any log specific settings via hiveconf will be ignored
    Properties hiveconf = cli.addHiveconfToSystemProperties();

    // If the log4j.configuration property hasn't already been explicitly set,
    // use Hive's default log4j configuration
    if (System.getProperty("log4j.configuration") == null) {
      // NOTE: It is critical to do this here so that log4j is reinitialized
      // before any of the other core hive classes are loaded
      try {
        LogUtils.initHiveLog4j();
      } catch (LogInitializationException e) {
        HMSHandler.LOG.warn(e.getMessage());
      }
    }

    try {
      String msg = "Starting hive metastore on port " + cli.port;
      HMSHandler.LOG.info(msg);
      if (cli.isVerbose()) {
        System.err.println(msg);
      }

      HiveConf conf = new HiveConf(HMSHandler.class);

      // set all properties specified on the command line
      for (Map.Entry<Object, Object> item : hiveconf.entrySet()) {
        conf.set((String) item.getKey(), (String) item.getValue());
      }

      // Add shutdown hook.
      Runtime.getRuntime().addShutdownHook(new Thread() {
        @Override
        public void run() {
          String shutdownMsg = "Shutting down hive metastore.";
          HMSHandler.LOG.info(shutdownMsg);
          if (isCliVerbose) {
            System.err.println(shutdownMsg);
          }
        }
      });

      startMetaStore(cli.port, ShimLoader.getHadoopThriftAuthBridge(), conf);
    } catch (Throwable t) {
      // Catch the exception, log it and rethrow it.
      HMSHandler.LOG
          .error("Metastore Thrift Server threw an exception...", t);
      throw t;
    }
  }

  /**
   * Start Metastore based on a passed {@link HadoopThriftAuthBridge}
   *
   * @param port
   * @param bridge
   * @throws Throwable
   */
  public static void startMetaStore(int port, HadoopThriftAuthBridge bridge)
      throws Throwable {
    startMetaStore(port, bridge, new HiveConf(HMSHandler.class));
  }

  /**
   * Start Metastore based on a passed {@link HadoopThriftAuthBridge}
   *
   * @param port
   * @param bridge
   * @param conf
   *          configuration overrides
   * @throws Throwable
   */
  public static void startMetaStore(int port, HadoopThriftAuthBridge bridge,
      HiveConf conf) throws Throwable {
    try {

      // Server will create new threads up to max as necessary. After an idle
      // period, it will destory threads to keep the number of threads in the
      // pool to min.
      int minWorkerThreads = conf.getIntVar(HiveConf.ConfVars.METASTORESERVERMINTHREADS);
      int maxWorkerThreads = conf.getIntVar(HiveConf.ConfVars.METASTORESERVERMAXTHREADS);
      boolean tcpKeepAlive = conf.getBoolVar(HiveConf.ConfVars.METASTORE_TCP_KEEP_ALIVE);
      boolean useFramedTransport = conf.getBoolVar(ConfVars.METASTORE_USE_THRIFT_FRAMED_TRANSPORT);
      useSasl = conf.getBoolVar(HiveConf.ConfVars.METASTORE_USE_THRIFT_SASL);

      TServerTransport serverTransport = tcpKeepAlive ?
          new TServerSocketKeepAlive(port) : new TServerSocket(port);

      TProcessor processor;
      TTransportFactory transFactory;
      if (useSasl) {
        // we are in secure mode.
        if (useFramedTransport) {
          throw new HiveMetaException("Framed transport is not supported with SASL enabled.");
        }
        saslServer = bridge.createServer(
            conf.getVar(HiveConf.ConfVars.METASTORE_KERBEROS_KEYTAB_FILE),
            conf.getVar(HiveConf.ConfVars.METASTORE_KERBEROS_PRINCIPAL));
        // start delegation token manager
        HMSHandler hmsHandler = new HMSHandler("new db based metaserver", conf);
        saslServer.startDelegationTokenSecretManager(conf, hmsHandler);
        transFactory = saslServer.createTransportFactory(
                MetaStoreUtils.getMetaStoreSaslProperties(conf));
        processor = saslServer.wrapProcessor(
          new ThriftHiveMetastore.Processor<HMSHandler>(hmsHandler));
        LOG.info("Starting DB backed MetaStore Server in Secure Mode");
      } else {
        // we are in unsecure mode.
        IHMSHandler handler = newHMSHandler("new db based metaserver", conf);

        if (conf.getBoolVar(ConfVars.METASTORE_EXECUTE_SET_UGI)) {
          transFactory = useFramedTransport ?
              new ChainedTTransportFactory(new TFramedTransport.Factory(),
                  new TUGIContainingTransport.Factory())
              : new TUGIContainingTransport.Factory();

          processor = new TUGIBasedProcessor<IHMSHandler>(handler);
          LOG.info("Starting DB backed MetaStore Server with SetUGI enabled");
        } else {
          transFactory = useFramedTransport ?
              new TFramedTransport.Factory() : new TTransportFactory();
          processor = new TSetIpAddressProcessor<IHMSHandler>(handler);
          LOG.info("Starting DB backed MetaStore Server");
        }
      }

      TThreadPoolServer.Args args = new TThreadPoolServer.Args(serverTransport)
          .processor(processor)
          .transportFactory(transFactory)
          .protocolFactory(new TBinaryProtocol.Factory())
          .minWorkerThreads(minWorkerThreads)
          .maxWorkerThreads(maxWorkerThreads);

      TServer tServer = new TThreadPoolServer(args);
      HMSHandler.LOG.info("Started the new metaserver on port [" + port
          + "]...");
      HMSHandler.LOG.info("Options.minWorkerThreads = "
          + minWorkerThreads);
      HMSHandler.LOG.info("Options.maxWorkerThreads = "
          + maxWorkerThreads);
      HMSHandler.LOG.info("TCP keepalive = " + tcpKeepAlive);
      tServer.serve();
    } catch (Throwable x) {
      x.printStackTrace();
      HMSHandler.LOG.error(StringUtils.stringifyException(x));
      throw x;
    }
  }
}<|MERGE_RESOLUTION|>--- conflicted
+++ resolved
@@ -3706,7 +3706,6 @@
     }
 
     @Override
-<<<<<<< HEAD
     public int get_num_partitions_by_filter(final String dbName,
         final String tblName, final String filter, final short maxParts)
         throws MetaException, NoSuchObjectException, TException {
@@ -3716,7 +3715,16 @@
       Exception ex = null;
       try {
         ret = getMS().getNumPartitionsByFilter(dbName, tblName, filter, maxParts);
-=======
+      } catch (Exception e) {
+        ex = e;
+        rethrowException(e);
+      } finally {
+        endFunction("get_num_partitions_by_filter", ret != -1, ex, tblName);
+      }
+      return ret;
+    }
+
+    @Override
     public PartitionsByExprResult get_partitions_by_expr(
         PartitionsByExprRequest req) throws TException {
       String dbName = req.getDbName(), tblName = req.getTblName();
@@ -3728,16 +3736,11 @@
         boolean hasUnknownPartitions = getMS().getPartitionsByExpr(dbName, tblName,
             req.getExpr(), req.getDefaultPartitionName(), req.getMaxParts(), partitions);
         ret = new PartitionsByExprResult(partitions, hasUnknownPartitions);
->>>>>>> 58936774
       } catch (Exception e) {
         ex = e;
         rethrowException(e);
       } finally {
-<<<<<<< HEAD
-        endFunction("get_num_partitions_by_filter", ret != -1, ex, tblName);
-=======
         endFunction("get_partitions_by_expr", ret != null, ex, tblName);
->>>>>>> 58936774
       }
       return ret;
     }
