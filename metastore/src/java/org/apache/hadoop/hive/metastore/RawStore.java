--- conflicted
+++ resolved
@@ -209,16 +209,13 @@
       String dbName, String tblName, String filter, short maxParts)
       throws MetaException, NoSuchObjectException;
 
-<<<<<<< HEAD
   public abstract int getNumPartitionsByFilter(String dbName, String tblName,
       String filter, short maxParts)
           throws MetaException, NoSuchObjectException;
 
-=======
   public abstract boolean getPartitionsByExpr(String dbName, String tblName,
       byte[] expr, String defaultPartitionName, short maxParts, List<Partition> result)
       throws TException;
->>>>>>> 58936774
 
   public abstract List<Partition> getPartitionsByNames(
       String dbName, String tblName, List<String> partNames)
@@ -491,15 +488,6 @@
   List<HiveObjectPrivilege> listPartitionGrantsAll(
       String dbName, String tableName, String partitionName);
 
-<<<<<<< HEAD
- public abstract void verifySchema() throws MetaException;
-
- public abstract String getMetaStoreSchemaVersion() throws  MetaException;
-
- public abstract void setMetaStoreSchemaVersion(String version, String comment) throws MetaException;
-
-=======
   List<HiveObjectPrivilege> listTableColumnGrantsAll(
       String dbName, String tableName, String columnName);
->>>>>>> 58936774
 }