/**
 * Licensed to the Apache Software Foundation (ASF) under one
 * or more contributor license agreements.  See the NOTICE file
 * distributed with this work for additional information
 * regarding copyright ownership.  The ASF licenses this file
 * to you under the Apache License, Version 2.0 (the
 * "License"); you may not use this file except in compliance
 * with the License.  You may obtain a copy of the License at
 *
 *     http://www.apache.org/licenses/LICENSE-2.0
 *
 * Unless required by applicable law or agreed to in writing, software
 * distributed under the License is distributed on an "AS IS" BASIS,
 * WITHOUT WARRANTIES OR CONDITIONS OF ANY KIND, either express or implied.
 * See the License for the specific language governing permissions and
 * limitations under the License.
 */

package org.apache.hadoop.hive.metastore;

import static org.apache.commons.lang.StringUtils.join;

import java.net.URI;
import java.net.URISyntaxException;
import java.util.ArrayList;
import java.util.Collection;
import java.util.Collections;
import java.util.HashMap;
import java.util.HashSet;
import java.util.Iterator;
import java.util.LinkedList;
import java.util.List;
import java.util.Map;
import java.util.Map.Entry;
import java.util.Properties;
import java.util.Set;
import java.util.concurrent.atomic.AtomicBoolean;
import java.util.concurrent.locks.Lock;
import java.util.concurrent.locks.ReentrantLock;

import javax.jdo.JDODataStoreException;
<<<<<<< HEAD
=======
import javax.jdo.JDOEnhanceException;
>>>>>>> 58936774
import javax.jdo.JDOHelper;
import javax.jdo.JDOObjectNotFoundException;
import javax.jdo.PersistenceManager;
import javax.jdo.PersistenceManagerFactory;
import javax.jdo.Query;
import javax.jdo.Transaction;
import javax.jdo.datastore.DataStoreCache;
import javax.jdo.identity.IntIdentity;

import org.antlr.runtime.CharStream;
import org.antlr.runtime.CommonTokenStream;
import org.antlr.runtime.RecognitionException;
import org.apache.commons.logging.Log;
import org.apache.commons.logging.LogFactory;
import org.apache.hadoop.conf.Configurable;
import org.apache.hadoop.conf.Configuration;
import org.apache.hadoop.hive.common.FileUtils;
import org.apache.hadoop.hive.common.ObjectPair;
import org.apache.hadoop.hive.common.classification.InterfaceAudience;
import org.apache.hadoop.hive.common.classification.InterfaceStability;
import org.apache.hadoop.hive.conf.HiveConf;
import org.apache.hadoop.hive.conf.HiveConf.ConfVars;
import org.apache.hadoop.hive.metastore.api.BinaryColumnStatsData;
import org.apache.hadoop.hive.metastore.api.BooleanColumnStatsData;
import org.apache.hadoop.hive.metastore.api.ColumnStatistics;
import org.apache.hadoop.hive.metastore.api.ColumnStatisticsData;
import org.apache.hadoop.hive.metastore.api.ColumnStatisticsDesc;
import org.apache.hadoop.hive.metastore.api.ColumnStatisticsObj;
import org.apache.hadoop.hive.metastore.api.Database;
import org.apache.hadoop.hive.metastore.api.DoubleColumnStatsData;
import org.apache.hadoop.hive.metastore.api.FieldSchema;
import org.apache.hadoop.hive.metastore.api.HiveObjectPrivilege;
import org.apache.hadoop.hive.metastore.api.HiveObjectRef;
import org.apache.hadoop.hive.metastore.api.HiveObjectType;
import org.apache.hadoop.hive.metastore.api.Index;
import org.apache.hadoop.hive.metastore.api.InvalidInputException;
import org.apache.hadoop.hive.metastore.api.InvalidObjectException;
import org.apache.hadoop.hive.metastore.api.InvalidPartitionException;
import org.apache.hadoop.hive.metastore.api.LongColumnStatsData;
import org.apache.hadoop.hive.metastore.api.MetaException;
import org.apache.hadoop.hive.metastore.api.NoSuchObjectException;
import org.apache.hadoop.hive.metastore.api.Order;
import org.apache.hadoop.hive.metastore.api.Partition;
import org.apache.hadoop.hive.metastore.api.PartitionEventType;
import org.apache.hadoop.hive.metastore.api.PrincipalPrivilegeSet;
import org.apache.hadoop.hive.metastore.api.PrincipalType;
import org.apache.hadoop.hive.metastore.api.PrivilegeBag;
import org.apache.hadoop.hive.metastore.api.PrivilegeGrantInfo;
import org.apache.hadoop.hive.metastore.api.Role;
import org.apache.hadoop.hive.metastore.api.SerDeInfo;
import org.apache.hadoop.hive.metastore.api.SkewedInfo;
import org.apache.hadoop.hive.metastore.api.StorageDescriptor;
import org.apache.hadoop.hive.metastore.api.StringColumnStatsData;
import org.apache.hadoop.hive.metastore.api.Table;
import org.apache.hadoop.hive.metastore.api.Type;
import org.apache.hadoop.hive.metastore.api.UnknownDBException;
import org.apache.hadoop.hive.metastore.api.UnknownPartitionException;
import org.apache.hadoop.hive.metastore.api.UnknownTableException;
import org.apache.hadoop.hive.metastore.model.MColumnDescriptor;
import org.apache.hadoop.hive.metastore.model.MDBPrivilege;
import org.apache.hadoop.hive.metastore.model.MDatabase;
import org.apache.hadoop.hive.metastore.model.MDelegationToken;
import org.apache.hadoop.hive.metastore.model.MFieldSchema;
import org.apache.hadoop.hive.metastore.model.MGlobalPrivilege;
import org.apache.hadoop.hive.metastore.model.MIndex;
import org.apache.hadoop.hive.metastore.model.MMasterKey;
import org.apache.hadoop.hive.metastore.model.MOrder;
import org.apache.hadoop.hive.metastore.model.MPartition;
import org.apache.hadoop.hive.metastore.model.MPartitionColumnPrivilege;
import org.apache.hadoop.hive.metastore.model.MPartitionColumnStatistics;
import org.apache.hadoop.hive.metastore.model.MPartitionEvent;
import org.apache.hadoop.hive.metastore.model.MPartitionPrivilege;
import org.apache.hadoop.hive.metastore.model.MRole;
import org.apache.hadoop.hive.metastore.model.MRoleMap;
import org.apache.hadoop.hive.metastore.model.MSerDeInfo;
import org.apache.hadoop.hive.metastore.model.MStorageDescriptor;
import org.apache.hadoop.hive.metastore.model.MStringList;
import org.apache.hadoop.hive.metastore.model.MTable;
import org.apache.hadoop.hive.metastore.model.MTableColumnPrivilege;
import org.apache.hadoop.hive.metastore.model.MTableColumnStatistics;
import org.apache.hadoop.hive.metastore.model.MTablePrivilege;
import org.apache.hadoop.hive.metastore.model.MType;
import org.apache.hadoop.hive.metastore.model.MVersionTable;
<<<<<<< HEAD
=======
import org.apache.hadoop.hive.metastore.parser.ExpressionTree;
>>>>>>> 58936774
import org.apache.hadoop.hive.metastore.parser.ExpressionTree.ANTLRNoCaseStringStream;
import org.apache.hadoop.hive.metastore.parser.ExpressionTree.FilterBuilder;
import org.apache.hadoop.hive.metastore.parser.ExpressionTree.LeafNode;
import org.apache.hadoop.hive.metastore.parser.ExpressionTree.Operator;
import org.apache.hadoop.hive.metastore.parser.FilterLexer;
import org.apache.hadoop.hive.metastore.parser.FilterParser;
import org.apache.hadoop.util.StringUtils;
<<<<<<< HEAD
import org.datanucleus.store.rdbms.exceptions.MissingTableException;
=======
import org.apache.thrift.TException;
import org.datanucleus.store.rdbms.exceptions.MissingTableException;

import org.antlr.runtime.Token;

import com.google.common.collect.Lists;

>>>>>>> 58936774

/**
 * This class is the interface between the application logic and the database
 * store that contains the objects. Refrain putting any logic in mode.M* objects
 * or in this file as former could be auto generated and this class would need
 * to be made into a interface that can read both from a database and a
 * filestore.
 */
public class ObjectStore implements RawStore, Configurable {
  private static Properties prop = null;
  private static PersistenceManagerFactory pmf = null;

  private static Lock pmfPropLock = new ReentrantLock();
  private static final Log LOG = LogFactory.getLog(ObjectStore.class.getName());

  private static enum TXN_STATUS {
    NO_STATE, OPEN, COMMITED, ROLLBACK
  }

  private static final Map<String, Class> PINCLASSMAP;
  static {
    Map<String, Class> map = new HashMap();
    map.put("table", MTable.class);
    map.put("storagedescriptor", MStorageDescriptor.class);
    map.put("serdeinfo", MSerDeInfo.class);
    map.put("partition", MPartition.class);
    map.put("database", MDatabase.class);
    map.put("type", MType.class);
    map.put("fieldschema", MFieldSchema.class);
    map.put("order", MOrder.class);
    PINCLASSMAP = Collections.unmodifiableMap(map);
  }

  private boolean isInitialized = false;
  private PersistenceManager pm = null;
  private MetaStoreDirectSql directSql = null;
  private PartitionExpressionProxy expressionProxy = null;
  private Configuration hiveConf;
  int openTrasactionCalls = 0;
  private Transaction currentTransaction = null;
  private TXN_STATUS transactionStatus = TXN_STATUS.NO_STATE;
  private final AtomicBoolean isSchemaVerified = new AtomicBoolean(false);

  public ObjectStore() {
  }

  @Override
  public Configuration getConf() {
    return hiveConf;
  }

  /**
   * Called whenever this object is instantiated using ReflectionUils, and also
   * on connection retries. In cases of connection retries, conf will usually
   * contain modified values.
   */
  @Override
  @SuppressWarnings("nls")
  public void setConf(Configuration conf) {
    // Although an instance of ObjectStore is accessed by one thread, there may
    // be many threads with ObjectStore instances. So the static variables
    // pmf and prop need to be protected with locks.
    pmfPropLock.lock();
    try {
      isInitialized = false;
      hiveConf = conf;
      Properties propsFromConf = getDataSourceProps(conf);
      boolean propsChanged = !propsFromConf.equals(prop);

      if (propsChanged) {
        pmf = null;
        prop = null;
      }

      assert(!isActiveTransaction());
      shutdown();
      // Always want to re-create pm as we don't know if it were created by the
      // most recent instance of the pmf
      pm = null;
      directSql = null;
      expressionProxy = null;
      openTrasactionCalls = 0;
      currentTransaction = null;
      transactionStatus = TXN_STATUS.NO_STATE;

      initialize(propsFromConf);

      if (!isInitialized) {
        throw new RuntimeException(
        "Unable to create persistence manager. Check dss.log for details");
      } else {
        LOG.info("Initialized ObjectStore");
      }
    } finally {
      pmfPropLock.unlock();
    }
  }

  private ClassLoader classLoader;
  {
    classLoader = Thread.currentThread().getContextClassLoader();
    if (classLoader == null) {
      classLoader = ObjectStore.class.getClassLoader();
    }
  }

  @SuppressWarnings("nls")
  private void initialize(Properties dsProps) {
    LOG.info("ObjectStore, initialize called");
    prop = dsProps;
    pm = getPersistenceManager();
    isInitialized = pm != null;
    if (isInitialized) {
      expressionProxy = createExpressionProxy(hiveConf);
      directSql = new MetaStoreDirectSql(pm);
    }
  }

  /**
   * Creates the proxy used to evaluate expressions. This is here to prevent circular
   * dependency - ql -&gt; metastore client &lt;-&gt metastore server -&gt ql. If server and
   * client are split, this can be removed.
   * @param conf Configuration.
   * @return The partition expression proxy.
   */
  private static PartitionExpressionProxy createExpressionProxy(Configuration conf) {
    String className = HiveConf.getVar(conf, HiveConf.ConfVars.METASTORE_EXPRESSION_PROXY_CLASS);
    try {
      @SuppressWarnings("unchecked")
      Class<? extends PartitionExpressionProxy> clazz =
          (Class<? extends PartitionExpressionProxy>)MetaStoreUtils.getClass(className);
      return MetaStoreUtils.newInstance(
          clazz, new Class<?>[0], new Object[0]);
    } catch (MetaException e) {
      LOG.error("Error loading PartitionExpressionProxy", e);
      throw new RuntimeException("Error loading PartitionExpressionProxy: " + e.getMessage());
    }
  }

  /**
   * Properties specified in hive-default.xml override the properties specified
   * in jpox.properties.
   */
  @SuppressWarnings("nls")
  private static Properties getDataSourceProps(Configuration conf) {
    Properties prop = new Properties();

    Iterator<Map.Entry<String, String>> iter = conf.iterator();
    while (iter.hasNext()) {
      Map.Entry<String, String> e = iter.next();
      if (e.getKey().contains("datanucleus") || e.getKey().contains("jdo")) {
        Object prevVal = prop.setProperty(e.getKey(), conf.get(e.getKey()));
        if (LOG.isDebugEnabled()
            && !e.getKey().equals(HiveConf.ConfVars.METASTOREPWD.varname)) {
          LOG.debug("Overriding " + e.getKey() + " value " + prevVal
              + " from  jpox.properties with " + e.getValue());
        }
      }
    }

    if (LOG.isDebugEnabled()) {
      for (Entry<Object, Object> e : prop.entrySet()) {
        if (!e.getKey().equals(HiveConf.ConfVars.METASTOREPWD.varname)) {
          LOG.debug(e.getKey() + " = " + e.getValue());
        }
      }
    }
    return prop;
  }

  private static synchronized PersistenceManagerFactory getPMF() {
    if (pmf == null) {
      pmf = JDOHelper.getPersistenceManagerFactory(prop);
      DataStoreCache dsc = pmf.getDataStoreCache();
      if (dsc != null) {
        HiveConf conf = new HiveConf(ObjectStore.class);
        String objTypes = HiveConf.getVar(conf, HiveConf.ConfVars.METASTORE_CACHE_PINOBJTYPES);
        LOG.info("Setting MetaStore object pin classes with hive.metastore.cache.pinobjtypes=\"" + objTypes + "\"");
        if (objTypes != null && objTypes.length() > 0) {
          objTypes = objTypes.toLowerCase();
          String[] typeTokens = objTypes.split(",");
          for (String type : typeTokens) {
            type = type.trim();
            if (PINCLASSMAP.containsKey(type)) {
              dsc.pinAll(true, PINCLASSMAP.get(type));
            }
            else {
              LOG.warn(type + " is not one of the pinnable object types: " + org.apache.commons.lang.StringUtils.join(PINCLASSMAP.keySet(), " "));
            }
          }
        }
      } else {
        LOG.warn("PersistenceManagerFactory returned null DataStoreCache object. Unable to initialize object pin types defined by hive.metastore.cache.pinobjtypes");
      }
    }
    return pmf;
  }

  @InterfaceAudience.LimitedPrivate({"HCATALOG"})
  @InterfaceStability.Evolving
  public PersistenceManager getPersistenceManager() {
    return getPMF().getPersistenceManager();
  }

  @Override
  public void shutdown() {
    if (pm != null) {
      pm.close();
    }
  }

  /**
   * Opens a new one or the one already created Every call of this function must
   * have corresponding commit or rollback function call
   *
   * @return an active transaction
   */

  @Override
  public boolean openTransaction() {
    openTrasactionCalls++;
    if (openTrasactionCalls == 1) {
      currentTransaction = pm.currentTransaction();
      currentTransaction.begin();
      transactionStatus = TXN_STATUS.OPEN;
    } else {
      // something is wrong since openTransactionCalls is greater than 1 but
      // currentTransaction is not active
      assert ((currentTransaction != null) && (currentTransaction.isActive()));
    }

    boolean result = currentTransaction.isActive();
    debugLog("Open transaction: count = " + openTrasactionCalls + ", isActive = " + result);
    return result;
  }

  /**
   * if this is the commit of the first open call then an actual commit is
   * called.
   *
   * @return Always returns true
   */
  @Override
  @SuppressWarnings("nls")
  public boolean commitTransaction() {
    if (TXN_STATUS.ROLLBACK == transactionStatus) {
      debugLog("Commit transaction: rollback");
      return false;
    }
    if (openTrasactionCalls <= 0) {
      RuntimeException e = new RuntimeException("commitTransaction was called but openTransactionCalls = "
          + openTrasactionCalls + ". This probably indicates that there are unbalanced " +
          "calls to openTransaction/commitTransaction");
      LOG.error(e);
      throw e;
    }
    if (!currentTransaction.isActive()) {
      RuntimeException e = new RuntimeException("commitTransaction was called but openTransactionCalls = "
          + openTrasactionCalls + ". This probably indicates that there are unbalanced " +
          "calls to openTransaction/commitTransaction");
      LOG.error(e);
      throw e;
    }
    openTrasactionCalls--;
    debugLog("Commit transaction: count = " + openTrasactionCalls + ", isactive "+ currentTransaction.isActive());

    if ((openTrasactionCalls == 0) && currentTransaction.isActive()) {
      transactionStatus = TXN_STATUS.COMMITED;
      currentTransaction.commit();
    }

    return true;
  }

  /**
   * @return true if there is an active transaction. If the current transaction
   *         is either committed or rolled back it returns false
   */
  public boolean isActiveTransaction() {
    if (currentTransaction == null) {
      return false;
    }
    return currentTransaction.isActive();
  }

  /**
   * Rolls back the current transaction if it is active
   */
  @Override
  public void rollbackTransaction() {
    if (openTrasactionCalls < 1) {
      debugLog("rolling back transaction: no open transactions: " + openTrasactionCalls);
      return;
    }
    openTrasactionCalls = 0;
    debugLog("Rollback transaction, isActive: " + currentTransaction.isActive());
    if (currentTransaction.isActive()
        && transactionStatus != TXN_STATUS.ROLLBACK) {
      transactionStatus = TXN_STATUS.ROLLBACK;
      // could already be rolled back
      currentTransaction.rollback();
      // remove all detached objects from the cache, since the transaction is
      // being rolled back they are no longer relevant, and this prevents them
      // from reattaching in future transactions
      pm.evictAll();
    }
  }

  @Override
  public void createDatabase(Database db) throws InvalidObjectException, MetaException {
    boolean commited = false;
    MDatabase mdb = new MDatabase();
    mdb.setName(db.getName().toLowerCase());
    mdb.setLocationUri(db.getLocationUri());
    mdb.setDescription(db.getDescription());
    mdb.setParameters(db.getParameters());
    mdb.setOwnerName(db.getOwnerName());
    PrincipalType ownerType = db.getOwnerType();
    mdb.setOwnerType((null == ownerType ? PrincipalType.USER.name() : ownerType.name()));
    try {
      openTransaction();
      pm.makePersistent(mdb);
      commited = commitTransaction();
    } finally {
      if (!commited) {
        rollbackTransaction();
      }
    }
  }

  @SuppressWarnings("nls")
  private MDatabase getMDatabase(String name) throws NoSuchObjectException {
    MDatabase mdb = null;
    boolean commited = false;
    try {
      openTransaction();
      name = name.toLowerCase().trim();
      Query query = pm.newQuery(MDatabase.class, "name == dbname");
      query.declareParameters("java.lang.String dbname");
      query.setUnique(true);
      mdb = (MDatabase) query.execute(name);
      pm.retrieve(mdb);
      commited = commitTransaction();
    } finally {
      if (!commited) {
        rollbackTransaction();
      }
    }
    if (mdb == null) {
      throw new NoSuchObjectException("There is no database named " + name);
    }
    return mdb;
  }

  @Override
  public Database getDatabase(String name) throws NoSuchObjectException {
    MDatabase mdb = null;
    boolean commited = false;
    try {
      openTransaction();
      mdb = getMDatabase(name);
      commited = commitTransaction();
    } finally {
      if (!commited) {
        rollbackTransaction();
      }
    }
    Database db = new Database();
    db.setName(mdb.getName());
    db.setDescription(mdb.getDescription());
    db.setLocationUri(mdb.getLocationUri());
    db.setParameters(mdb.getParameters());
    db.setOwnerName(mdb.getOwnerName());
    String type = mdb.getOwnerType();
    db.setOwnerType((null == type || type.trim().isEmpty()) ? null : PrincipalType.valueOf(type));
    return db;
  }

  /**
   * Alter the database object in metastore. Currently only the parameters
   * of the database can be changed.
   * @param dbName the database name
   * @param db the Hive Database object
   * @throws MetaException
   * @throws NoSuchObjectException
   */
  @Override
  public boolean alterDatabase(String dbName, Database db)
    throws MetaException, NoSuchObjectException {

    MDatabase mdb = null;
    boolean committed = false;
    try {
      mdb = getMDatabase(dbName);
      // currently only allow changing database parameters
      mdb.setParameters(db.getParameters());
      openTransaction();
      pm.makePersistent(mdb);
      committed = commitTransaction();
    } finally {
      if (!committed) {
        rollbackTransaction();
        return false;
      }
    }
    return true;
  }

  @Override
  public boolean dropDatabase(String dbname) throws NoSuchObjectException, MetaException {
    boolean success = false;
    LOG.info("Dropping database " + dbname + " along with all tables");
    dbname = dbname.toLowerCase();
    try {
      openTransaction();

      // then drop the database
      MDatabase db = getMDatabase(dbname);
      pm.retrieve(db);
      if (db != null) {
        List<MDBPrivilege> dbGrants = this.listDatabaseGrants(dbname);
        if (dbGrants != null && dbGrants.size() > 0) {
          pm.deletePersistentAll(dbGrants);
        }
        pm.deletePersistent(db);
      }
      success = commitTransaction();
    } finally {
      if (!success) {
        rollbackTransaction();
      }
    }
    return success;
  }


  @Override
  public List<String> getDatabases(String pattern) throws MetaException {
    boolean commited = false;
    List<String> databases = null;
    try {
      openTransaction();
      // Take the pattern and split it on the | to get all the composing
      // patterns
      String[] subpatterns = pattern.trim().split("\\|");
      String query = "select name from org.apache.hadoop.hive.metastore.model.MDatabase where (";
      boolean first = true;
      for (String subpattern : subpatterns) {
        subpattern = "(?i)" + subpattern.replaceAll("\\*", ".*");
        if (!first) {
          query = query + " || ";
        }
        query = query + " name.matches(\"" + subpattern + "\")";
        first = false;
      }
      query = query + ")";

      Query q = pm.newQuery(query);
      q.setResult("name");
      q.setOrdering("name ascending");
      Collection names = (Collection) q.execute();
      databases = new ArrayList<String>();
      for (Iterator i = names.iterator(); i.hasNext();) {
        databases.add((String) i.next());
      }
      commited = commitTransaction();
    } finally {
      if (!commited) {
        rollbackTransaction();
      }
    }
    return databases;
  }

  @Override
  public List<String> getAllDatabases() throws MetaException {
    return getDatabases(".*");
  }

  private MType getMType(Type type) {
    List<MFieldSchema> fields = new ArrayList<MFieldSchema>();
    if (type.getFields() != null) {
      for (FieldSchema field : type.getFields()) {
        fields.add(new MFieldSchema(field.getName(), field.getType(), field
            .getComment()));
      }
    }
    return new MType(type.getName(), type.getType1(), type.getType2(), fields);
  }

  private Type getType(MType mtype) {
    List<FieldSchema> fields = new ArrayList<FieldSchema>();
    if (mtype.getFields() != null) {
      for (MFieldSchema field : mtype.getFields()) {
        fields.add(new FieldSchema(field.getName(), field.getType(), field
            .getComment()));
      }
    }
    Type ret = new Type();
    ret.setName(mtype.getName());
    ret.setType1(mtype.getType1());
    ret.setType2(mtype.getType2());
    ret.setFields(fields);
    return ret;
  }

  @Override
  public boolean createType(Type type) {
    boolean success = false;
    MType mtype = getMType(type);
    boolean commited = false;
    try {
      openTransaction();
      pm.makePersistent(mtype);
      commited = commitTransaction();
      success = true;
    } finally {
      if (!commited) {
        rollbackTransaction();
      }
    }
    return success;
  }

  @Override
  public Type getType(String typeName) {
    Type type = null;
    boolean commited = false;
    try {
      openTransaction();
      Query query = pm.newQuery(MType.class, "name == typeName");
      query.declareParameters("java.lang.String typeName");
      query.setUnique(true);
      MType mtype = (MType) query.execute(typeName.trim());
      pm.retrieve(type);
      if (mtype != null) {
        type = getType(mtype);
      }
      commited = commitTransaction();
    } finally {
      if (!commited) {
        rollbackTransaction();
      }
    }
    return type;
  }

  @Override
  public boolean dropType(String typeName) {
    boolean success = false;
    try {
      openTransaction();
      Query query = pm.newQuery(MType.class, "name == typeName");
      query.declareParameters("java.lang.String typeName");
      query.setUnique(true);
      MType type = (MType) query.execute(typeName.trim());
      pm.retrieve(type);
      if (type != null) {
        pm.deletePersistent(type);
      }
      success = commitTransaction();
    } catch (JDOObjectNotFoundException e) {
      success = commitTransaction();
      LOG.debug("type not found " + typeName, e);
    } finally {
      if (!success) {
        rollbackTransaction();
      }
    }
    return success;
  }

  @Override
  public void createTable(Table tbl) throws InvalidObjectException, MetaException {
    boolean commited = false;
    try {
      openTransaction();
      MTable mtbl = convertToMTable(tbl);
      pm.makePersistent(mtbl);
      PrincipalPrivilegeSet principalPrivs = tbl.getPrivileges();
      List<Object> toPersistPrivObjs = new ArrayList<Object>();
      if (principalPrivs != null) {
        int now = (int)(System.currentTimeMillis()/1000);

        Map<String, List<PrivilegeGrantInfo>> userPrivs = principalPrivs.getUserPrivileges();
        putPersistentPrivObjects(mtbl, toPersistPrivObjs, now, userPrivs, PrincipalType.USER);

        Map<String, List<PrivilegeGrantInfo>> groupPrivs = principalPrivs.getGroupPrivileges();
        putPersistentPrivObjects(mtbl, toPersistPrivObjs, now, groupPrivs, PrincipalType.GROUP);

        Map<String, List<PrivilegeGrantInfo>> rolePrivs = principalPrivs.getRolePrivileges();
        putPersistentPrivObjects(mtbl, toPersistPrivObjs, now, rolePrivs, PrincipalType.ROLE);
      }
      pm.makePersistentAll(toPersistPrivObjs);
      commited = commitTransaction();
    } finally {
      if (!commited) {
        rollbackTransaction();
      }
    }
  }

  /**
   * Convert PrivilegeGrantInfo from privMap to MTablePrivilege, and add all of
   * them to the toPersistPrivObjs. These privilege objects will be persisted as
   * part of createTable.
   *
   * @param mtbl
   * @param toPersistPrivObjs
   * @param now
   * @param privMap
   * @param type
   */
  private void putPersistentPrivObjects(MTable mtbl, List<Object> toPersistPrivObjs,
      int now, Map<String, List<PrivilegeGrantInfo>> privMap, PrincipalType type) {
    if (privMap != null) {
      for (Map.Entry<String, List<PrivilegeGrantInfo>> entry : privMap
          .entrySet()) {
        String principalName = entry.getKey();
        List<PrivilegeGrantInfo> privs = entry.getValue();
        for (int i = 0; i < privs.size(); i++) {
          PrivilegeGrantInfo priv = privs.get(i);
          if (priv == null) {
            continue;
          }
          MTablePrivilege mTblSec = new MTablePrivilege(
              principalName, type.toString(), mtbl, priv.getPrivilege(),
              now, priv.getGrantor(), priv.getGrantorType().toString(), priv
                  .isGrantOption());
          toPersistPrivObjs.add(mTblSec);
        }
      }
    }
  }

  @Override
  public boolean dropTable(String dbName, String tableName) throws MetaException,
    NoSuchObjectException, InvalidObjectException, InvalidInputException {
    boolean success = false;
    try {
      openTransaction();
      MTable tbl = getMTable(dbName, tableName);
      pm.retrieve(tbl);
      if (tbl != null) {
        // first remove all the grants
        List<MTablePrivilege> tabGrants = listAllTableGrants(dbName, tableName);
        if (tabGrants != null && tabGrants.size() > 0) {
          pm.deletePersistentAll(tabGrants);
        }
        List<MTableColumnPrivilege> tblColGrants = listTableAllColumnGrants(dbName,
            tableName);
        if (tblColGrants != null && tblColGrants.size() > 0) {
          pm.deletePersistentAll(tblColGrants);
        }

        List<MPartitionPrivilege> partGrants = this.listTableAllPartitionGrants(dbName, tableName);
        if (partGrants != null && partGrants.size() > 0) {
          pm.deletePersistentAll(partGrants);
        }

        List<MPartitionColumnPrivilege> partColGrants = listTableAllPartitionColumnGrants(dbName,
            tableName);
        if (partColGrants != null && partColGrants.size() > 0) {
          pm.deletePersistentAll(partColGrants);
        }
        // delete column statistics if present
        try {
          deleteTableColumnStatistics(dbName, tableName, null);
        } catch (NoSuchObjectException e) {
          LOG.info("Found no table level column statistics associated with db " + dbName +
          " table " + tableName + " record to delete");
        }

        preDropStorageDescriptor(tbl.getSd());
        // then remove the table
        pm.deletePersistentAll(tbl);
      }
      success = commitTransaction();
    } finally {
      if (!success) {
        rollbackTransaction();
      }
    }
    return success;
  }

  @Override
  public Table getTable(String dbName, String tableName) throws MetaException {
    boolean commited = false;
    Table tbl = null;
    try {
      openTransaction();
      tbl = convertToTable(getMTable(dbName, tableName));
      commited = commitTransaction();
    } finally {
      if (!commited) {
        rollbackTransaction();
      }
    }
    return tbl;
  }

  @Override
  public List<String> getTables(String dbName, String pattern)
      throws MetaException {
    boolean commited = false;
    List<String> tbls = null;
    try {
      openTransaction();
      dbName = dbName.toLowerCase().trim();
      // Take the pattern and split it on the | to get all the composing
      // patterns
      String[] subpatterns = pattern.trim().split("\\|");
      String query =
        "select tableName from org.apache.hadoop.hive.metastore.model.MTable "
        + "where database.name == dbName && (";
      boolean first = true;
      for (String subpattern : subpatterns) {
        subpattern = "(?i)" + subpattern.replaceAll("\\*", ".*");
        if (!first) {
          query = query + " || ";
        }
        query = query + " tableName.matches(\"" + subpattern + "\")";
        first = false;
      }
      query = query + ")";

      Query q = pm.newQuery(query);
      q.declareParameters("java.lang.String dbName");
      q.setResult("tableName");
      q.setOrdering("tableName ascending");
      Collection names = (Collection) q.execute(dbName);
      tbls = new ArrayList<String>();
      for (Iterator i = names.iterator(); i.hasNext();) {
        tbls.add((String) i.next());
      }
      commited = commitTransaction();
    } finally {
      if (!commited) {
        rollbackTransaction();
      }
    }
    return tbls;
  }

  @Override
  public List<String> getAllTables(String dbName) throws MetaException {
    return getTables(dbName, ".*");
  }

  private MTable getMTable(String db, String table) {
    MTable mtbl = null;
    boolean commited = false;
    try {
      openTransaction();
      db = db.toLowerCase().trim();
      table = table.toLowerCase().trim();
      Query query = pm.newQuery(MTable.class, "tableName == table && database.name == db");
      query.declareParameters("java.lang.String table, java.lang.String db");
      query.setUnique(true);
      mtbl = (MTable) query.execute(table, db);
      pm.retrieve(mtbl);
      commited = commitTransaction();
    } finally {
      if (!commited) {
        rollbackTransaction();
      }
    }
    return mtbl;
  }

  @Override
  public List<Table> getTableObjectsByName(String db, List<String> tbl_names)
      throws MetaException, UnknownDBException {
    List<Table> tables = new ArrayList<Table>();
    boolean committed = false;
    try {
      openTransaction();

      db = db.toLowerCase().trim();
      Query dbExistsQuery = pm.newQuery(MDatabase.class, "name == db");
      dbExistsQuery.declareParameters("java.lang.String db");
      dbExistsQuery.setUnique(true);
      dbExistsQuery.setResult("name");
      String dbNameIfExists = (String) dbExistsQuery.execute(db);
      if (dbNameIfExists == null || dbNameIfExists.isEmpty()) {
        throw new UnknownDBException("Could not find database " + db);
      }

      List<String> lowered_tbl_names = new ArrayList<String>();
      for (String t : tbl_names) {
        lowered_tbl_names.add(t.toLowerCase().trim());
      }
      Query query = pm.newQuery(MTable.class);
      query.setFilter("database.name == db && tbl_names.contains(tableName)");
      query.declareParameters("java.lang.String db, java.util.Collection tbl_names");
      Collection mtables = (Collection) query.execute(db, lowered_tbl_names);
      for (Iterator iter = mtables.iterator(); iter.hasNext();) {
        tables.add(convertToTable((MTable) iter.next()));
      }
      committed = commitTransaction();
    } finally {
      if (!committed) {
        rollbackTransaction();
      }
    }
    return tables;
  }

  private Table convertToTable(MTable mtbl) throws MetaException {
    if (mtbl == null) {
      return null;
    }
    String tableType = mtbl.getTableType();
    if (tableType == null) {
      // for backwards compatibility with old metastore persistence
      if (mtbl.getViewOriginalText() != null) {
        tableType = TableType.VIRTUAL_VIEW.toString();
      } else if ("TRUE".equals(mtbl.getParameters().get("EXTERNAL"))) {
        tableType = TableType.EXTERNAL_TABLE.toString();
      } else {
        tableType = TableType.MANAGED_TABLE.toString();
      }
    }
    return new Table(mtbl.getTableName(), mtbl.getDatabase().getName(), mtbl
        .getOwner(), mtbl.getCreateTime(), mtbl.getLastAccessTime(), mtbl
        .getRetention(), convertToStorageDescriptor(mtbl.getSd()),
        convertToFieldSchemas(mtbl.getPartitionKeys()), mtbl.getParameters(),
        mtbl.getViewOriginalText(), mtbl.getViewExpandedText(),
        tableType);
  }

  private MTable convertToMTable(Table tbl) throws InvalidObjectException,
      MetaException {
    if (tbl == null) {
      return null;
    }
    MDatabase mdb = null;
    try {
      mdb = getMDatabase(tbl.getDbName());
    } catch (NoSuchObjectException e) {
      LOG.error(StringUtils.stringifyException(e));
      throw new InvalidObjectException("Database " + tbl.getDbName()
          + " doesn't exist.");
    }

    // If the table has property EXTERNAL set, update table type
    // accordingly
    String tableType = tbl.getTableType();
    boolean isExternal = "TRUE".equals(tbl.getParameters().get("EXTERNAL"));
    if (TableType.MANAGED_TABLE.toString().equals(tableType)) {
      if (isExternal) {
        tableType = TableType.EXTERNAL_TABLE.toString();
      }
    }
    if (TableType.EXTERNAL_TABLE.toString().equals(tableType)) {
      if (!isExternal) {
        tableType = TableType.MANAGED_TABLE.toString();
      }
    }

    // A new table is always created with a new column descriptor
    return new MTable(tbl.getTableName().toLowerCase(), mdb,
        convertToMStorageDescriptor(tbl.getSd()), tbl.getOwner(), tbl
            .getCreateTime(), tbl.getLastAccessTime(), tbl.getRetention(),
        convertToMFieldSchemas(tbl.getPartitionKeys()), tbl.getParameters(),
        tbl.getViewOriginalText(), tbl.getViewExpandedText(),
        tableType);
  }

  private List<MFieldSchema> convertToMFieldSchemas(List<FieldSchema> keys) {
    List<MFieldSchema> mkeys = null;
    if (keys != null) {
      mkeys = new ArrayList<MFieldSchema>(keys.size());
      for (FieldSchema part : keys) {
        mkeys.add(new MFieldSchema(part.getName().toLowerCase(),
            part.getType(), part.getComment()));
      }
    }
    return mkeys;
  }

  private List<FieldSchema> convertToFieldSchemas(List<MFieldSchema> mkeys) {
    List<FieldSchema> keys = null;
    if (mkeys != null) {
      keys = new ArrayList<FieldSchema>(mkeys.size());
      for (MFieldSchema part : mkeys) {
        keys.add(new FieldSchema(part.getName(), part.getType(), part
            .getComment()));
      }
    }
    return keys;
  }

  private List<MOrder> convertToMOrders(List<Order> keys) {
    List<MOrder> mkeys = null;
    if (keys != null) {
      mkeys = new ArrayList<MOrder>(keys.size());
      for (Order part : keys) {
        mkeys.add(new MOrder(part.getCol().toLowerCase(), part.getOrder()));
      }
    }
    return mkeys;
  }

  private List<Order> convertToOrders(List<MOrder> mkeys) {
    List<Order> keys = null;
    if (mkeys != null) {
      keys = new ArrayList<Order>(mkeys.size());
      for (MOrder part : mkeys) {
        keys.add(new Order(part.getCol(), part.getOrder()));
      }
    }
    return keys;
  }

  private SerDeInfo converToSerDeInfo(MSerDeInfo ms) throws MetaException {
    if (ms == null) {
      throw new MetaException("Invalid SerDeInfo object");
    }
    return new SerDeInfo(ms.getName(), ms.getSerializationLib(), ms
        .getParameters());
  }

  private MSerDeInfo converToMSerDeInfo(SerDeInfo ms) throws MetaException {
    if (ms == null) {
      throw new MetaException("Invalid SerDeInfo object");
    }
    return new MSerDeInfo(ms.getName(), ms.getSerializationLib(), ms
        .getParameters());
  }

  /**
   * Given a list of model field schemas, create a new model column descriptor.
   * @param cols the columns the column descriptor contains
   * @return a new column descriptor db-backed object
   */
  private MColumnDescriptor createNewMColumnDescriptor(List<MFieldSchema> cols) {
    if (cols == null) {
      return null;
    }
    return new MColumnDescriptor(cols);
  }

  // MSD and SD should be same objects. Not sure how to make then same right now
  // MSerdeInfo *& SerdeInfo should be same as well
  private StorageDescriptor convertToStorageDescriptor(MStorageDescriptor msd,
      boolean noFS)
      throws MetaException {
    if (msd == null) {
      return null;
    }
    List<MFieldSchema> mFieldSchemas = msd.getCD() == null ? null : msd.getCD().getCols();

    StorageDescriptor sd = new StorageDescriptor(noFS ? null : convertToFieldSchemas(mFieldSchemas),
        msd.getLocation(), msd.getInputFormat(), msd.getOutputFormat(), msd
        .isCompressed(), msd.getNumBuckets(), converToSerDeInfo(msd
        .getSerDeInfo()), msd.getBucketCols(), convertToOrders(msd
        .getSortCols()), msd.getParameters());
    SkewedInfo skewedInfo = new SkewedInfo(msd.getSkewedColNames(),
        convertToSkewedValues(msd.getSkewedColValues()),
        covertToSkewedMap(msd.getSkewedColValueLocationMaps()));
    sd.setSkewedInfo(skewedInfo);
    sd.setStoredAsSubDirectories(msd.isStoredAsSubDirectories());
    return sd;
  }

  private StorageDescriptor convertToStorageDescriptor(MStorageDescriptor msd)
      throws MetaException {
    return convertToStorageDescriptor(msd, false);
  }

  /**
   * Convert a list of MStringList to a list of list string
   *
   * @param mLists
   * @return
   */
  private List<List<String>> convertToSkewedValues(List<MStringList> mLists) {
    List<List<String>> lists = null;
    if (mLists != null) {
      lists = new ArrayList<List<String>>(mLists.size());
      for (MStringList element : mLists) {
        lists.add(new ArrayList<String>(element.getInternalList()));
      }
    }
    return lists;
  }

  private List<MStringList> convertToMStringLists(List<List<String>> mLists) {
    List<MStringList> lists = null ;
    if (null != mLists) {
      lists = new ArrayList<MStringList>();
      for (List<String> mList : mLists) {
        lists.add(new MStringList(mList));
      }
    }
    return lists;
  }

  /**
   * Convert a MStringList Map to a Map
   * @param mMap
   * @return
   */
  private Map<List<String>, String> covertToSkewedMap(Map<MStringList, String> mMap) {
    Map<List<String>, String> map = null;
    if (mMap != null) {
      map = new HashMap<List<String>, String>(mMap.size());
      Set<MStringList> keys = mMap.keySet();
      for (MStringList key : keys) {
        map.put(new ArrayList<String>(key.getInternalList()), mMap.get(key));
      }
    }
    return map;
  }

  /**
   * Covert a Map to a MStringList Map
   * @param mMap
   * @return
   */
  private Map<MStringList, String> covertToMapMStringList(Map<List<String>, String> mMap) {
    Map<MStringList, String> map = null;
    if (mMap != null) {
      map = new HashMap<MStringList, String>(mMap.size());
      Set<List<String>> keys = mMap.keySet();
      for (List<String> key : keys) {
        map.put(new MStringList(key), mMap.get(key));
      }
    }
    return map;
  }



  /**
   * Converts a storage descriptor to a db-backed storage descriptor.  Creates a
   *   new db-backed column descriptor object for this SD.
   * @param sd the storage descriptor to wrap in a db-backed object
   * @return the storage descriptor db-backed object
   * @throws MetaException
   */
  private MStorageDescriptor convertToMStorageDescriptor(StorageDescriptor sd)
      throws MetaException {
    if (sd == null) {
      return null;
    }
    MColumnDescriptor mcd = createNewMColumnDescriptor(convertToMFieldSchemas(sd.getCols()));
    return convertToMStorageDescriptor(sd, mcd);
  }

  /**
   * Converts a storage descriptor to a db-backed storage descriptor.  It points the
   * storage descriptor's column descriptor to the one passed as an argument,
   * so it does not create a new mcolumn descriptor object.
   * @param sd the storage descriptor to wrap in a db-backed object
   * @param mcd the db-backed column descriptor
   * @return the db-backed storage descriptor object
   * @throws MetaException
   */
  private MStorageDescriptor convertToMStorageDescriptor(StorageDescriptor sd,
      MColumnDescriptor mcd) throws MetaException {
    if (sd == null) {
      return null;
    }
    return new MStorageDescriptor(mcd, sd
        .getLocation(), sd.getInputFormat(), sd.getOutputFormat(), sd
        .isCompressed(), sd.getNumBuckets(), converToMSerDeInfo(sd
        .getSerdeInfo()), sd.getBucketCols(),
        convertToMOrders(sd.getSortCols()), sd.getParameters(),
        (null == sd.getSkewedInfo()) ? null
            : sd.getSkewedInfo().getSkewedColNames(),
        convertToMStringLists((null == sd.getSkewedInfo()) ? null : sd.getSkewedInfo()
            .getSkewedColValues()),
        covertToMapMStringList((null == sd.getSkewedInfo()) ? null : sd.getSkewedInfo()
            .getSkewedColValueLocationMaps()), sd.isStoredAsSubDirectories());
  }

  @Override
  public boolean addPartitions(String dbName, String tblName, List<Partition> parts)
      throws InvalidObjectException, MetaException {
    boolean success = false;
    openTransaction();
    try {
      List<MTablePrivilege> tabGrants = null;
      List<MTableColumnPrivilege> tabColumnGrants = null;
      MTable table = this.getMTable(dbName, tblName);
      if ("TRUE".equalsIgnoreCase(table.getParameters().get("PARTITION_LEVEL_PRIVILEGE"))) {
        tabGrants = this.listAllTableGrants(dbName, tblName);
        tabColumnGrants = this.listTableAllColumnGrants(dbName, tblName);
      }
      List<Object> toPersist = new ArrayList<Object>();
      for (Partition part : parts) {
        if (!part.getTableName().equals(tblName) || !part.getDbName().equals(dbName)) {
          throw new MetaException("Partition does not belong to target table "
              + dbName + "." + tblName + ": " + part);
        }
        MPartition mpart = convertToMPart(part, true);
        toPersist.add(mpart);
        int now = (int)(System.currentTimeMillis()/1000);
        if (tabGrants != null) {
          for (MTablePrivilege tab: tabGrants) {
            toPersist.add(new MPartitionPrivilege(tab.getPrincipalName(),
                tab.getPrincipalType(), mpart, tab.getPrivilege(), now,
                tab.getGrantor(), tab.getGrantorType(), tab.getGrantOption()));
          }
        }

        if (tabColumnGrants != null) {
          for (MTableColumnPrivilege col : tabColumnGrants) {
            toPersist.add(new MPartitionColumnPrivilege(col.getPrincipalName(),
                col.getPrincipalType(), mpart, col.getColumnName(), col.getPrivilege(),
                now, col.getGrantor(), col.getGrantorType(), col.getGrantOption()));
          }
        }
      }
      if (toPersist.size() > 0) {
        pm.makePersistentAll(toPersist);
      }

      success = commitTransaction();
    } finally {
      if (!success) {
        rollbackTransaction();
      }
    }
    return success;
  }

  @Override
  public boolean addPartition(Partition part) throws InvalidObjectException,
      MetaException {
    boolean success = false;
    boolean commited = false;
    try {
      MTable table = this.getMTable(part.getDbName(), part.getTableName());
      List<MTablePrivilege> tabGrants = null;
      List<MTableColumnPrivilege> tabColumnGrants = null;
      if ("TRUE".equalsIgnoreCase(table.getParameters().get("PARTITION_LEVEL_PRIVILEGE"))) {
        tabGrants = this.listAllTableGrants(part
            .getDbName(), part.getTableName());
        tabColumnGrants = this.listTableAllColumnGrants(
            part.getDbName(), part.getTableName());
      }
      openTransaction();
      MPartition mpart = convertToMPart(part, true);
      pm.makePersistent(mpart);

      int now = (int)(System.currentTimeMillis()/1000);
      List<Object> toPersist = new ArrayList<Object>();
      if (tabGrants != null) {
        for (MTablePrivilege tab: tabGrants) {
          MPartitionPrivilege partGrant = new MPartitionPrivilege(tab
              .getPrincipalName(), tab.getPrincipalType(),
              mpart, tab.getPrivilege(), now, tab.getGrantor(), tab
                  .getGrantorType(), tab.getGrantOption());
          toPersist.add(partGrant);
        }
      }

      if (tabColumnGrants != null) {
        for (MTableColumnPrivilege col : tabColumnGrants) {
          MPartitionColumnPrivilege partColumn = new MPartitionColumnPrivilege(col
              .getPrincipalName(), col.getPrincipalType(), mpart, col
              .getColumnName(), col.getPrivilege(), now, col.getGrantor(), col
              .getGrantorType(), col.getGrantOption());
          toPersist.add(partColumn);
        }

        if (toPersist.size() > 0) {
          pm.makePersistentAll(toPersist);
        }
      }

      commited = commitTransaction();
      success = true;
    } finally {
      if (!commited) {
        rollbackTransaction();
      }
    }
    return success;
  }

  @Override
  public Partition getPartition(String dbName, String tableName,
      List<String> part_vals) throws NoSuchObjectException, MetaException {
    openTransaction();
    Partition part = convertToPart(getMPartition(dbName, tableName, part_vals));
    commitTransaction();
    if(part == null) {
      throw new NoSuchObjectException("partition values="
          + part_vals.toString());
    }
    part.setValues(part_vals);
    return part;
  }

  private MPartition getMPartition(String dbName, String tableName,
      List<String> part_vals) throws MetaException {
    MPartition mpart = null;
    boolean commited = false;
    try {
      openTransaction();
      dbName = dbName.toLowerCase().trim();
      tableName = tableName.toLowerCase().trim();
      MTable mtbl = getMTable(dbName, tableName);
      if (mtbl == null) {
        commited = commitTransaction();
        return null;
      }
      // Change the query to use part_vals instead of the name which is
      // redundant TODO: callers of this often get part_vals out of name for no reason...
      String name = Warehouse.makePartName(convertToFieldSchemas(mtbl
          .getPartitionKeys()), part_vals);
      Query query = pm.newQuery(MPartition.class,
          "table.tableName == t1 && table.database.name == t2 && partitionName == t3");
      query.declareParameters("java.lang.String t1, java.lang.String t2, java.lang.String t3");
      query.setUnique(true);
      mpart = (MPartition) query.execute(tableName, dbName, name);
      pm.retrieve(mpart);
      commited = commitTransaction();
    } finally {
      if (!commited) {
        rollbackTransaction();
      }
    }
    return mpart;
  }

  /**
   * Convert a Partition object into an MPartition, which is an object backed by the db
   * If the Partition's set of columns is the same as the parent table's AND useTableCD
   * is true, then this partition's storage descriptor's column descriptor will point
   * to the same one as the table's storage descriptor.
   * @param part the partition to convert
   * @param useTableCD whether to try to use the parent table's column descriptor.
   * @return the model partition object
   * @throws InvalidObjectException
   * @throws MetaException
   */
  private MPartition convertToMPart(Partition part, boolean useTableCD)
      throws InvalidObjectException, MetaException {
    if (part == null) {
      return null;
    }
    MTable mt = getMTable(part.getDbName(), part.getTableName());
    if (mt == null) {
      throw new InvalidObjectException(
          "Partition doesn't have a valid table or database name");
    }

    // If this partition's set of columns is the same as the parent table's,
    // use the parent table's, so we do not create a duplicate column descriptor,
    // thereby saving space
    MStorageDescriptor msd;
    if (useTableCD &&
        mt.getSd() != null && mt.getSd().getCD() != null &&
        mt.getSd().getCD().getCols() != null &&
        part.getSd() != null &&
        convertToFieldSchemas(mt.getSd().getCD().getCols()).
        equals(part.getSd().getCols())) {
      msd = convertToMStorageDescriptor(part.getSd(), mt.getSd().getCD());
    } else {
      msd = convertToMStorageDescriptor(part.getSd());
    }

    return new MPartition(Warehouse.makePartName(convertToFieldSchemas(mt
        .getPartitionKeys()), part.getValues()), mt, part.getValues(), part
        .getCreateTime(), part.getLastAccessTime(),
        msd, part.getParameters());
  }

  private Partition convertToPart(MPartition mpart) throws MetaException {
    if (mpart == null) {
      return null;
    }
    return new Partition(mpart.getValues(), mpart.getTable().getDatabase()
        .getName(), mpart.getTable().getTableName(), mpart.getCreateTime(),
        mpart.getLastAccessTime(), convertToStorageDescriptor(mpart.getSd()),
        mpart.getParameters());
  }

  private Partition convertToPart(String dbName, String tblName, MPartition mpart)
      throws MetaException {
    if (mpart == null) {
      return null;
    }
    return new Partition(mpart.getValues(), dbName, tblName, mpart.getCreateTime(),
        mpart.getLastAccessTime(), convertToStorageDescriptor(mpart.getSd(), false),
        mpart.getParameters());
  }

  @Override
  public boolean dropPartition(String dbName, String tableName,
    List<String> part_vals) throws MetaException, NoSuchObjectException, InvalidObjectException,
    InvalidInputException {
    boolean success = false;
    try {
      openTransaction();
      MPartition part = getMPartition(dbName, tableName, part_vals);
      dropPartitionCommon(part);
      success = commitTransaction();
    } finally {
      if (!success) {
        rollbackTransaction();
      }
    }
    return success;
  }

  @Override
  public void dropPartitions(String dbName, String tblName, List<String> partNames)
      throws MetaException, NoSuchObjectException {
    if (partNames.isEmpty()) return;
    boolean success = false;
    openTransaction();
    try {
      // Delete all things.
      dropPartitionGrantsNoTxn(dbName, tblName, partNames);
      dropPartitionAllColumnGrantsNoTxn(dbName, tblName, partNames);
      dropPartitionColumnStatisticsNoTxn(dbName, tblName, partNames);

      // CDs are reused; go thry partition SDs, detach all CDs from SDs, then remove unused CDs.
      for (MColumnDescriptor mcd : detachCdsFromSdsNoTxn(dbName, tblName, partNames)) {
        removeUnusedColumnDescriptor(mcd);
      }
      dropPartitionsNoTxn(dbName, tblName, partNames);
      if (!(success = commitTransaction())) {
        throw new MetaException("Failed to drop partitions"); // Should not happen?
      }
    } finally {
      if (!success) {
        rollbackTransaction();
      }
    }
  }

  /**
   * Drop an MPartition and cascade deletes (e.g., delete partition privilege grants,
   *   drop the storage descriptor cleanly, etc.)
   * @param part - the MPartition to drop
   * @return whether the transaction committed successfully
   * @throws InvalidInputException
   * @throws InvalidObjectException
   * @throws MetaException
   * @throws NoSuchObjectException
   */
  private boolean dropPartitionCommon(MPartition part) throws NoSuchObjectException, MetaException,
    InvalidObjectException, InvalidInputException {
    boolean success = false;
    try {
      openTransaction();
      if (part != null) {
        List<MFieldSchema> schemas = part.getTable().getPartitionKeys();
        List<String> colNames = new ArrayList<String>();
        for (MFieldSchema col: schemas) {
          colNames.add(col.getName());
        }
        String partName = FileUtils.makePartName(colNames, part.getValues());

        List<MPartitionPrivilege> partGrants = listPartitionGrants(
            part.getTable().getDatabase().getName(),
            part.getTable().getTableName(),
            Lists.newArrayList(partName));

        if (partGrants != null && partGrants.size() > 0) {
          pm.deletePersistentAll(partGrants);
        }

        List<MPartitionColumnPrivilege> partColumnGrants = listPartitionAllColumnGrants(
            part.getTable().getDatabase().getName(),
            part.getTable().getTableName(),
            Lists.newArrayList(partName));
        if (partColumnGrants != null && partColumnGrants.size() > 0) {
          pm.deletePersistentAll(partColumnGrants);
        }

        String dbName = part.getTable().getDatabase().getName();
        String tableName = part.getTable().getTableName();

        // delete partition level column stats if it exists
       try {
          deletePartitionColumnStatistics(dbName, tableName, partName, part.getValues(), null);
        } catch (NoSuchObjectException e) {
          LOG.info("No column statistics records found to delete");
        }

        preDropStorageDescriptor(part.getSd());
        pm.deletePersistent(part);
      }
      success = commitTransaction();
    } finally {
      if (!success) {
        rollbackTransaction();
      }
    }
    return success;
  }

  @Override
  public List<Partition> getPartitions(
      String dbName, String tableName, int maxParts) throws MetaException, NoSuchObjectException {
    return getPartitionsInternal(dbName, tableName, maxParts, true, true);
  }

<<<<<<< HEAD
  protected List<Partition> getPartitionsInternal(String dbName, String tableName,
      int maxParts, boolean allowSql, boolean allowJdo) throws MetaException {
    assert allowSql || allowJdo;
    boolean doTrace = LOG.isDebugEnabled();
    boolean doUseDirectSql = canUseDirectSql(allowSql);

    boolean success = false;
    List<Partition> parts = null;
    try {
      long start = doTrace ? System.nanoTime() : 0;
      openTransaction();
      if (doUseDirectSql) {
        try {
          Integer max = (maxParts < 0) ? null : maxParts;
          parts = directSql.getPartitions(dbName, tableName, max);
        } catch (Exception ex) {
          handleDirectSqlError(allowJdo, ex);
          doUseDirectSql = false;
          start = doTrace ? System.nanoTime() : 0;
        }
      }

      if (!doUseDirectSql) {
        parts = convertToParts(listMPartitions(dbName, tableName, maxParts));
      }
      success = commitTransaction();
      if (doTrace) {
        LOG.debug(parts.size() + " partition retrieved using " + (doUseDirectSql ? "SQL" : "ORM")
            + " in " + ((System.nanoTime() - start) / 1000000.0) + "ms");
=======
  protected List<Partition> getPartitionsInternal(
      String dbName, String tblName, final int maxParts, boolean allowSql, boolean allowJdo)
          throws MetaException, NoSuchObjectException {
    return new GetListHelper<Partition>(dbName, tblName, allowSql, allowJdo) {
      @Override
      protected List<Partition> getSqlResult(GetHelper<List<Partition>> ctx) throws MetaException {
        Integer max = (maxParts < 0) ? null : maxParts;
        return directSql.getPartitions(dbName, tblName, max);
>>>>>>> 58936774
      }
      @Override
      protected List<Partition> getJdoResult(
          GetHelper<List<Partition>> ctx) throws MetaException, NoSuchObjectException {
        return convertToParts(listMPartitions(dbName, tblName, maxParts));
      }
    }.run(false);
  }

  @Override
  public List<Partition> getPartitionsWithAuth(String dbName, String tblName,
      short max, String userName, List<String> groupNames)
      throws MetaException, NoSuchObjectException, InvalidObjectException {
    boolean success = false;
    try {
      openTransaction();
      List<MPartition> mparts = listMPartitions(dbName, tblName, max);
      List<Partition> parts = new ArrayList<Partition>(mparts.size());
      if (mparts != null && mparts.size()>0) {
        for (MPartition mpart : mparts) {
          MTable mtbl = mpart.getTable();
          Partition part = convertToPart(mpart);
          parts.add(part);

          if ("TRUE".equalsIgnoreCase(mtbl.getParameters().get("PARTITION_LEVEL_PRIVILEGE"))) {
            String partName = Warehouse.makePartName(this.convertToFieldSchemas(mtbl
                .getPartitionKeys()), part.getValues());
            PrincipalPrivilegeSet partAuth = this.getPartitionPrivilegeSet(dbName,
                tblName, partName, userName, groupNames);
            part.setPrivileges(partAuth);
          }
        }
      }
      success =  commitTransaction();
      return parts;
    } finally {
      if (!success) {
        rollbackTransaction();
      }
    }
  }

  @Override
  public Partition getPartitionWithAuth(String dbName, String tblName,
      List<String> partVals, String user_name, List<String> group_names)
      throws NoSuchObjectException, MetaException, InvalidObjectException {
    boolean success = false;
    try {
      openTransaction();
      MPartition mpart = getMPartition(dbName, tblName, partVals);
      if (mpart == null) {
        commitTransaction();
        throw new NoSuchObjectException("partition values="
            + partVals.toString());
      }
      Partition part = null;
      MTable mtbl = mpart.getTable();
      part = convertToPart(mpart);
      if ("TRUE".equalsIgnoreCase(mtbl.getParameters().get("PARTITION_LEVEL_PRIVILEGE"))) {
        String partName = Warehouse.makePartName(this.convertToFieldSchemas(mtbl
            .getPartitionKeys()), partVals);
        PrincipalPrivilegeSet partAuth = this.getPartitionPrivilegeSet(dbName,
            tblName, partName, user_name, group_names);
        part.setPrivileges(partAuth);
      }

      success = commitTransaction();
      return part;
    } finally {
      if (!success) {
        rollbackTransaction();
      }
    }
  }


  private List<Partition> convertToParts(List<MPartition> mparts) throws MetaException {
    return convertToParts(mparts, null);
  }

  private List<Partition> convertToParts(List<MPartition> src, List<Partition> dest)
      throws MetaException {
    if (src == null) {
      return dest;
    }
    if (dest == null) {
      dest = new ArrayList<Partition>(src.size());
    }
    for (MPartition mp : src) {
      dest.add(convertToPart(mp));
    }
    return dest;
  }

  private List<Partition> convertToParts(String dbName, String tblName, List<MPartition> mparts)
      throws MetaException {
    List<Partition> parts = new ArrayList<Partition>(mparts.size());
    for (MPartition mp : mparts) {
      parts.add(convertToPart(dbName, tblName, mp));
    }
    return parts;
  }

  // TODO:pc implement max
  @Override
  public List<String> listPartitionNames(String dbName, String tableName,
      short max) throws MetaException {
    List<String> pns = null;
    boolean success = false;
    try {
      openTransaction();
      LOG.debug("Executing getPartitionNames");
      pns = getPartitionNamesNoTxn(dbName, tableName, max);
      success = commitTransaction();
    } finally {
      if (!success) {
        rollbackTransaction();
      }
    }
    return pns;
  }

  private List<String> getPartitionNamesNoTxn(String dbName, String tableName, short max) {
    List<String> pns = new ArrayList<String>();
    dbName = dbName.toLowerCase().trim();
    tableName = tableName.toLowerCase().trim();
    Query q = pm.newQuery(
        "select partitionName from org.apache.hadoop.hive.metastore.model.MPartition "
        + "where table.database.name == t1 && table.tableName == t2 "
        + "order by partitionName asc");
    q.declareParameters("java.lang.String t1, java.lang.String t2");
    q.setResult("partitionName");

    if(max > 0) {
      q.setRange(0, max);
    }
    Collection names = (Collection) q.execute(dbName, tableName);
    for (Iterator i = names.iterator(); i.hasNext();) {
      pns.add((String) i.next());
    }
    return pns;
  }

  /**
   * Retrieves a Collection of partition-related results from the database that match
   *  the partial specification given for a specific table.
   * @param dbName the name of the database
   * @param tableName the name of the table
   * @param part_vals the partial specification values
   * @param max_parts the maximum number of partitions to return
   * @param resultsCol the metadata column of the data to return, e.g. partitionName, etc.
   *        if resultsCol is empty or null, a collection of MPartition objects is returned
   * @throws NoSuchObjectException
   * @results A Collection of partition-related items from the db that match the partial spec
   *          for a table.  The type of each item in the collection corresponds to the column
   *          you want results for.  E.g., if resultsCol is partitionName, the Collection
   *          has types of String, and if resultsCol is null, the types are MPartition.
   */
  private Collection getPartitionPsQueryResults(String dbName, String tableName,
      List<String> part_vals, short max_parts, String resultsCol)
      throws MetaException, NoSuchObjectException {
    dbName = dbName.toLowerCase().trim();
    tableName = tableName.toLowerCase().trim();
    Table table = getTable(dbName, tableName);

    if (table == null) {
      throw new NoSuchObjectException(dbName + "." + tableName + " table not found");
    }

    List<FieldSchema> partCols = table.getPartitionKeys();
    int numPartKeys = partCols.size();
    if (part_vals.size() > numPartKeys) {
      throw new MetaException("Incorrect number of partition values");
    }

    partCols = partCols.subList(0, part_vals.size());
    //Construct a pattern of the form: partKey=partVal/partKey2=partVal2/...
    // where partVal is either the escaped partition value given as input,
    // or a regex of the form ".*"
    //This works because the "=" and "/" separating key names and partition key/values
    // are not escaped.
    String partNameMatcher = Warehouse.makePartName(partCols, part_vals, ".*");
    //add ".*" to the regex to match anything else afterwards the partial spec.
    if (part_vals.size() < numPartKeys) {
      partNameMatcher += ".*";
    }

    Query q = pm.newQuery(MPartition.class);
    StringBuilder queryFilter = new StringBuilder("table.database.name == dbName");
    queryFilter.append(" && table.tableName == tableName");
    queryFilter.append(" && partitionName.matches(partialRegex)");
    q.setFilter(queryFilter.toString());
    q.declareParameters("java.lang.String dbName, " +
        "java.lang.String tableName, java.lang.String partialRegex");

    if( max_parts >= 0 ) {
      //User specified a row limit, set it on the Query
      q.setRange(0, max_parts);
    }
    if (resultsCol != null && !resultsCol.isEmpty()) {
      q.setResult(resultsCol);
    }

    return (Collection) q.execute(dbName, tableName, partNameMatcher);
  }

  @Override
  public List<Partition> listPartitionsPsWithAuth(String db_name, String tbl_name,
      List<String> part_vals, short max_parts, String userName, List<String> groupNames)
      throws MetaException, InvalidObjectException, NoSuchObjectException {
    List<Partition> partitions = new ArrayList<Partition>();
    boolean success = false;
    try {
      openTransaction();
      LOG.debug("executing listPartitionNamesPsWithAuth");
      Collection parts = getPartitionPsQueryResults(db_name, tbl_name,
          part_vals, max_parts, null);
      MTable mtbl = getMTable(db_name, tbl_name);
      for (Object o : parts) {
        Partition part = convertToPart((MPartition) o);
        //set auth privileges
        if (null != userName && null != groupNames &&
            "TRUE".equalsIgnoreCase(mtbl.getParameters().get("PARTITION_LEVEL_PRIVILEGE"))) {
          String partName = Warehouse.makePartName(this.convertToFieldSchemas(mtbl
              .getPartitionKeys()), part.getValues());
          PrincipalPrivilegeSet partAuth = getPartitionPrivilegeSet(db_name,
              tbl_name, partName, userName, groupNames);
          part.setPrivileges(partAuth);
        }
        partitions.add(part);
      }
      success = commitTransaction();
    } finally {
      if (!success) {
        rollbackTransaction();
      }
    }
    return partitions;
  }

  @Override
  public List<String> listPartitionNamesPs(String dbName, String tableName,
      List<String> part_vals, short max_parts) throws MetaException, NoSuchObjectException {
    List<String> partitionNames = new ArrayList<String>();
    boolean success = false;
    try {
      openTransaction();
      LOG.debug("Executing listPartitionNamesPs");
      Collection names = getPartitionPsQueryResults(dbName, tableName,
          part_vals, max_parts, "partitionName");
      for (Object o : names) {
        partitionNames.add((String) o);
      }
      success = commitTransaction();
    } finally {
      if (!success) {
        rollbackTransaction();
      }
    }
    return partitionNames;
  }

  // TODO:pc implement max
  private List<MPartition> listMPartitions(String dbName, String tableName,
      int max) {

    boolean success = false;
    List<MPartition> mparts = null;
    try {
      openTransaction();
      LOG.debug("Executing listMPartitions");
      dbName = dbName.toLowerCase().trim();
      tableName = tableName.toLowerCase().trim();
      Query query = pm.newQuery(MPartition.class,
          "table.tableName == t1 && table.database.name == t2");
      query.declareParameters("java.lang.String t1, java.lang.String t2");
      query.setOrdering("partitionName ascending");
      if(max > 0) {
        query.setRange(0, max);
      }
      mparts = (List<MPartition>) query.execute(tableName, dbName);
      LOG.debug("Done executing query for listMPartitions");
      pm.retrieveAll(mparts);
      success = commitTransaction();
      LOG.debug("Done retrieving all objects for listMPartitions " + mparts);
    } finally {
      if (!success) {
        rollbackTransaction();
      }
    }
    return mparts;
  }

  @Override
  public List<Partition> getPartitionsByNames(String dbName, String tblName,
      List<String> partNames) throws MetaException, NoSuchObjectException {
    return getPartitionsByNamesInternal(dbName, tblName, partNames, true, true);
  }

  protected List<Partition> getPartitionsByNamesInternal(String dbName, String tblName,
      final List<String> partNames, boolean allowSql, boolean allowJdo)
          throws MetaException, NoSuchObjectException {
<<<<<<< HEAD
    assert allowSql || allowJdo;
    boolean doTrace = LOG.isDebugEnabled();
    boolean doUseDirectSql = canUseDirectSql(allowSql);

    boolean success = false;
    List<Partition> results = null;
=======
    return new GetListHelper<Partition>(dbName, tblName, allowSql, allowJdo) {
      @Override
      protected List<Partition> getSqlResult(GetHelper<List<Partition>> ctx) throws MetaException {
        return directSql.getPartitionsViaSqlFilter(dbName, tblName, partNames, null);
      }
      @Override
      protected List<Partition> getJdoResult(
          GetHelper<List<Partition>> ctx) throws MetaException, NoSuchObjectException {
        return getPartitionsViaOrmFilter(dbName, tblName, partNames);
      }
    }.run(false);
  }

  @Override
  public boolean getPartitionsByExpr(String dbName, String tblName, byte[] expr,
      String defaultPartitionName, short maxParts, List<Partition> result) throws TException {
    return getPartitionsByExprInternal(
        dbName, tblName, expr, defaultPartitionName, maxParts, result, true, true);
  }

  protected boolean getPartitionsByExprInternal(String dbName, String tblName, final byte[] expr,
      final String defaultPartitionName, final  short maxParts, List<Partition> result,
      boolean allowSql, boolean allowJdo) throws TException {
    assert result != null;

    // We will try pushdown first, so make the filter. This will also validate the expression,
    // if serialization fails we will throw incompatible metastore error to the client.
    String filter = null;
>>>>>>> 58936774
    try {
      filter = expressionProxy.convertExprToFilter(expr);
    } catch (MetaException ex) {
      throw new IMetaStoreClient.IncompatibleMetastoreException(ex.getMessage());
    }

    // Make a tree out of the filter.
    // TODO: this is all pretty ugly. The only reason we need all these transformations
    //       is to maintain support for simple filters for HCat users that query metastore.
    //       If forcing everyone to use thick client is out of the question, maybe we could
    //       parse the filter into standard hive expressions and not all this separate tree
    //       Filter.g stuff. That way this method and ...ByFilter would just be merged.
    final ExpressionTree exprTree = makeExpressionTree(filter);

    final AtomicBoolean hasUnknownPartitions = new AtomicBoolean(false);
    result.addAll(new GetListHelper<Partition>(dbName, tblName, allowSql, allowJdo) {
      @Override
      protected List<Partition> getSqlResult(GetHelper<List<Partition>> ctx) throws MetaException {
        // If we have some sort of expression tree, try SQL filter pushdown.
        List<Partition> result = null;
        if (exprTree != null) {
          result = directSql.getPartitionsViaSqlFilter(ctx.getTable(), exprTree, null);
        }
        if (result == null) {
          // We couldn't do SQL filter pushdown. Get names via normal means.
          List<String> partNames = new LinkedList<String>();
          hasUnknownPartitions.set(getPartitionNamesPrunedByExprNoTxn(
              ctx.getTable(), expr, defaultPartitionName, maxParts, partNames));
          result = directSql.getPartitionsViaSqlFilter(dbName, tblName, partNames, null);
        }
        return result;
      }
      @Override
      protected List<Partition> getJdoResult(
          GetHelper<List<Partition>> ctx) throws MetaException, NoSuchObjectException {
        // If we have some sort of expression tree, try JDOQL filter pushdown.
        List<Partition> result = null;
        if (exprTree != null) {
          result = getPartitionsViaOrmFilter(ctx.getTable(), exprTree, maxParts, false);
        }
        if (result == null) {
          // We couldn't do JDOQL filter pushdown. Get names via normal means.
          List<String> partNames = new ArrayList<String>();
          hasUnknownPartitions.set(getPartitionNamesPrunedByExprNoTxn(
              ctx.getTable(), expr, defaultPartitionName, maxParts, partNames));
          result = getPartitionsViaOrmFilter(dbName, tblName, partNames);
        }
        return result;
      }
    }.run(true));
    return hasUnknownPartitions.get();
  }

  private class LikeChecker extends ExpressionTree.TreeVisitor {
    private boolean hasLike;

    public boolean hasLike() {
      return hasLike;
    }

    @Override
    protected boolean shouldStop() {
      return hasLike;
    }

    @Override
    protected void visit(LeafNode node) throws MetaException {
      hasLike = hasLike || (node.operator == Operator.LIKE);
    }
  }

  /**
   * Makes expression tree out of expr.
   * @param filter Filter.
   * @return Expression tree. Null if there was an error.
   */
  private ExpressionTree makeExpressionTree(String filter) throws MetaException {
    // TODO: ExprNodeDesc is an expression tree, we could just use that and be rid of Filter.g.
    if (filter == null || filter.isEmpty()) {
      return ExpressionTree.EMPTY_TREE;
    }
    LOG.debug("Filter specified is " + filter);
    ExpressionTree tree = null;
    try {
      tree = getFilterParser(filter).tree;
    } catch (MetaException ex) {
      LOG.info("Unable to make the expression tree from expression string ["
          + filter + "]" + ex.getMessage()); // Don't log the stack, this is normal.
    }
    if (tree == null) {
      return null;
    }
    // We suspect that LIKE pushdown into JDO is invalid; see HIVE-5134. Check for like here.
    LikeChecker lc = new LikeChecker();
    tree.accept(lc);
    return lc.hasLike() ? null : tree;
  }

  /**
   * Gets the partition names from a table, pruned using an expression.
   * @param table Table.
   * @param expr Expression.
   * @param defaultPartName Default partition name from job config, if any.
   * @param maxParts Maximum number of partition names to return.
   * @param result The resulting names.
   * @return Whether the result contains any unknown partitions.
   */
  private boolean getPartitionNamesPrunedByExprNoTxn(Table table, byte[] expr,
      String defaultPartName, short maxParts, List<String> result) throws MetaException {
    result.addAll(getPartitionNamesNoTxn(
        table.getDbName(), table.getTableName(), maxParts));
    List<String> columnNames = new ArrayList<String>();
    for (FieldSchema fs : table.getPartitionKeys()) {
      columnNames.add(fs.getName());
    }
    if (defaultPartName == null || defaultPartName.isEmpty()) {
      defaultPartName = HiveConf.getVar(getConf(), HiveConf.ConfVars.DEFAULTPARTITIONNAME);
    }
    return expressionProxy.filterPartitionsByExpr(
        columnNames, expr, defaultPartName, result);
  }

  /**
   * Gets partition names from the table via ORM (JDOQL) filter pushdown.
   * @param table The table.
   * @param tree The expression tree from which JDOQL filter will be made.
   * @param maxParts Maximum number of partitions to return.
   * @param isValidatedFilter Whether the filter was pre-validated for JDOQL pushdown by a client
   *   (old hive client or non-hive one); if it was and we fail to create a filter, we will throw.
   * @return Resulting partitions. Can be null if isValidatedFilter is false, and
   *         there was error deriving the JDO filter.
   */
  private List<Partition> getPartitionsViaOrmFilter(Table table, ExpressionTree tree,
      short maxParts, boolean isValidatedFilter) throws MetaException {
    Map<String, Object> params = new HashMap<String, Object>();
    String jdoFilter = makeQueryFilterString(
        table.getDbName(), table, tree, params, isValidatedFilter);
    if (jdoFilter == null) {
      assert !isValidatedFilter;
      return null;
    }
    Query query = pm.newQuery(MPartition.class, jdoFilter);
    if (maxParts >= 0) {
      // User specified a row limit, set it on the Query
      query.setRange(0, maxParts);
    }
<<<<<<< HEAD
    rollbackTransaction();
    openTransaction();
=======

    String parameterDeclaration = makeParameterDeclarationStringObj(params);
    query.declareParameters(parameterDeclaration);
    query.setOrdering("partitionName ascending");

    @SuppressWarnings("unchecked")
    List<MPartition> mparts = (List<MPartition>) query.executeWithMap(params);

    LOG.debug("Done executing query for getPartitionsViaOrmFilter");
    pm.retrieveAll(mparts); // TODO: why is this inconsistent with what we get by names?
    LOG.debug("Done retrieving all objects for getPartitionsViaOrmFilter");
    List<Partition> results = convertToParts(mparts);
    query.closeAll();
    return results;
>>>>>>> 58936774
  }

  private static class Out<T> {
    public T val;
  }

  /**
   * Gets partition names from the table via ORM (JDOQL) name filter.
   * @param dbName Database name.
   * @param tblName Table name.
   * @param partNames Partition names to get the objects for.
   * @return Resulting partitions.
   */
  private List<Partition> getPartitionsViaOrmFilter(
      String dbName, String tblName, List<String> partNames) throws MetaException {
    if (partNames.isEmpty()) {
      return new ArrayList<Partition>();
    }
    Out<Query> query = new Out<Query>();
    List<MPartition> mparts = null;
    try {
      mparts = getMPartitionsViaOrmFilter(dbName, tblName, partNames, query);
      return convertToParts(dbName, tblName, mparts);
    } finally {
      if (query.val != null) {
        query.val.closeAll();
      }
    }
  }

  private void dropPartitionsNoTxn(String dbName, String tblName, List<String> partNames) {
    ObjectPair<Query, Map<String, String>> queryWithParams =
        getPartQueryWithParams(dbName, tblName, partNames);
    Query query = queryWithParams.getFirst();
    query.setClass(MPartition.class);
    long deleted = query.deletePersistentAll(queryWithParams.getSecond());
    LOG.debug("Deleted " + deleted + " partition from store");
    query.closeAll();
  }

  /**
   * Detaches column descriptors from storage descriptors; returns the set of unique CDs
   * thus detached. This is done before dropping partitions because CDs are reused between
   * SDs; so, we remove the links to delete SDs and then check the returned CDs to see if
   * they are referenced by other SDs.
   */
  private HashSet<MColumnDescriptor> detachCdsFromSdsNoTxn(
      String dbName, String tblName, List<String> partNames) {
    ObjectPair<Query, Map<String, String>> queryWithParams =
        getPartQueryWithParams(dbName, tblName, partNames);
    Query query = queryWithParams.getFirst();
    query.setClass(MPartition.class);
    query.setResult("sd");
    @SuppressWarnings("unchecked")
    List<MStorageDescriptor> sds = (List<MStorageDescriptor>)query.executeWithMap(
        queryWithParams.getSecond());
    HashSet<MColumnDescriptor> candidateCds = new HashSet<MColumnDescriptor>();
    for (MStorageDescriptor sd : sds) {
      if (sd != null && sd.getCD() != null) {
        candidateCds.add(sd.getCD());
        sd.setCD(null);
      }
    }
    return candidateCds;
  }

  private List<MPartition> getMPartitionsViaOrmFilter(String dbName,
      String tblName, List<String> partNames, Out<Query> out) {
    ObjectPair<Query, Map<String, String>> queryWithParams =
        getPartQueryWithParams(dbName, tblName, partNames);
    Query query = out.val = queryWithParams.getFirst();
    query.setResultClass(MPartition.class);
    query.setClass(MPartition.class);
    query.setOrdering("partitionName ascending");

    @SuppressWarnings("unchecked")
    List<MPartition> result = (List<MPartition>)query.executeWithMap(queryWithParams.getSecond());
    return result;
  }

  private ObjectPair<Query, Map<String, String>> getPartQueryWithParams(
      String dbName, String tblName, List<String> partNames) {
    StringBuilder sb = new StringBuilder(
        "table.tableName == t1 && table.database.name == t2 && (");
    int n = 0;
    Map<String, String> params = new HashMap<String, String>();
    for (Iterator<String> itr = partNames.iterator(); itr.hasNext();) {
      String pn = "p" + n;
      n++;
      String part = itr.next();
      params.put(pn, part);
      sb.append("partitionName == ").append(pn);
      sb.append(" || ");
    }
    sb.setLength(sb.length() - 4); // remove the last " || "
    sb.append(')');

    Query query = pm.newQuery();
    query.setFilter(sb.toString());

    LOG.debug(" JDOQL filter is " + sb.toString());
    params.put("t1", tblName.trim().toLowerCase());
    params.put("t2", dbName.trim().toLowerCase());

    query.declareParameters(makeParameterDeclarationString(params));
    return new ObjectPair<Query, Map<String,String>>(query, params);
  }

  @Override
  public List<Partition> getPartitionsByFilter(String dbName, String tblName,
      String filter, short maxParts) throws MetaException, NoSuchObjectException {
    return getPartitionsByFilterInternal(dbName, tblName, filter, maxParts, true, true);
  }

<<<<<<< HEAD
  @Override
  public int getNumPartitionsByFilter(String dbName, String tblName,
      String filter, short maxParts) throws MetaException, NoSuchObjectException {
    return getNumPartitionsByFilterInternal(dbName, tblName, filter, maxParts,
        true, true);
  }

  protected int getNumPartitionsByFilterInternal(String dbName, String tblName,
      String filter, short maxParts, boolean allowSql, boolean allowJdo)
      throws MetaException, NoSuchObjectException {
    assert allowSql || allowJdo;
    boolean doTrace = LOG.isDebugEnabled();
    boolean doUseDirectSql = canUseDirectSql(allowSql);
    dbName = dbName.toLowerCase();
    tblName = tblName.toLowerCase();
    FilterParser parser = null;
    if (filter != null && filter.length() != 0) {
      LOG.debug("Filter specified is " + filter);
      parser = getFilterParser(filter);
    }

    int count = -1;
    boolean success = false;
    try {
      long start = doTrace ? System.nanoTime() : 0;
      openTransaction();
      MTable mtable = ensureGetMTable(dbName, tblName);
      if (doUseDirectSql) {
        try {
          Table table = convertToTable(mtable);
          Integer max = (maxParts < 0) ? null : (int)maxParts;
          count = directSql.getNumPartitionsViaSqlFilter(table, parser, max);
        } catch (Exception ex) {
          handleDirectSqlError(allowJdo, ex);
          doUseDirectSql = false;
          start = doTrace ? System.nanoTime() : 0;
          mtable = ensureGetMTable(dbName, tblName); // detached on rollback, get again
        }
      }
      if (!doUseDirectSql) {
        count = listMPartitionsByFilterNoTxn(
            mtable, dbName, tblName, parser, maxParts).size();
      }
      success = commitTransaction();
      LOG.info(count + " num partitions retrieved using " + (doUseDirectSql ? "SQL" : "ORM")
          + (doTrace ? (" in " + ((System.nanoTime() - start) / 1000000.0) + "ms") : ""));
      return count;
    } finally {
      if (!success) {
        rollbackTransaction();
      }
    }
  }

  protected List<Partition> getPartitionsByFilterInternal(String dbName, String tblName,
      String filter, short maxParts, boolean allowSql, boolean allowJdo)
      throws MetaException, NoSuchObjectException {
    assert allowSql || allowJdo;
    boolean doTrace = LOG.isDebugEnabled();
    boolean doUseDirectSql = canUseDirectSql(allowSql);
    dbName = dbName.toLowerCase();
    tblName = tblName.toLowerCase();
    List<Partition> results = null;
    FilterParser parser = null;
    if (filter != null && filter.length() != 0) {
      LOG.debug("Filter specified is " + filter);
      parser = getFilterParser(filter);
=======
  /** Helper class for getting stuff w/transaction, direct SQL, perf logging, etc. */
  private abstract class GetHelper<T> {
    private final boolean isInTxn, doTrace, allowJdo;
    private boolean doUseDirectSql;
    private long start;
    private Table table;
    protected final String dbName, tblName;
    private boolean success = false;
    protected T results = null;

    public GetHelper(String dbName, String tblName, boolean allowSql, boolean allowJdo)
        throws MetaException {
      assert allowSql || allowJdo;
      this.allowJdo = allowJdo;
      this.dbName = dbName.toLowerCase();
      this.tblName = tblName.toLowerCase();
      this.doTrace = LOG.isDebugEnabled();
      this.isInTxn = isActiveTransaction();

      // SQL usage inside a larger transaction (e.g. droptable) may not be desirable because
      // some databases (e.g. Postgres) abort the entire transaction when any query fails, so
      // the fallback from failed SQL to JDO is not possible.
      boolean isConfigEnabled = HiveConf.getBoolVar(getConf(), ConfVars.METASTORE_TRY_DIRECT_SQL)
          && (HiveConf.getBoolVar(getConf(), ConfVars.METASTORE_TRY_DIRECT_SQL_DDL) || !isInTxn);
      if (!allowJdo && isConfigEnabled && !directSql.isCompatibleDatastore()) {
        throw new MetaException("SQL is not operational"); // test path; SQL is enabled and broken.
      }
      this.doUseDirectSql = allowSql && isConfigEnabled && directSql.isCompatibleDatastore();
    }

    protected abstract String describeResult();
    protected abstract T getSqlResult(GetHelper<T> ctx) throws MetaException;
    protected abstract T getJdoResult(
        GetHelper<T> ctx) throws MetaException, NoSuchObjectException;

    public T run(boolean initTable) throws MetaException, NoSuchObjectException {
      try {
        start(initTable);
        if (doUseDirectSql) {
          try {
            setResult(getSqlResult(this));
          } catch (Exception ex) {
            handleDirectSqlError(ex);
          }
        }
        if (!doUseDirectSql) {
          setResult(getJdoResult(this));
        }
        return commit();
      } catch (NoSuchObjectException ex) {
        throw ex;
      } catch (MetaException ex) {
        throw ex;
      } catch (Exception ex) {
        LOG.error("", ex);
        throw new MetaException(ex.getMessage());
      } finally {
        close();
      }
>>>>>>> 58936774
    }

    private void start(boolean initTable) throws MetaException, NoSuchObjectException {
      start = doTrace ? System.nanoTime() : 0;
      openTransaction();
<<<<<<< HEAD
      MTable mtable = ensureGetMTable(dbName, tblName);
      if (doUseDirectSql) {
        try {
          Table table = convertToTable(mtable);
          Integer max = (maxParts < 0) ? null : (int)maxParts;
          results = directSql.getPartitionsViaSqlFilter(table, parser, max);
        } catch (Exception ex) {
          handleDirectSqlError(allowJdo, ex);
          doUseDirectSql = false;
          start = doTrace ? System.nanoTime() : 0;
          mtable = ensureGetMTable(dbName, tblName); // detached on rollback, get again
=======
      if (initTable) {
        table = ensureGetTable(dbName, tblName);
      }
    }

    private boolean setResult(T results) {
      this.results = results;
      return this.results != null;
    }

    private void handleDirectSqlError(Exception ex) throws MetaException, NoSuchObjectException {
      LOG.error("Direct SQL failed" + (allowJdo ? ", falling back to ORM" : ""), ex);
      if (!allowJdo) {
        if (ex instanceof MetaException) {
          throw (MetaException)ex;
>>>>>>> 58936774
        }
        throw new MetaException(ex.getMessage());
      }
      if (!isInTxn) {
        rollbackTransaction();
        start = doTrace ? System.nanoTime() : 0;
        openTransaction();
        if (table != null) {
          table = ensureGetTable(dbName, tblName);
        }
      } else {
        start = doTrace ? System.nanoTime() : 0;
      }
      doUseDirectSql = false;
    }

    public void disableDirectSql() {
      this.doUseDirectSql = false;
    }

    private T commit() {
      success = commitTransaction();
      if (doTrace) {
        LOG.debug(describeResult() + " retrieved using " + (doUseDirectSql ? "SQL" : "ORM")
            + " in " + ((System.nanoTime() - start) / 1000000.0) + "ms");
      }
      return results;
    }

    private void close() {
      if (!success) {
        rollbackTransaction();
      }
    }

    public Table getTable() {
      return table;
    }
  }

<<<<<<< HEAD
  private boolean canUseDirectSql(boolean allowSql) {
    // We don't allow direct SQL usage if we are inside a larger transaction (e.g. droptable).
    // That is because some databases (e.g. Postgres) abort the entire transaction when
    // any query fails, so the fallback from failed SQL to JDO is not possible.
    // TODO: Drop table can be very slow on large tables, we might want to address this.
    return allowSql
      && HiveConf.getBoolVar(getConf(), ConfVars.METASTORE_TRY_DIRECT_SQL)
      && !isActiveTransaction();
  }

  private MTable ensureGetMTable(String dbName, String tblName) throws NoSuchObjectException {
=======
  private abstract class GetListHelper<T> extends GetHelper<List<T>> {
    public GetListHelper(
        String dbName, String tblName, boolean allowSql, boolean allowJdo) throws MetaException {
      super(dbName, tblName, allowSql, allowJdo);
    }

    @Override
    protected String describeResult() {
      return results.size() + " entries";
    }
  }

  private abstract class GetStatHelper extends GetHelper<ColumnStatistics> {
    public GetStatHelper(
        String dbName, String tblName, boolean allowSql, boolean allowJdo) throws MetaException {
      super(dbName, tblName, allowSql, allowJdo);
    }

    @Override
    protected String describeResult() {
      return "statistics for " + (results == null ? 0 : results.getStatsObjSize()) + " columns";
    }
  }

  protected List<Partition> getPartitionsByFilterInternal(String dbName, String tblName,
      String filter, final short maxParts, boolean allowSql, boolean allowJdo)
      throws MetaException, NoSuchObjectException {
    final ExpressionTree tree = (filter != null && !filter.isEmpty())
        ? getFilterParser(filter).tree : ExpressionTree.EMPTY_TREE;

    return new GetListHelper<Partition>(dbName, tblName, allowSql, allowJdo) {
      @Override
      protected List<Partition> getSqlResult(GetHelper<List<Partition>> ctx) throws MetaException {
        List<Partition> parts = directSql.getPartitionsViaSqlFilter(
            ctx.getTable(), tree, (maxParts < 0) ? null : (int)maxParts);
        if (parts == null) {
          // Cannot push down SQL filter. The message has been logged internally.
          // This is not an error so don't roll back, just go to JDO.
          ctx.disableDirectSql();
        }
        return parts;
      }
      @Override
      protected List<Partition> getJdoResult(
          GetHelper<List<Partition>> ctx) throws MetaException, NoSuchObjectException {
        return getPartitionsViaOrmFilter(ctx.getTable(), tree, maxParts, true);
      }
    }.run(true);
  }

  /**
   * Gets the table object for a given table, throws if anything goes wrong.
   * @param dbName Database name.
   * @param tblName Table name.
   * @return Table object.
   */
  private MTable ensureGetMTable(
      String dbName, String tblName) throws NoSuchObjectException, MetaException {
>>>>>>> 58936774
    MTable mtable = getMTable(dbName, tblName);
    if (mtable == null) {
      throw new NoSuchObjectException("Specified database/table does not exist : "
          + dbName + "." + tblName);
    }
    return mtable;
  }

  private Table ensureGetTable(
      String dbName, String tblName) throws NoSuchObjectException, MetaException {
    return convertToTable(ensureGetMTable(dbName, tblName));
  }

  private FilterParser getFilterParser(String filter) throws MetaException {
    FilterLexer lexer = new FilterLexer(new ANTLRNoCaseStringStream(filter));
    CommonTokenStream tokens = new CommonTokenStream(lexer);

    FilterParser parser = new FilterParser(tokens);
    try {
      parser.filter();
    } catch(RecognitionException re) {
      throw new MetaException("Error parsing partition filter; lexer error: "
          + lexer.errorMsg + "; exception " + re);
    }

    if (lexer.errorMsg != null) {
      throw new MetaException("Error parsing partition filter : " + lexer.errorMsg);
    }
    return parser;
  }

  /**
   * Makes a JDO query filter string.
   * Makes a JDO query filter string for tables or partitions.
   * @param dbName Database name.
   * @param table Table. If null, the query returned is over tables in a database.
   *   If not null, the query returned is over partitions in a table.
   * @param filter The filter from which JDOQL filter will be made.
   * @param params Parameters for the filter. Some parameters may be added here.
   * @return Resulting filter.
   */
  private String makeQueryFilterString(String dbName, MTable mtable, String filter,
      Map<String, Object> params) throws MetaException {
    ExpressionTree tree = (filter != null && !filter.isEmpty())
        ? getFilterParser(filter).tree : ExpressionTree.EMPTY_TREE;
    return makeQueryFilterString(dbName, convertToTable(mtable), tree, params, true);
  }

  /**
   * Makes a JDO query filter string for tables or partitions.
   * @param dbName Database name.
   * @param table Table. If null, the query returned is over tables in a database.
   *   If not null, the query returned is over partitions in a table.
   * @param tree The expression tree from which JDOQL filter will be made.
   * @param params Parameters for the filter. Some parameters may be added here.
   * @param isValidatedFilter Whether the filter was pre-validated for JDOQL pushdown
   *   by the client; if it was and we fail to create a filter, we will throw.
   * @return Resulting filter. Can be null if isValidatedFilter is false, and there was error.
   */
  private String makeQueryFilterString(String dbName, Table table, ExpressionTree tree,
      Map<String, Object> params, boolean isValidatedFilter) throws MetaException {
    assert tree != null;
    FilterBuilder queryBuilder = new FilterBuilder(isValidatedFilter);
    if (table != null) {
      queryBuilder.append("table.tableName == t1 && table.database.name == t2");
      params.put("t1", table.getTableName());
      params.put("t2", table.getDbName());
    } else {
      queryBuilder.append("database.name == dbName");
      params.put("dbName", dbName);
    }

    tree.generateJDOFilterFragment(getConf(), table, params, queryBuilder);
    if (queryBuilder.hasError()) {
      assert !isValidatedFilter;
      LOG.info("JDO filter pushdown cannot be used: " + queryBuilder.getErrorMessage());
      return null;
    }
    String jdoFilter = queryBuilder.getFilter();
    LOG.debug("jdoFilter = " + jdoFilter);
    return jdoFilter;
  }

  private String makeParameterDeclarationString(Map<String, String> params) {
    //Create the parameter declaration string
    StringBuilder paramDecl = new StringBuilder();
    for (String key : params.keySet()) {
      paramDecl.append(", java.lang.String " + key);
    }
    return paramDecl.toString();
  }

  private String makeParameterDeclarationStringObj(Map<String, Object> params) {
    //Create the parameter declaration string
    StringBuilder paramDecl = new StringBuilder();
    for (Entry<String, Object> entry : params.entrySet()) {
      paramDecl.append(", ");
      paramDecl.append(entry.getValue().getClass().getName());
      paramDecl.append(" ");
      paramDecl.append(entry.getKey());
    }
    return paramDecl.toString();
  }

  @Override
  public List<String> listTableNamesByFilter(String dbName, String filter, short maxTables)
      throws MetaException {
    boolean success = false;
    List<String> tableNames = new ArrayList<String>();
    try {
      openTransaction();
      LOG.debug("Executing listTableNamesByFilter");
      dbName = dbName.toLowerCase().trim();
      Map<String, Object> params = new HashMap<String, Object>();
      String queryFilterString = makeQueryFilterString(dbName, null, filter, params);
      Query query = pm.newQuery(MTable.class);
      query.declareImports("import java.lang.String");
      query.setResult("tableName");
      query.setResultClass(java.lang.String.class);
      if (maxTables >= 0) {
        query.setRange(0, maxTables);
      }
      LOG.debug("filter specified is " + filter + "," + " JDOQL filter is " + queryFilterString);
      for (Entry<String, Object> entry : params.entrySet()) {
        LOG.debug("key: " + entry.getKey() + " value: " + entry.getValue() +
            " class: " + entry.getValue().getClass().getName());
      }
      String parameterDeclaration = makeParameterDeclarationStringObj(params);
      query.declareParameters(parameterDeclaration);
      query.setFilter(queryFilterString);
      Collection names = (Collection) query.executeWithMap(params);
      //have to emulate "distinct", otherwise tables with the same name may be returned
      Set<String> tableNamesSet = new HashSet<String>();
      for (Iterator i = names.iterator(); i.hasNext();) {
        tableNamesSet.add((String) i.next());
      }
      tableNames = new ArrayList<String>(tableNamesSet);
      LOG.debug("Done executing query for listTableNamesByFilter");
      success = commitTransaction();
      LOG.debug("Done retrieving all objects for listTableNamesByFilter");

    } finally {
      if (!success) {
        rollbackTransaction();
      }
    }
    return tableNames;
  }

  @Override
  public List<String> listPartitionNamesByFilter(String dbName, String tableName,
      String filter, short maxParts) throws MetaException {
    boolean success = false;
    List<String> partNames = new ArrayList<String>();
    try {
      openTransaction();
      LOG.debug("Executing listMPartitionNamesByFilter");
      dbName = dbName.toLowerCase();
      tableName = tableName.toLowerCase();

      MTable mtable = getMTable(dbName, tableName);
      if( mtable == null ) {
        // To be consistent with the behavior of listPartitionNames, if the
        // table or db does not exist, we return an empty list
        return partNames;
      }
      Map<String, Object> params = new HashMap<String, Object>();
      String queryFilterString = makeQueryFilterString(dbName, mtable, filter, params);
      Query query = pm.newQuery(
          "select partitionName from org.apache.hadoop.hive.metastore.model.MPartition "
          + "where " + queryFilterString);

      if( maxParts >= 0 ) {
        //User specified a row limit, set it on the Query
        query.setRange(0, maxParts);
      }

      LOG.debug("Filter specified is " + filter + "," +
          " JDOQL filter is " + queryFilterString);
      LOG.debug("Parms is " + params);

      String parameterDeclaration = makeParameterDeclarationStringObj(params);
      query.declareParameters(parameterDeclaration);
      query.setOrdering("partitionName ascending");
      query.setResult("partitionName");

      Collection names = (Collection) query.executeWithMap(params);
      partNames = new ArrayList<String>();
      for (Iterator i = names.iterator(); i.hasNext();) {
        partNames.add((String) i.next());
      }

      LOG.debug("Done executing query for listMPartitionNamesByFilter");
      success = commitTransaction();
      LOG.debug("Done retrieving all objects for listMPartitionNamesByFilter");
    } finally {
      if (!success) {
        rollbackTransaction();
      }
    }
    return partNames;
  }

  @Override
  public void alterTable(String dbname, String name, Table newTable)
      throws InvalidObjectException, MetaException {
    boolean success = false;
    try {
      openTransaction();
      name = name.toLowerCase();
      dbname = dbname.toLowerCase();
      MTable newt = convertToMTable(newTable);
      if (newt == null) {
        throw new InvalidObjectException("new table is invalid");
      }

      MTable oldt = getMTable(dbname, name);
      if (oldt == null) {
        throw new MetaException("table " + name + " doesn't exist");
      }

      // For now only alter name, owner, paramters, cols, bucketcols are allowed
      oldt.setTableName(newt.getTableName().toLowerCase());
      oldt.setParameters(newt.getParameters());
      oldt.setOwner(newt.getOwner());
      // Fully copy over the contents of the new SD into the old SD,
      // so we don't create an extra SD in the metastore db that has no references.
      copyMSD(newt.getSd(), oldt.getSd());
      oldt.setDatabase(newt.getDatabase());
      oldt.setRetention(newt.getRetention());
      oldt.setPartitionKeys(newt.getPartitionKeys());
      oldt.setTableType(newt.getTableType());
      oldt.setLastAccessTime(newt.getLastAccessTime());
      oldt.setViewOriginalText(newt.getViewOriginalText());
      oldt.setViewExpandedText(newt.getViewExpandedText());

      // commit the changes
      success = commitTransaction();
    } finally {
      if (!success) {
        rollbackTransaction();
      }
    }
  }

  @Override
  public void alterIndex(String dbname, String baseTblName, String name, Index newIndex)
      throws InvalidObjectException, MetaException {
    boolean success = false;
    try {
      openTransaction();
      name = name.toLowerCase();
      baseTblName = baseTblName.toLowerCase();
      dbname = dbname.toLowerCase();
      MIndex newi = convertToMIndex(newIndex);
      if (newi == null) {
        throw new InvalidObjectException("new index is invalid");
      }

      MIndex oldi = getMIndex(dbname, baseTblName, name);
      if (oldi == null) {
        throw new MetaException("index " + name + " doesn't exist");
      }

      // For now only alter paramters are allowed
      oldi.setParameters(newi.getParameters());

      // commit the changes
      success = commitTransaction();
    } finally {
      if (!success) {
        rollbackTransaction();
      }
    }
  }

  private void alterPartitionNoTxn(String dbname, String name, List<String> part_vals,
      Partition newPart) throws InvalidObjectException, MetaException {
    name = name.toLowerCase();
    dbname = dbname.toLowerCase();
    MPartition oldp = getMPartition(dbname, name, part_vals);
    MPartition newp = convertToMPart(newPart, false);
    if (oldp == null || newp == null) {
      throw new InvalidObjectException("partition does not exist.");
    }
    oldp.setValues(newp.getValues());
    oldp.setPartitionName(newp.getPartitionName());
    oldp.setParameters(newPart.getParameters());
    if (!TableType.VIRTUAL_VIEW.name().equals(oldp.getTable().getTableType())) {
      copyMSD(newp.getSd(), oldp.getSd());
    }
    if (newp.getCreateTime() != oldp.getCreateTime()) {
      oldp.setCreateTime(newp.getCreateTime());
    }
    if (newp.getLastAccessTime() != oldp.getLastAccessTime()) {
      oldp.setLastAccessTime(newp.getLastAccessTime());
    }
  }

  @Override
  public void alterPartition(String dbname, String name, List<String> part_vals, Partition newPart)
      throws InvalidObjectException, MetaException {
    boolean success = false;
    Exception e = null;
    try {
      openTransaction();
      alterPartitionNoTxn(dbname, name, part_vals, newPart);
      // commit the changes
      success = commitTransaction();
    } catch (Exception exception) {
      e = exception;
    } finally {
      if (!success) {
        rollbackTransaction();
        MetaException metaException = new MetaException(
            "The transaction for alter partition did not commit successfully.");
        if (e != null) {
          metaException.initCause(e);
        }
        throw metaException;
      }
    }
  }

  @Override
  public void alterPartitions(String dbname, String name, List<List<String>> part_vals,
      List<Partition> newParts) throws InvalidObjectException, MetaException {
    boolean success = false;
    Exception e = null;
    try {
      openTransaction();
      Iterator<List<String>> part_val_itr = part_vals.iterator();
      for (Partition tmpPart: newParts) {
        List<String> tmpPartVals = part_val_itr.next();
        alterPartitionNoTxn(dbname, name, tmpPartVals, tmpPart);
      }
      // commit the changes
      success = commitTransaction();
    } catch (Exception exception) {
      e = exception;
    } finally {
      if (!success) {
        rollbackTransaction();
        MetaException metaException = new MetaException(
            "The transaction for alter partition did not commit successfully.");
        if (e != null) {
          metaException.initCause(e);
        }
        throw metaException;
      }
    }
  }

  private void copyMSD(MStorageDescriptor newSd, MStorageDescriptor oldSd) {
    oldSd.setLocation(newSd.getLocation());
    MColumnDescriptor oldCD = oldSd.getCD();
    // If the columns of the old column descriptor != the columns of the new one,
    // then change the old storage descriptor's column descriptor.
    // Convert the MFieldSchema's to their thrift object counterparts, because we maintain
    // datastore identity (i.e., identity of the model objects are managed by JDO,
    // not the application).
    if (!(oldSd != null && oldSd.getCD() != null &&
         oldSd.getCD().getCols() != null &&
         newSd != null && newSd.getCD() != null &&
         newSd.getCD().getCols() != null &&
         convertToFieldSchemas(newSd.getCD().getCols()).
         equals(convertToFieldSchemas(oldSd.getCD().getCols()))
       )) {
        oldSd.setCD(newSd.getCD());
    }

    //If oldCd does not have any more references, then we should delete it
    // from the backend db
    removeUnusedColumnDescriptor(oldCD);
    oldSd.setBucketCols(newSd.getBucketCols());
    oldSd.setCompressed(newSd.isCompressed());
    oldSd.setInputFormat(newSd.getInputFormat());
    oldSd.setOutputFormat(newSd.getOutputFormat());
    oldSd.setNumBuckets(newSd.getNumBuckets());
    oldSd.getSerDeInfo().setName(newSd.getSerDeInfo().getName());
    oldSd.getSerDeInfo().setSerializationLib(
        newSd.getSerDeInfo().getSerializationLib());
    oldSd.getSerDeInfo().setParameters(newSd.getSerDeInfo().getParameters());
    oldSd.setSkewedColNames(newSd.getSkewedColNames());
    oldSd.setSkewedColValues(newSd.getSkewedColValues());
    oldSd.setSkewedColValueLocationMaps(newSd.getSkewedColValueLocationMaps());
    oldSd.setSortCols(newSd.getSortCols());
    oldSd.setParameters(newSd.getParameters());
    oldSd.setStoredAsSubDirectories(newSd.isStoredAsSubDirectories());
  }

  /**
   * Checks if a column descriptor has any remaining references by storage descriptors
   * in the db.  If it does not, then delete the CD.  If it does, then do nothing.
   * @param oldCD the column descriptor to delete if it is no longer referenced anywhere
   */
  private void removeUnusedColumnDescriptor(MColumnDescriptor oldCD) {
    if (oldCD == null) {
      return;
    }

    boolean success = false;
    try {
      openTransaction();
      LOG.debug("execute removeUnusedColumnDescriptor");
      List<MStorageDescriptor> referencedSDs = listStorageDescriptorsWithCD(oldCD, 1);
      //if no other SD references this CD, we can throw it out.
      if (referencedSDs != null && referencedSDs.isEmpty()) {
        pm.retrieve(oldCD);
        pm.deletePersistent(oldCD);
      }
      success = commitTransaction();
      LOG.debug("successfully deleted a CD in removeUnusedColumnDescriptor");
    } finally {
      if (!success) {
        rollbackTransaction();
      }
    }
  }

  /**
   * Called right before an action that would drop a storage descriptor.
   * This function makes the SD's reference to a CD null, and then deletes the CD
   * if it no longer is referenced in the table.
   * @param msd the storage descriptor to drop
   */
  private void preDropStorageDescriptor(MStorageDescriptor msd) {
    if (msd == null || msd.getCD() == null) {
      return;
    }

    MColumnDescriptor mcd = msd.getCD();
    // Because there is a 1-N relationship between CDs and SDs,
    // we must set the SD's CD to null first before dropping the storage descriptor
    // to satisfy foriegn key constraints.
    msd.setCD(null);
    removeUnusedColumnDescriptor(mcd);
  }

  /**
   * Get a list of storage descriptors that reference a particular Column Descriptor
   * @param oldCD the column descriptor to get storage descriptors for
   * @param maxSDs the maximum number of SDs to return
   * @return a list of storage descriptors
   */
  private List<MStorageDescriptor> listStorageDescriptorsWithCD(MColumnDescriptor oldCD,
      long maxSDs) {
    boolean success = false;
    List<MStorageDescriptor> sds = null;
    try {
      openTransaction();
      LOG.debug("Executing listStorageDescriptorsWithCD");
      Query query = pm.newQuery(MStorageDescriptor.class,
          "this.cd == inCD");
      query.declareParameters("MColumnDescriptor inCD");
      if(maxSDs >= 0) {
        //User specified a row limit, set it on the Query
        query.setRange(0, maxSDs);
      }
      sds = (List<MStorageDescriptor>) query.execute(oldCD);
      LOG.debug("Done executing query for listStorageDescriptorsWithCD");
      pm.retrieveAll(sds);
      success = commitTransaction();
      LOG.debug("Done retrieving all objects for listStorageDescriptorsWithCD");
    } finally {
      if (!success) {
        rollbackTransaction();
      }
    }
    return sds;
  }

  @Override
  public boolean addIndex(Index index) throws InvalidObjectException,
      MetaException {
    boolean commited = false;
    try {
      openTransaction();
      MIndex idx = convertToMIndex(index);
      pm.makePersistent(idx);
      commited = commitTransaction();
      return true;
    } finally {
      if (!commited) {
        rollbackTransaction();
        return false;
      }
    }
  }

  private MIndex convertToMIndex(Index index) throws InvalidObjectException,
      MetaException {

    StorageDescriptor sd = index.getSd();
    if (sd == null) {
      throw new InvalidObjectException("Storage descriptor is not defined for index.");
    }

    MStorageDescriptor msd = this.convertToMStorageDescriptor(sd);
    MTable origTable = getMTable(index.getDbName(), index.getOrigTableName());
    if (origTable == null) {
      throw new InvalidObjectException(
          "Original table does not exist for the given index.");
    }

    MTable indexTable = getMTable(index.getDbName(), index.getIndexTableName());
    if (indexTable == null) {
      throw new InvalidObjectException(
          "Underlying index table does not exist for the given index.");
    }

    return new MIndex(index.getIndexName(), origTable, index.getCreateTime(),
        index.getLastAccessTime(), index.getParameters(), indexTable, msd,
        index.getIndexHandlerClass(), index.isDeferredRebuild());
  }

  @Override
  public boolean dropIndex(String dbName, String origTableName, String indexName)
      throws MetaException {
    boolean success = false;
    try {
      openTransaction();
      MIndex index = getMIndex(dbName, origTableName, indexName);
      if (index != null) {
        pm.deletePersistent(index);
      }
      success = commitTransaction();
    } finally {
      if (!success) {
        rollbackTransaction();
      }
    }
    return success;
  }

  private MIndex getMIndex(String dbName, String originalTblName, String indexName) throws MetaException {
    MIndex midx = null;
    boolean commited = false;
    try {
      openTransaction();
      dbName = dbName.toLowerCase().trim();
      originalTblName = originalTblName.toLowerCase().trim();
      MTable mtbl = getMTable(dbName, originalTblName);
      if (mtbl == null) {
        commited = commitTransaction();
        return null;
      }

      Query query = pm.newQuery(MIndex.class,
        "origTable.tableName == t1 && origTable.database.name == t2 && indexName == t3");
      query.declareParameters("java.lang.String t1, java.lang.String t2, java.lang.String t3");
      query.setUnique(true);
      midx = (MIndex) query.execute(originalTblName, dbName, indexName);
      pm.retrieve(midx);
      commited = commitTransaction();
    } finally {
      if (!commited) {
        rollbackTransaction();
      }
    }
    return midx;
  }

  @Override
  public Index getIndex(String dbName, String origTableName, String indexName)
      throws MetaException {
    openTransaction();
    MIndex mIndex = this.getMIndex(dbName, origTableName, indexName);
    Index ret = convertToIndex(mIndex);
    commitTransaction();
    return ret;
  }

  private Index convertToIndex(MIndex mIndex) throws MetaException {
    if(mIndex == null) {
      return null;
    }

    return new Index(
    mIndex.getIndexName(),
    mIndex.getIndexHandlerClass(),
    mIndex.getOrigTable().getDatabase().getName(),
    mIndex.getOrigTable().getTableName(),
    mIndex.getCreateTime(),
    mIndex.getLastAccessTime(),
    mIndex.getIndexTable().getTableName(),
    this.convertToStorageDescriptor(mIndex.getSd()),
    mIndex.getParameters(),
    mIndex.getDeferredRebuild());

  }

  @Override
  public List<Index> getIndexes(String dbName, String origTableName, int max)
      throws MetaException {
    boolean success = false;
    try {
      openTransaction();
      List<MIndex> mIndexList = listMIndexes(dbName, origTableName, max);
      List<Index> indexes = new ArrayList<Index>(mIndexList.size());
      for (MIndex midx : mIndexList) {
        indexes.add(this.convertToIndex(midx));
      }
      success = commitTransaction();
      return indexes;
    } finally {
      if (!success) {
        rollbackTransaction();
      }
    }
  }

  private List<MIndex> listMIndexes(String dbName, String origTableName,
      int max) {
    boolean success = false;
    List<MIndex> mindexes = null;
    try {
      openTransaction();
      LOG.debug("Executing listMIndexes");
      dbName = dbName.toLowerCase().trim();
      origTableName = origTableName.toLowerCase().trim();
      Query query = pm.newQuery(MIndex.class,
          "origTable.tableName == t1 && origTable.database.name == t2");
      query.declareParameters("java.lang.String t1, java.lang.String t2");
      mindexes = (List<MIndex>) query.execute(origTableName, dbName);
      LOG.debug("Done executing query for listMIndexes");
      pm.retrieveAll(mindexes);
      success = commitTransaction();
      LOG.debug("Done retrieving all objects for listMIndexes");
    } finally {
      if (!success) {
        rollbackTransaction();
      }
    }
    return mindexes;
  }

  @Override
  public List<String> listIndexNames(String dbName, String origTableName,
      short max) throws MetaException {
    List<String> pns = new ArrayList<String>();
    boolean success = false;
    try {
      openTransaction();
      LOG.debug("Executing listIndexNames");
      dbName = dbName.toLowerCase().trim();
      origTableName = origTableName.toLowerCase().trim();
      Query q = pm.newQuery(
          "select indexName from org.apache.hadoop.hive.metastore.model.MIndex "
          + "where origTable.database.name == t1 && origTable.tableName == t2 "
          + "order by indexName asc");
      q.declareParameters("java.lang.String t1, java.lang.String t2");
      q.setResult("indexName");
      Collection names = (Collection) q.execute(dbName, origTableName);
      for (Iterator i = names.iterator(); i.hasNext();) {
        pns.add((String) i.next());
      }
      success = commitTransaction();
    } finally {
      if (!success) {
        rollbackTransaction();
      }
    }
    return pns;
  }

  @Override
  public boolean addRole(String roleName, String ownerName)
      throws InvalidObjectException, MetaException, NoSuchObjectException {
    boolean success = false;
    boolean commited = false;
    try {
      openTransaction();
      MRole nameCheck = this.getMRole(roleName);
      if (nameCheck != null) {
        throw new InvalidObjectException("Role " + roleName + " already exists.");
      }
      int now = (int)(System.currentTimeMillis()/1000);
      MRole mRole = new MRole(roleName, now,
          ownerName);
      pm.makePersistent(mRole);
      commited = commitTransaction();
      success = true;
    } finally {
      if (!commited) {
        rollbackTransaction();
      }
    }
    return success;
  }

  @Override
  public boolean grantRole(Role role, String userName,
      PrincipalType principalType, String grantor, PrincipalType grantorType,
      boolean grantOption) throws MetaException, NoSuchObjectException,InvalidObjectException {
    boolean success = false;
    boolean commited = false;
    try {
      MRoleMap roleMap = null;
      try {
        roleMap = this.getMSecurityUserRoleMap(userName, principalType, role
            .getRoleName());
      } catch (Exception e) {
      }
      if (roleMap != null) {
        throw new InvalidObjectException("Principal " + userName
            + " already has the role " + role.getRoleName());
      }
      openTransaction();
      MRole mRole = getMRole(role.getRoleName());
      long now = System.currentTimeMillis()/1000;
      MRoleMap roleMember = new MRoleMap(userName, principalType.toString(),
          mRole, (int) now, grantor, grantorType.toString(), grantOption);
      pm.makePersistent(roleMember);
      commited = commitTransaction();
      success = true;
    } finally {
      if (!commited) {
        rollbackTransaction();
      }
    }
    return success;
  }

  @Override
  public boolean revokeRole(Role role, String userName, PrincipalType principalType) throws MetaException, NoSuchObjectException {
    boolean success = false;
    try {
      openTransaction();
      MRoleMap roleMember = getMSecurityUserRoleMap(userName, principalType,
          role.getRoleName());
      pm.deletePersistent(roleMember);
      success = commitTransaction();
    } finally {
      if (!success) {
        rollbackTransaction();
      }
    }
    return success;
  }

  private MRoleMap getMSecurityUserRoleMap(String userName,
      PrincipalType principalType, String roleName) {
    MRoleMap mRoleMember = null;
    boolean commited = false;
    try {
      openTransaction();
      Query query = pm.newQuery(MRoleMap.class, "principalName == t1 && principalType == t2 && role.roleName == t3");
      query.declareParameters("java.lang.String t1, java.lang.String t2, java.lang.String t3");
      query.setUnique(true);
      mRoleMember = (MRoleMap) query.executeWithArray(userName, principalType.toString(), roleName);
      pm.retrieve(mRoleMember);
      commited = commitTransaction();
    } finally {
      if (!commited) {
        rollbackTransaction();
      }
    }
    return mRoleMember;
  }

  @Override
  public boolean removeRole(String roleName) throws MetaException,
      NoSuchObjectException {
    boolean success = false;
    try {
      openTransaction();
      MRole mRol = getMRole(roleName);
      pm.retrieve(mRol);
      if (mRol != null) {
        // first remove all the membership, the membership that this role has
        // been granted
        List<MRoleMap> roleMap = listRoleMembers(mRol);
        if (roleMap.size() > 0) {
          pm.deletePersistentAll(roleMap);
        }
        List<MRoleMap> roleMember = listMSecurityPrincipalMembershipRole(mRol
            .getRoleName(), PrincipalType.ROLE);
        if (roleMember.size() > 0) {
          pm.deletePersistentAll(roleMember);
        }
        // then remove all the grants
        List<MGlobalPrivilege> userGrants = listPrincipalGlobalGrants(
            mRol.getRoleName(), PrincipalType.ROLE);
        if (userGrants.size() > 0) {
          pm.deletePersistentAll(userGrants);
        }
        List<MDBPrivilege> dbGrants = listPrincipalAllDBGrant(mRol
            .getRoleName(), PrincipalType.ROLE);
        if (dbGrants.size() > 0) {
          pm.deletePersistentAll(dbGrants);
        }
        List<MTablePrivilege> tabPartGrants = listPrincipalAllTableGrants(
            mRol.getRoleName(), PrincipalType.ROLE);
        if (tabPartGrants.size() > 0) {
          pm.deletePersistentAll(tabPartGrants);
        }
        List<MPartitionPrivilege> partGrants = listPrincipalAllPartitionGrants(
            mRol.getRoleName(), PrincipalType.ROLE);
        if (partGrants.size() > 0) {
          pm.deletePersistentAll(partGrants);
        }
        List<MTableColumnPrivilege> tblColumnGrants = listPrincipalAllTableColumnGrants(
            mRol.getRoleName(), PrincipalType.ROLE);
        if (tblColumnGrants.size() > 0) {
          pm.deletePersistentAll(tblColumnGrants);
        }
        List<MPartitionColumnPrivilege> partColumnGrants = listPrincipalAllPartitionColumnGrants(
            mRol.getRoleName(), PrincipalType.ROLE);
        if (tblColumnGrants.size() > 0) {
          pm.deletePersistentAll(partColumnGrants);
        }
        // finally remove the role
        pm.deletePersistent(mRol);
      }
      success = commitTransaction();
    } finally {
      if (!success) {
        rollbackTransaction();
      }
    }
    return success;
  }

  private List<MRoleMap> listRoles(String userName,
      List<String> groupNames) {
    List<MRoleMap> ret = new ArrayList<MRoleMap>();
    if(userName != null) {
      ret.addAll(listRoles(userName, PrincipalType.USER));
    }
    if (groupNames != null) {
      for (String groupName: groupNames) {
        ret.addAll(listRoles(groupName, PrincipalType.GROUP));
      }
    }
    return ret;
  }

  @SuppressWarnings("unchecked")
  @Override
  public List<MRoleMap> listRoles(String principalName,
      PrincipalType principalType) {
    boolean success = false;
    List<MRoleMap> mRoleMember = null;
    try {
      openTransaction();
      LOG.debug("Executing listRoles");
      Query query = pm
          .newQuery(
              MRoleMap.class,
              "principalName == t1 && principalType == t2");
      query
          .declareParameters("java.lang.String t1, java.lang.String t2");
      query.setUnique(false);
      mRoleMember = (List<MRoleMap>) query.executeWithArray(
          principalName, principalType.toString());
      LOG.debug("Done executing query for listMSecurityUserRoleMap");
      pm.retrieveAll(mRoleMember);
      success = commitTransaction();
      LOG.debug("Done retrieving all objects for listMSecurityUserRoleMap");
    } finally {
      if (!success) {
        rollbackTransaction();
      }
    }
    return mRoleMember;
  }

  @SuppressWarnings("unchecked")
  private List<MRoleMap> listMSecurityPrincipalMembershipRole(final String roleName,
      final PrincipalType principalType) {
    boolean success = false;
    List<MRoleMap> mRoleMemebership = null;
    try {
      openTransaction();
      LOG.debug("Executing listMSecurityPrincipalMembershipRole");
      Query query = pm.newQuery(MRoleMap.class,
          "principalName == t1 && principalType == t2");
      query
          .declareParameters("java.lang.String t1, java.lang.String t2");
      mRoleMemebership = (List<MRoleMap>) query.execute(roleName, principalType.toString());
      LOG
          .debug("Done executing query for listMSecurityPrincipalMembershipRole");
      pm.retrieveAll(mRoleMemebership);
      success = commitTransaction();
      LOG
          .debug("Done retrieving all objects for listMSecurityPrincipalMembershipRole");
    } finally {
      if (!success) {
        rollbackTransaction();
      }
    }
    return mRoleMemebership;
  }

  @Override
  public Role getRole(String roleName) throws NoSuchObjectException {
    MRole mRole = this.getMRole(roleName);
    if (mRole == null) {
      throw new NoSuchObjectException(roleName + " role can not be found.");
    }
    Role ret = new Role(mRole.getRoleName(), mRole.getCreateTime(), mRole
        .getOwnerName());
    return ret;
  }

  private MRole getMRole(String roleName) {
    MRole mrole = null;
    boolean commited = false;
    try {
      openTransaction();
      Query query = pm.newQuery(MRole.class, "roleName == t1");
      query.declareParameters("java.lang.String t1");
      query.setUnique(true);
      mrole = (MRole) query.execute(roleName);
      pm.retrieve(mrole);
      commited = commitTransaction();
    } finally {
      if (!commited) {
        rollbackTransaction();
      }
    }
    return mrole;
  }

  @Override
  public List<String> listRoleNames() {
    boolean success = false;
    try {
      openTransaction();
      LOG.debug("Executing listAllRoleNames");
      Query query = pm.newQuery("select roleName from org.apache.hadoop.hive.metastore.model.MRole");
      query.setResult("roleName");
      Collection names = (Collection) query.execute();
      List<String> roleNames  = new ArrayList<String>();
      for (Iterator i = names.iterator(); i.hasNext();) {
        roleNames.add((String) i.next());
      }
      success = commitTransaction();
      return roleNames;
    } finally {
      if (!success) {
        rollbackTransaction();
      }
    }
  }

  @Override
  public PrincipalPrivilegeSet getUserPrivilegeSet(String userName,
      List<String> groupNames) throws InvalidObjectException, MetaException {
    boolean commited = false;
    PrincipalPrivilegeSet ret = new PrincipalPrivilegeSet();
    try {
      openTransaction();
      if (userName != null) {
        List<MGlobalPrivilege> user = this.listPrincipalGlobalGrants(userName, PrincipalType.USER);
        if(user.size()>0) {
          Map<String, List<PrivilegeGrantInfo>> userPriv = new HashMap<String, List<PrivilegeGrantInfo>>();
          List<PrivilegeGrantInfo> grantInfos = new ArrayList<PrivilegeGrantInfo>(user.size());
          for (int i = 0; i < user.size(); i++) {
            MGlobalPrivilege item = user.get(i);
            grantInfos.add(new PrivilegeGrantInfo(item.getPrivilege(), item
                .getCreateTime(), item.getGrantor(), getPrincipalTypeFromStr(item
                .getGrantorType()), item.getGrantOption()));
          }
          userPriv.put(userName, grantInfos);
          ret.setUserPrivileges(userPriv);
        }
      }
      if (groupNames != null && groupNames.size() > 0) {
        Map<String, List<PrivilegeGrantInfo>> groupPriv = new HashMap<String, List<PrivilegeGrantInfo>>();
        for(String groupName: groupNames) {
          List<MGlobalPrivilege> group = this.listPrincipalGlobalGrants(groupName, PrincipalType.GROUP);
          if(group.size()>0) {
            List<PrivilegeGrantInfo> grantInfos = new ArrayList<PrivilegeGrantInfo>(group.size());
            for (int i = 0; i < group.size(); i++) {
              MGlobalPrivilege item = group.get(i);
              grantInfos.add(new PrivilegeGrantInfo(item.getPrivilege(), item
                  .getCreateTime(), item.getGrantor(), getPrincipalTypeFromStr(item
                  .getGrantorType()), item.getGrantOption()));
            }
            groupPriv.put(groupName, grantInfos);
          }
        }
        ret.setGroupPrivileges(groupPriv);
      }
      commited = commitTransaction();
    } finally {
      if (!commited) {
        rollbackTransaction();
      }
    }
    return ret;
  }

  public List<PrivilegeGrantInfo> getDBPrivilege(String dbName,
      String principalName, PrincipalType principalType)
      throws InvalidObjectException, MetaException {
    dbName = dbName.toLowerCase().trim();

    if (principalName != null) {
      List<MDBPrivilege> userNameDbPriv = this.listPrincipalDBGrants(
          principalName, principalType, dbName);
      if (userNameDbPriv != null && userNameDbPriv.size() > 0) {
        List<PrivilegeGrantInfo> grantInfos = new ArrayList<PrivilegeGrantInfo>(
            userNameDbPriv.size());
        for (int i = 0; i < userNameDbPriv.size(); i++) {
          MDBPrivilege item = userNameDbPriv.get(i);
          grantInfos.add(new PrivilegeGrantInfo(item.getPrivilege(), item
              .getCreateTime(), item.getGrantor(), getPrincipalTypeFromStr(item
              .getGrantorType()), item.getGrantOption()));
        }
        return grantInfos;
      }
    }
    return new ArrayList<PrivilegeGrantInfo>(0);
  }


  @Override
  public PrincipalPrivilegeSet getDBPrivilegeSet(String dbName,
      String userName, List<String> groupNames) throws InvalidObjectException,
      MetaException {
    boolean commited = false;
    dbName = dbName.toLowerCase().trim();

    PrincipalPrivilegeSet ret = new PrincipalPrivilegeSet();
    try {
      openTransaction();
      if (userName != null) {
        Map<String, List<PrivilegeGrantInfo>> dbUserPriv = new HashMap<String, List<PrivilegeGrantInfo>>();
        dbUserPriv.put(userName, getDBPrivilege(dbName, userName,
            PrincipalType.USER));
        ret.setUserPrivileges(dbUserPriv);
      }
      if (groupNames != null && groupNames.size() > 0) {
        Map<String, List<PrivilegeGrantInfo>> dbGroupPriv = new HashMap<String, List<PrivilegeGrantInfo>>();
        for (String groupName : groupNames) {
          dbGroupPriv.put(groupName, getDBPrivilege(dbName, groupName,
              PrincipalType.GROUP));
        }
        ret.setGroupPrivileges(dbGroupPriv);
      }
      List<MRoleMap> roles = listRoles(userName, groupNames);
      if (roles != null && roles.size() > 0) {
        Map<String, List<PrivilegeGrantInfo>> dbRolePriv = new HashMap<String, List<PrivilegeGrantInfo>>();
        for (MRoleMap role : roles) {
          String name = role.getRole().getRoleName();
          dbRolePriv
              .put(name, getDBPrivilege(dbName, name, PrincipalType.ROLE));
        }
        ret.setRolePrivileges(dbRolePriv);
      }
      commited = commitTransaction();
    } finally {
      if (!commited) {
        rollbackTransaction();
      }
    }
    return ret;
  }

  @Override
  public PrincipalPrivilegeSet getPartitionPrivilegeSet(String dbName,
      String tableName, String partition, String userName,
      List<String> groupNames) throws InvalidObjectException, MetaException {
    boolean commited = false;
    PrincipalPrivilegeSet ret = new PrincipalPrivilegeSet();
    tableName = tableName.toLowerCase().trim();
    dbName = dbName.toLowerCase().trim();

    try {
      openTransaction();
      if (userName != null) {
        Map<String, List<PrivilegeGrantInfo>> partUserPriv = new HashMap<String, List<PrivilegeGrantInfo>>();
        partUserPriv.put(userName, getPartitionPrivilege(dbName,
            tableName, partition, userName, PrincipalType.USER));
        ret.setUserPrivileges(partUserPriv);
      }
      if (groupNames != null && groupNames.size() > 0) {
        Map<String, List<PrivilegeGrantInfo>> partGroupPriv = new HashMap<String, List<PrivilegeGrantInfo>>();
        for (String groupName : groupNames) {
          partGroupPriv.put(groupName, getPartitionPrivilege(dbName, tableName,
              partition, groupName, PrincipalType.GROUP));
        }
        ret.setGroupPrivileges(partGroupPriv);
      }
      List<MRoleMap> roles = listRoles(userName, groupNames);
      if (roles != null && roles.size() > 0) {
        Map<String, List<PrivilegeGrantInfo>> partRolePriv = new HashMap<String, List<PrivilegeGrantInfo>>();
        for (MRoleMap role : roles) {
          String roleName = role.getRole().getRoleName();
          partRolePriv.put(roleName, getPartitionPrivilege(dbName, tableName,
              partition, roleName, PrincipalType.ROLE));
        }
        ret.setRolePrivileges(partRolePriv);
      }
      commited = commitTransaction();
    } finally {
      if (!commited) {
        rollbackTransaction();
      }
    }
    return ret;
  }

  @Override
  public PrincipalPrivilegeSet getTablePrivilegeSet(String dbName,
      String tableName, String userName, List<String> groupNames)
      throws InvalidObjectException, MetaException {
    boolean commited = false;
    PrincipalPrivilegeSet ret = new PrincipalPrivilegeSet();
    tableName = tableName.toLowerCase().trim();
    dbName = dbName.toLowerCase().trim();

    try {
      openTransaction();
      if (userName != null) {
        Map<String, List<PrivilegeGrantInfo>> tableUserPriv = new HashMap<String, List<PrivilegeGrantInfo>>();
        tableUserPriv.put(userName, getTablePrivilege(dbName,
            tableName, userName, PrincipalType.USER));
        ret.setUserPrivileges(tableUserPriv);
      }
      if (groupNames != null && groupNames.size() > 0) {
        Map<String, List<PrivilegeGrantInfo>> tableGroupPriv = new HashMap<String, List<PrivilegeGrantInfo>>();
        for (String groupName : groupNames) {
          tableGroupPriv.put(groupName, getTablePrivilege(dbName, tableName,
              groupName, PrincipalType.GROUP));
        }
        ret.setGroupPrivileges(tableGroupPriv);
      }
      List<MRoleMap> roles = listRoles(userName, groupNames);
      if (roles != null && roles.size() > 0) {
        Map<String, List<PrivilegeGrantInfo>> tableRolePriv = new HashMap<String, List<PrivilegeGrantInfo>>();
        for (MRoleMap role : roles) {
          String roleName = role.getRole().getRoleName();
          tableRolePriv.put(roleName, getTablePrivilege(dbName, tableName,
              roleName, PrincipalType.ROLE));
        }
        ret.setRolePrivileges(tableRolePriv);
      }
      commited = commitTransaction();
    } finally {
      if (!commited) {
        rollbackTransaction();
      }
    }
    return ret;
  }

  @Override
  public PrincipalPrivilegeSet getColumnPrivilegeSet(String dbName,
      String tableName, String partitionName, String columnName,
      String userName, List<String> groupNames) throws InvalidObjectException,
      MetaException {
    tableName = tableName.toLowerCase().trim();
    dbName = dbName.toLowerCase().trim();
    columnName = columnName.toLowerCase().trim();

    boolean commited = false;
    PrincipalPrivilegeSet ret = new PrincipalPrivilegeSet();
    try {
      openTransaction();
      if (userName != null) {
        Map<String, List<PrivilegeGrantInfo>> columnUserPriv = new HashMap<String, List<PrivilegeGrantInfo>>();
        columnUserPriv.put(userName, getColumnPrivilege(dbName, tableName,
            columnName, partitionName, userName, PrincipalType.USER));
        ret.setUserPrivileges(columnUserPriv);
      }
      if (groupNames != null && groupNames.size() > 0) {
        Map<String, List<PrivilegeGrantInfo>> columnGroupPriv = new HashMap<String, List<PrivilegeGrantInfo>>();
        for (String groupName : groupNames) {
          columnGroupPriv.put(groupName, getColumnPrivilege(dbName, tableName,
              columnName, partitionName, groupName, PrincipalType.GROUP));
        }
        ret.setGroupPrivileges(columnGroupPriv);
      }
      List<MRoleMap> roles = listRoles(userName, groupNames);
      if (roles != null && roles.size() > 0) {
        Map<String, List<PrivilegeGrantInfo>> columnRolePriv = new HashMap<String, List<PrivilegeGrantInfo>>();
        for (MRoleMap role : roles) {
          String roleName = role.getRole().getRoleName();
          columnRolePriv.put(roleName, getColumnPrivilege(dbName, tableName,
              columnName, partitionName, roleName, PrincipalType.ROLE));
        }
        ret.setRolePrivileges(columnRolePriv);
      }
      commited = commitTransaction();
    } finally {
      if (!commited) {
        rollbackTransaction();
      }
    }
    return ret;
  }

  private List<PrivilegeGrantInfo> getPartitionPrivilege(String dbName,
      String tableName, String partName, String principalName,
      PrincipalType principalType) {

    tableName = tableName.toLowerCase().trim();
    dbName = dbName.toLowerCase().trim();

    if (principalName != null) {
      List<MPartitionPrivilege> userNameTabPartPriv = this
          .listPrincipalPartitionGrants(principalName, principalType,
              dbName, tableName, partName);
      if (userNameTabPartPriv != null && userNameTabPartPriv.size() > 0) {
        List<PrivilegeGrantInfo> grantInfos = new ArrayList<PrivilegeGrantInfo>(
            userNameTabPartPriv.size());
        for (int i = 0; i < userNameTabPartPriv.size(); i++) {
          MPartitionPrivilege item = userNameTabPartPriv.get(i);
          grantInfos.add(new PrivilegeGrantInfo(item.getPrivilege(), item
              .getCreateTime(), item.getGrantor(),
              getPrincipalTypeFromStr(item.getGrantorType()), item.getGrantOption()));

        }
        return grantInfos;
      }
    }
    return new ArrayList<PrivilegeGrantInfo>(0);
  }

  private PrincipalType getPrincipalTypeFromStr(String str) {
    return str == null ? null : PrincipalType.valueOf(str);
  }

  private List<PrivilegeGrantInfo> getTablePrivilege(String dbName,
      String tableName, String principalName, PrincipalType principalType) {
    tableName = tableName.toLowerCase().trim();
    dbName = dbName.toLowerCase().trim();

    if (principalName != null) {
      List<MTablePrivilege> userNameTabPartPriv = this
          .listAllTableGrants(principalName, principalType,
              dbName, tableName);
      if (userNameTabPartPriv != null && userNameTabPartPriv.size() > 0) {
        List<PrivilegeGrantInfo> grantInfos = new ArrayList<PrivilegeGrantInfo>(
            userNameTabPartPriv.size());
        for (int i = 0; i < userNameTabPartPriv.size(); i++) {
          MTablePrivilege item = userNameTabPartPriv.get(i);
          grantInfos.add(new PrivilegeGrantInfo(item.getPrivilege(), item
              .getCreateTime(), item.getGrantor(), getPrincipalTypeFromStr(item
              .getGrantorType()), item.getGrantOption()));
        }
        return grantInfos;
      }
    }
    return new ArrayList<PrivilegeGrantInfo>(0);
  }

  private List<PrivilegeGrantInfo> getColumnPrivilege(String dbName,
      String tableName, String columnName, String partitionName,
      String principalName, PrincipalType principalType) {

    tableName = tableName.toLowerCase().trim();
    dbName = dbName.toLowerCase().trim();
    columnName = columnName.toLowerCase().trim();

    if (partitionName == null) {
      List<MTableColumnPrivilege> userNameColumnPriv = this
          .listPrincipalTableColumnGrants(principalName, principalType,
              dbName, tableName, columnName);
      if (userNameColumnPriv != null && userNameColumnPriv.size() > 0) {
        List<PrivilegeGrantInfo> grantInfos = new ArrayList<PrivilegeGrantInfo>(
            userNameColumnPriv.size());
        for (int i = 0; i < userNameColumnPriv.size(); i++) {
          MTableColumnPrivilege item = userNameColumnPriv.get(i);
          grantInfos.add(new PrivilegeGrantInfo(item.getPrivilege(), item
              .getCreateTime(), item.getGrantor(), getPrincipalTypeFromStr(item
              .getGrantorType()), item.getGrantOption()));
        }
        return grantInfos;
      }
    } else {
      List<MPartitionColumnPrivilege> userNameColumnPriv = this
          .listPrincipalPartitionColumnGrants(principalName,
              principalType, dbName, tableName, partitionName, columnName);
      if (userNameColumnPriv != null && userNameColumnPriv.size() > 0) {
        List<PrivilegeGrantInfo> grantInfos = new ArrayList<PrivilegeGrantInfo>(
            userNameColumnPriv.size());
        for (int i = 0; i < userNameColumnPriv.size(); i++) {
          MPartitionColumnPrivilege item = userNameColumnPriv.get(i);
          grantInfos.add(new PrivilegeGrantInfo(item.getPrivilege(), item
              .getCreateTime(), item.getGrantor(), getPrincipalTypeFromStr(item
              .getGrantorType()), item.getGrantOption()));
        }
        return grantInfos;
      }
    }
    return new ArrayList<PrivilegeGrantInfo>(0);
  }

  @Override
  public boolean grantPrivileges(PrivilegeBag privileges) throws InvalidObjectException,
      MetaException, NoSuchObjectException {
    boolean committed = false;
    int now = (int) (System.currentTimeMillis() / 1000);
    try {
      openTransaction();
      List<Object> persistentObjs = new ArrayList<Object>();

      List<HiveObjectPrivilege> privilegeList = privileges.getPrivileges();

      if (privilegeList != null && privilegeList.size() > 0) {
        Iterator<HiveObjectPrivilege> privIter = privilegeList.iterator();
        Set<String> privSet = new HashSet<String>();
        while (privIter.hasNext()) {
          HiveObjectPrivilege privDef = privIter.next();
          HiveObjectRef hiveObject = privDef.getHiveObject();
          String privilegeStr = privDef.getGrantInfo().getPrivilege();
          String[] privs = privilegeStr.split(",");
          String userName = privDef.getPrincipalName();
          PrincipalType principalType = privDef.getPrincipalType();
          String grantor = privDef.getGrantInfo().getGrantor();
          String grantorType = privDef.getGrantInfo().getGrantorType().toString();
          boolean grantOption = privDef.getGrantInfo().isGrantOption();
          privSet.clear();

          if (hiveObject.getObjectType() == HiveObjectType.GLOBAL) {
            List<MGlobalPrivilege> globalPrivs = this
                .listPrincipalGlobalGrants(userName, principalType);
            if (globalPrivs != null) {
              for (MGlobalPrivilege priv : globalPrivs) {
                if (priv.getGrantor().equalsIgnoreCase(grantor)) {
                  privSet.add(priv.getPrivilege());
                }
              }
            }
            for (String privilege : privs) {
              if (privSet.contains(privilege)) {
                throw new InvalidObjectException(privilege
                    + " is already granted by " + grantor);
              }
              MGlobalPrivilege mGlobalPrivs = new MGlobalPrivilege(userName,
                  principalType.toString(), privilege, now, grantor, grantorType, grantOption);
              persistentObjs.add(mGlobalPrivs);
            }
          } else if (hiveObject.getObjectType() == HiveObjectType.DATABASE) {
            MDatabase dbObj = getMDatabase(hiveObject.getDbName());
            if (dbObj != null) {
              List<MDBPrivilege> dbPrivs = this.listPrincipalDBGrants(
                  userName, principalType, hiveObject.getDbName());
              if (dbPrivs != null) {
                for (MDBPrivilege priv : dbPrivs) {
                  if (priv.getGrantor().equalsIgnoreCase(grantor)) {
                    privSet.add(priv.getPrivilege());
                  }
                }
              }
              for (String privilege : privs) {
                if (privSet.contains(privilege)) {
                  throw new InvalidObjectException(privilege
                      + " is already granted on database "
                      + hiveObject.getDbName() + " by " + grantor);
                }
                MDBPrivilege mDb = new MDBPrivilege(userName, principalType
                    .toString(), dbObj, privilege, now, grantor, grantorType, grantOption);
                persistentObjs.add(mDb);
              }
            }
          } else if (hiveObject.getObjectType() == HiveObjectType.TABLE) {
            MTable tblObj = getMTable(hiveObject.getDbName(), hiveObject
                .getObjectName());
            if (tblObj != null) {
              List<MTablePrivilege> tablePrivs = this
                  .listAllTableGrants(userName, principalType,
                      hiveObject.getDbName(), hiveObject.getObjectName());
              if (tablePrivs != null) {
                for (MTablePrivilege priv : tablePrivs) {
                  if (priv.getGrantor() != null
                      && priv.getGrantor().equalsIgnoreCase(grantor)) {
                    privSet.add(priv.getPrivilege());
                  }
                }
              }
              for (String privilege : privs) {
                if (privSet.contains(privilege)) {
                  throw new InvalidObjectException(privilege
                      + " is already granted on table ["
                      + hiveObject.getDbName() + ","
                      + hiveObject.getObjectName() + "] by " + grantor);
                }
                MTablePrivilege mTab = new MTablePrivilege(
                    userName, principalType.toString(), tblObj,
                    privilege, now, grantor, grantorType, grantOption);
                persistentObjs.add(mTab);
              }
            }
          } else if (hiveObject.getObjectType() == HiveObjectType.PARTITION) {
            MPartition partObj = this.getMPartition(hiveObject.getDbName(),
                hiveObject.getObjectName(), hiveObject.getPartValues());
            String partName = null;
            if (partObj != null) {
              partName = partObj.getPartitionName();
              List<MPartitionPrivilege> partPrivs = this
                  .listPrincipalPartitionGrants(userName,
                      principalType, hiveObject.getDbName(), hiveObject
                          .getObjectName(), partObj.getPartitionName());
              if (partPrivs != null) {
                for (MPartitionPrivilege priv : partPrivs) {
                  if (priv.getGrantor().equalsIgnoreCase(grantor)) {
                    privSet.add(priv.getPrivilege());
                  }
                }
              }
              for (String privilege : privs) {
                if (privSet.contains(privilege)) {
                  throw new InvalidObjectException(privilege
                      + " is already granted on partition ["
                      + hiveObject.getDbName() + ","
                      + hiveObject.getObjectName() + ","
                      + partName + "] by " + grantor);
                }
                MPartitionPrivilege mTab = new MPartitionPrivilege(userName,
                    principalType.toString(), partObj, privilege, now, grantor,
                    grantorType, grantOption);
                persistentObjs.add(mTab);
              }
            }
          } else if (hiveObject.getObjectType() == HiveObjectType.COLUMN) {
            MTable tblObj = getMTable(hiveObject.getDbName(), hiveObject
                .getObjectName());
            if (tblObj != null) {
              if (hiveObject.getPartValues() != null) {
                MPartition partObj = null;
                List<MPartitionColumnPrivilege> colPrivs = null;
                partObj = this.getMPartition(hiveObject.getDbName(), hiveObject
                    .getObjectName(), hiveObject.getPartValues());
                if (partObj == null) {
                  continue;
                }
                colPrivs = this.listPrincipalPartitionColumnGrants(
                    userName, principalType, hiveObject.getDbName(), hiveObject
                        .getObjectName(), partObj.getPartitionName(),
                    hiveObject.getColumnName());

                if (colPrivs != null) {
                  for (MPartitionColumnPrivilege priv : colPrivs) {
                    if (priv.getGrantor().equalsIgnoreCase(grantor)) {
                      privSet.add(priv.getPrivilege());
                    }
                  }
                }
                for (String privilege : privs) {
                  if (privSet.contains(privilege)) {
                    throw new InvalidObjectException(privilege
                        + " is already granted on column "
                        + hiveObject.getColumnName() + " ["
                        + hiveObject.getDbName() + ","
                        + hiveObject.getObjectName() + ","
                        + partObj.getPartitionName() + "] by " + grantor);
                  }
                  MPartitionColumnPrivilege mCol = new MPartitionColumnPrivilege(userName,
                      principalType.toString(), partObj, hiveObject
                          .getColumnName(), privilege, now, grantor, grantorType,
                      grantOption);
                  persistentObjs.add(mCol);
                }

              } else {
                List<MTableColumnPrivilege> colPrivs = null;
                colPrivs = this.listPrincipalTableColumnGrants(
                    userName, principalType, hiveObject.getDbName(), hiveObject
                        .getObjectName(), hiveObject.getColumnName());

                if (colPrivs != null) {
                  for (MTableColumnPrivilege priv : colPrivs) {
                    if (priv.getGrantor().equalsIgnoreCase(grantor)) {
                      privSet.add(priv.getPrivilege());
                    }
                  }
                }
                for (String privilege : privs) {
                  if (privSet.contains(privilege)) {
                    throw new InvalidObjectException(privilege
                        + " is already granted on column "
                        + hiveObject.getColumnName() + " ["
                        + hiveObject.getDbName() + ","
                        + hiveObject.getObjectName() + "] by " + grantor);
                  }
                  MTableColumnPrivilege mCol = new MTableColumnPrivilege(userName,
                      principalType.toString(), tblObj, hiveObject
                          .getColumnName(), privilege, now, grantor, grantorType,
                      grantOption);
                  persistentObjs.add(mCol);
                }
              }
            }
          }
        }
      }
      if (persistentObjs.size() > 0) {
        pm.makePersistentAll(persistentObjs);
      }
      committed = commitTransaction();
    } finally {
      if (!committed) {
        rollbackTransaction();
      }
    }
    return committed;
  }

  @Override
  public boolean revokePrivileges(PrivilegeBag privileges)
      throws InvalidObjectException, MetaException, NoSuchObjectException {
    boolean committed = false;
    try {
      openTransaction();
      List<Object> persistentObjs = new ArrayList<Object>();

      List<HiveObjectPrivilege> privilegeList = privileges.getPrivileges();


      if (privilegeList != null && privilegeList.size() > 0) {
        Iterator<HiveObjectPrivilege> privIter = privilegeList.iterator();

        while (privIter.hasNext()) {
          HiveObjectPrivilege privDef = privIter.next();
          HiveObjectRef hiveObject = privDef.getHiveObject();
          String privilegeStr = privDef.getGrantInfo().getPrivilege();
          if (privilegeStr == null || privilegeStr.trim().equals("")) {
            continue;
          }
          String[] privs = privilegeStr.split(",");
          String userName = privDef.getPrincipalName();
          PrincipalType principalType = privDef.getPrincipalType();

          if (hiveObject.getObjectType() == HiveObjectType.GLOBAL) {
            List<MGlobalPrivilege> mSecUser = this.listPrincipalGlobalGrants(
                userName, principalType);
            boolean found = false;
            if (mSecUser != null) {
              for (String privilege : privs) {
                for (MGlobalPrivilege userGrant : mSecUser) {
                  String userGrantPrivs = userGrant.getPrivilege();
                  if (privilege.equals(userGrantPrivs)) {
                    found = true;
                    persistentObjs.add(userGrant);
                    break;
                  }
                }
                if (!found) {
                  throw new InvalidObjectException(
                      "No user grant found for privileges " + privilege);
                }
              }
            }

          } else if (hiveObject.getObjectType() == HiveObjectType.DATABASE) {
            MDatabase dbObj = getMDatabase(hiveObject.getDbName());
            if (dbObj != null) {
              String db = hiveObject.getDbName();
              boolean found = false;
              List<MDBPrivilege> dbGrants = this.listPrincipalDBGrants(
                  userName, principalType, db);
              for (String privilege : privs) {
                for (MDBPrivilege dbGrant : dbGrants) {
                  String dbGrantPriv = dbGrant.getPrivilege();
                  if (privilege.equals(dbGrantPriv)) {
                    found = true;
                    persistentObjs.add(dbGrant);
                    break;
                  }
                }
                if (!found) {
                  throw new InvalidObjectException(
                      "No database grant found for privileges " + privilege
                          + " on database " + db);
                }
              }
            }
          } else if (hiveObject.getObjectType() == HiveObjectType.TABLE) {
            boolean found = false;
            List<MTablePrivilege> tableGrants = this
                .listAllTableGrants(userName, principalType,
                    hiveObject.getDbName(), hiveObject.getObjectName());
            for (String privilege : privs) {
              for (MTablePrivilege tabGrant : tableGrants) {
                String tableGrantPriv = tabGrant.getPrivilege();
                if (privilege.equalsIgnoreCase(tableGrantPriv)) {
                  found = true;
                  persistentObjs.add(tabGrant);
                  break;
                }
              }
              if (!found) {
                throw new InvalidObjectException("No grant (" + privilege
                    + ") found " + " on table " + hiveObject.getObjectName()
                    + ", database is " + hiveObject.getDbName());
              }
            }
          } else if (hiveObject.getObjectType() == HiveObjectType.PARTITION) {

            boolean found = false;
            Table tabObj = this.getTable(hiveObject.getDbName(), hiveObject.getObjectName());
            String partName = null;
            if (hiveObject.getPartValues() != null) {
              partName = Warehouse.makePartName(tabObj.getPartitionKeys(), hiveObject.getPartValues());
            }
            List<MPartitionPrivilege> partitionGrants = this
                .listPrincipalPartitionGrants(userName, principalType,
                    hiveObject.getDbName(), hiveObject.getObjectName(), partName);
            for (String privilege : privs) {
              for (MPartitionPrivilege partGrant : partitionGrants) {
                String partPriv = partGrant.getPrivilege();
                if (partPriv.equalsIgnoreCase(privilege)) {
                  found = true;
                  persistentObjs.add(partGrant);
                  break;
                }
              }
              if (!found) {
                throw new InvalidObjectException("No grant (" + privilege
                    + ") found " + " on table " + tabObj.getTableName()
                    + ", partition is " + partName + ", database is " + tabObj.getDbName());
              }
            }
          } else if (hiveObject.getObjectType() == HiveObjectType.COLUMN) {

            Table tabObj = this.getTable(hiveObject.getDbName(), hiveObject
                .getObjectName());
            String partName = null;
            if (hiveObject.getPartValues() != null) {
              partName = Warehouse.makePartName(tabObj.getPartitionKeys(),
                  hiveObject.getPartValues());
            }

            if (partName != null) {
              List<MPartitionColumnPrivilege> mSecCol = listPrincipalPartitionColumnGrants(
                  userName, principalType, hiveObject.getDbName(), hiveObject
                      .getObjectName(), partName, hiveObject.getColumnName());
              boolean found = false;
              if (mSecCol != null) {
                for (String privilege : privs) {
                  for (MPartitionColumnPrivilege col : mSecCol) {
                    String colPriv = col.getPrivilege();
                    if (colPriv.equalsIgnoreCase(privilege)) {
                      found = true;
                      persistentObjs.add(col);
                      break;
                    }
                  }
                  if (!found) {
                    throw new InvalidObjectException("No grant (" + privilege
                        + ") found " + " on table " + tabObj.getTableName()
                        + ", partition is " + partName + ", column name = "
                        + hiveObject.getColumnName() + ", database is "
                        + tabObj.getDbName());
                  }
                }
              }
            } else {
              List<MTableColumnPrivilege> mSecCol = listPrincipalTableColumnGrants(
                  userName, principalType, hiveObject.getDbName(), hiveObject
                      .getObjectName(), hiveObject.getColumnName());
              boolean found = false;
              if (mSecCol != null) {
                for (String privilege : privs) {
                  for (MTableColumnPrivilege col : mSecCol) {
                    String colPriv = col.getPrivilege();
                    if (colPriv.equalsIgnoreCase(privilege)) {
                      found = true;
                      persistentObjs.add(col);
                      break;
                    }
                  }
                  if (!found) {
                    throw new InvalidObjectException("No grant (" + privilege
                        + ") found " + " on table " + tabObj.getTableName()
                        + ", column name = "
                        + hiveObject.getColumnName() + ", database is "
                        + tabObj.getDbName());
                  }
                }
              }
            }

          }
        }
      }

      if (persistentObjs.size() > 0) {
        pm.deletePersistentAll(persistentObjs);
      }
      committed = commitTransaction();
    } finally {
      if (!committed) {
        rollbackTransaction();
      }
    }
    return committed;
  }

  @SuppressWarnings("unchecked")
  private List<MRoleMap> listRoleMembers(
      MRole mRol) {
    boolean success = false;
    List<MRoleMap> mRoleMemeberList = null;
    try {
      openTransaction();
      LOG.debug("Executing listMSecurityUserRoleMember");
      Query query = pm.newQuery(MRoleMap.class,
          "role.roleName == t1");
      query.declareParameters("java.lang.String t1");
      query.setUnique(false);
      mRoleMemeberList = (List<MRoleMap>) query.execute(
          mRol.getRoleName());
      LOG.debug("Done executing query for listMSecurityUserRoleMember");
      pm.retrieveAll(mRoleMemeberList);
      success = commitTransaction();
      LOG.debug("Done retrieving all objects for listMSecurityUserRoleMember");
    } finally {
      if (!success) {
        rollbackTransaction();
      }
    }
    return mRoleMemeberList;
  }

  @SuppressWarnings("unchecked")
  @Override
  public List<MGlobalPrivilege> listPrincipalGlobalGrants(String principalName, PrincipalType principalType) {
    boolean commited = false;
    List<MGlobalPrivilege> userNameDbPriv = null;
    try {
      openTransaction();
      if (principalName != null) {
        Query query = pm.newQuery(MGlobalPrivilege.class,
            "principalName == t1 && principalType == t2 ");
        query.declareParameters(
            "java.lang.String t1, java.lang.String t2");
        userNameDbPriv = (List<MGlobalPrivilege>) query
            .executeWithArray(principalName, principalType.toString());
        pm.retrieveAll(userNameDbPriv);
      }
      commited = commitTransaction();
    } finally {
      if (!commited) {
        rollbackTransaction();
      }
    }
    return userNameDbPriv;
  }

  @Override
  public List<HiveObjectPrivilege> listGlobalGrantsAll() {
    boolean commited = false;
    try {
      openTransaction();
      Query query = pm.newQuery(MGlobalPrivilege.class);
      List<MGlobalPrivilege> userNameDbPriv = (List<MGlobalPrivilege>) query.execute();
      pm.retrieveAll(userNameDbPriv);
      commited = commitTransaction();
      return convertGlobal(userNameDbPriv);
    } finally {
      if (!commited) {
        rollbackTransaction();
      }
    }
  }

  private List<HiveObjectPrivilege> convertGlobal(List<MGlobalPrivilege> privs) {
    List<HiveObjectPrivilege> result = new ArrayList<HiveObjectPrivilege>();
    for (MGlobalPrivilege priv : privs) {
      String pname = priv.getPrincipalName();
      PrincipalType ptype = PrincipalType.valueOf(priv.getPrincipalType());

      HiveObjectRef objectRef = new HiveObjectRef(HiveObjectType.GLOBAL, null, null, null, null);
      PrivilegeGrantInfo grantor = new PrivilegeGrantInfo(priv.getPrivilege(), priv.getCreateTime(),
          priv.getGrantor(), PrincipalType.valueOf(priv.getGrantorType()), priv.getGrantOption());

      result.add(new HiveObjectPrivilege(objectRef, pname, ptype, grantor));
    }
    return result;
  }

  @SuppressWarnings("unchecked")
  @Override
  public List<MDBPrivilege> listPrincipalDBGrants(String principalName,
      PrincipalType principalType, String dbName) {
    boolean success = false;
    List<MDBPrivilege> mSecurityDBList = null;
    dbName = dbName.toLowerCase().trim();

    try {
      openTransaction();
      LOG.debug("Executing listPrincipalDBGrants");
      Query query = pm.newQuery(MDBPrivilege.class,
          "principalName == t1 && principalType == t2 && database.name == t3");
      query
          .declareParameters("java.lang.String t1, java.lang.String t2, java.lang.String t3");
      mSecurityDBList = (List<MDBPrivilege>) query.executeWithArray(principalName, principalType.toString(), dbName);
      LOG.debug("Done executing query for listPrincipalDBGrants");
      pm.retrieveAll(mSecurityDBList);
      success = commitTransaction();
      LOG.debug("Done retrieving all objects for listPrincipalDBGrants");
    } finally {
      if (!success) {
        rollbackTransaction();
      }
    }
    return mSecurityDBList;
  }

  @Override
  public List<HiveObjectPrivilege> listPrincipalDBGrantsAll(
      String principalName, PrincipalType principalType) {
    return convertDB(listPrincipalAllDBGrant(principalName, principalType));
  }

  @Override
  public List<HiveObjectPrivilege> listDBGrantsAll(String dbName) {
    return convertDB(listDatabaseGrants(dbName));
  }

  private List<HiveObjectPrivilege> convertDB(List<MDBPrivilege> privs) {
    List<HiveObjectPrivilege> result = new ArrayList<HiveObjectPrivilege>();
    for (MDBPrivilege priv : privs) {
      String pname = priv.getPrincipalName();
      PrincipalType ptype = PrincipalType.valueOf(priv.getPrincipalType());
      String database = priv.getDatabase().getName();

      HiveObjectRef objectRef = new HiveObjectRef(HiveObjectType.DATABASE, database,
          null, null, null);
      PrivilegeGrantInfo grantor = new PrivilegeGrantInfo(priv.getPrivilege(), priv.getCreateTime(),
          priv.getGrantor(), PrincipalType.valueOf(priv.getGrantorType()), priv.getGrantOption());

      result.add(new HiveObjectPrivilege(objectRef, pname, ptype, grantor));
    }
    return result;
  }

  @SuppressWarnings("unchecked")
  private List<MDBPrivilege> listPrincipalAllDBGrant(
      String principalName, PrincipalType principalType) {
    boolean success = false;
    List<MDBPrivilege> mSecurityDBList = null;
    try {
      openTransaction();
      LOG.debug("Executing listPrincipalAllDBGrant");
      Query query = pm.newQuery(MDBPrivilege.class,
          "principalName == t1 && principalType == t2");
      query
          .declareParameters("java.lang.String t1, java.lang.String t2");
      mSecurityDBList = (List<MDBPrivilege>) query.execute(principalName, principalType.toString());
      LOG.debug("Done executing query for listPrincipalAllDBGrant");
      pm.retrieveAll(mSecurityDBList);
      success = commitTransaction();
      LOG.debug("Done retrieving all objects for listPrincipalAllDBGrant");
    } finally {
      if (!success) {
        rollbackTransaction();
      }
    }
    return mSecurityDBList;
  }

  @SuppressWarnings("unchecked")
  public List<MTablePrivilege> listAllTableGrants(String dbName,
      String tableName) {
    boolean success = false;
    tableName = tableName.toLowerCase().trim();
    dbName = dbName.toLowerCase().trim();
    List<MTablePrivilege> mSecurityTabList = null;
    tableName = tableName.toLowerCase().trim();
    dbName = dbName.toLowerCase().trim();
    try {
      openTransaction();
      LOG.debug("Executing listAllTableGrants");
      String queryStr = "table.tableName == t1 && table.database.name == t2";
      Query query = pm.newQuery(
          MTablePrivilege.class, queryStr);
      query.declareParameters(
          "java.lang.String t1, java.lang.String t2");
      mSecurityTabList = (List<MTablePrivilege>) query
          .executeWithArray(tableName, dbName);
      LOG.debug("Done executing query for listAllTableGrants");
      pm.retrieveAll(mSecurityTabList);
      success = commitTransaction();
      LOG
          .debug("Done retrieving all objects for listAllTableGrants");
    } finally {
      if (!success) {
        rollbackTransaction();
      }
    }
    return mSecurityTabList;
  }

  @SuppressWarnings("unchecked")
  public List<MPartitionPrivilege> listTableAllPartitionGrants(String dbName,
      String tableName) {
    tableName = tableName.toLowerCase().trim();
    dbName = dbName.toLowerCase().trim();
    boolean success = false;
    List<MPartitionPrivilege> mSecurityTabPartList = null;
    try {
      openTransaction();
      LOG.debug("Executing listTableAllPartitionGrants");
      String queryStr = "partition.table.tableName == t1 && partition.table.database.name == t2";
      Query query = pm.newQuery(
          MPartitionPrivilege.class, queryStr);
      query.declareParameters(
          "java.lang.String t1, java.lang.String t2");
      mSecurityTabPartList = (List<MPartitionPrivilege>) query
          .executeWithArray(tableName, dbName);
      LOG.debug("Done executing query for listTableAllPartitionGrants");
      pm.retrieveAll(mSecurityTabPartList);
      success = commitTransaction();
      LOG
          .debug("Done retrieving all objects for listTableAllPartitionGrants");
    } finally {
      if (!success) {
        rollbackTransaction();
      }
    }
    return mSecurityTabPartList;
  }

  @SuppressWarnings("unchecked")
  public List<MTableColumnPrivilege> listTableAllColumnGrants(String dbName,
      String tableName) {
    boolean success = false;
    List<MTableColumnPrivilege> mTblColPrivilegeList = null;
    tableName = tableName.toLowerCase().trim();
    dbName = dbName.toLowerCase().trim();

    try {
      openTransaction();
      LOG.debug("Executing listTableAllColumnGrants");
      String queryStr = "table.tableName == t1 && table.database.name == t2";
      Query query = pm.newQuery(MTableColumnPrivilege.class, queryStr);
      query.declareParameters("java.lang.String t1, java.lang.String t2");
      mTblColPrivilegeList = (List<MTableColumnPrivilege>) query
          .executeWithArray(tableName, dbName);
      LOG.debug("Done executing query for listTableAllColumnGrants");
      pm.retrieveAll(mTblColPrivilegeList);
      success = commitTransaction();
      LOG.debug("Done retrieving all objects for listTableAllColumnGrants");
    } finally {
      if (!success) {
        rollbackTransaction();
      }
    }
    return mTblColPrivilegeList;
  }

  @SuppressWarnings("unchecked")
  public List<MPartitionColumnPrivilege> listTableAllPartitionColumnGrants(String dbName,
      String tableName) {
    boolean success = false;
    tableName = tableName.toLowerCase().trim();
    dbName = dbName.toLowerCase().trim();

    List<MPartitionColumnPrivilege> mSecurityColList = null;
    try {
      openTransaction();
      LOG.debug("Executing listTableAllPartitionColumnGrants");
      String queryStr = "partition.table.tableName == t1 && partition.table.database.name == t2";
      Query query = pm.newQuery(MPartitionColumnPrivilege.class, queryStr);
      query.declareParameters("java.lang.String t1, java.lang.String t2");
      mSecurityColList = (List<MPartitionColumnPrivilege>) query
          .executeWithArray(tableName, dbName);
      LOG.debug("Done executing query for listTableAllPartitionColumnGrants");
      pm.retrieveAll(mSecurityColList);
      success = commitTransaction();
      LOG.debug("Done retrieving all objects for listTableAllPartitionColumnGrants");
    } finally {
      if (!success) {
        rollbackTransaction();
      }
    }
    return mSecurityColList;
  }

  @SuppressWarnings("unchecked")
  public List<MPartitionColumnPrivilege> listPartitionAllColumnGrants(String dbName,
      String tableName, List<String> partNames) {
    boolean success = false;
    tableName = tableName.toLowerCase().trim();
    dbName = dbName.toLowerCase().trim();

    List<MPartitionColumnPrivilege> mSecurityColList = null;
    try {
      openTransaction();
      LOG.debug("Executing listPartitionAllColumnGrants");
      mSecurityColList = queryByPartitionNames(
          dbName, tableName, partNames, MPartitionColumnPrivilege.class,
          "partition.table.tableName", "partition.table.database.name", "partition.partitionName");
      LOG.debug("Done executing query for listPartitionAllColumnGrants");
      pm.retrieveAll(mSecurityColList);
      success = commitTransaction();
      LOG.debug("Done retrieving all objects for listPartitionAllColumnGrants");
    } finally {
      if (!success) {
        rollbackTransaction();
      }
    }
    return mSecurityColList;
  }

  public void dropPartitionAllColumnGrantsNoTxn(
      String dbName, String tableName, List<String> partNames) {
    ObjectPair<Query, Object[]> queryWithParams = makeQueryByPartitionNames(
          dbName, tableName, partNames, MPartitionColumnPrivilege.class,
          "partition.table.tableName", "partition.table.database.name", "partition.partitionName");
    queryWithParams.getFirst().deletePersistentAll(queryWithParams.getSecond());
  }

  @SuppressWarnings("unchecked")
  private List<MDBPrivilege> listDatabaseGrants(String dbName) {
    dbName = dbName.toLowerCase().trim();

    boolean success = false;
    try {
      openTransaction();
      LOG.debug("Executing listDatabaseGrants");
      Query query = pm.newQuery(MDBPrivilege.class,
          "database.name == t1");
      query.declareParameters("java.lang.String t1");
      List<MDBPrivilege> mSecurityDBList = (List<MDBPrivilege>) query
          .executeWithArray(dbName);
      LOG.debug("Done executing query for listDatabaseGrants");
      pm.retrieveAll(mSecurityDBList);
      success = commitTransaction();
      LOG.debug("Done retrieving all objects for listDatabaseGrants");
      return mSecurityDBList;
    } finally {
      if (!success) {
        rollbackTransaction();
      }
    }
  }

  @SuppressWarnings("unchecked")
  private List<MPartitionPrivilege> listPartitionGrants(String dbName, String tableName,
      List<String> partNames) {
    tableName = tableName.toLowerCase().trim();
    dbName = dbName.toLowerCase().trim();

    boolean success = false;
    List<MPartitionPrivilege> mSecurityTabPartList = null;
    try {
      openTransaction();
      LOG.debug("Executing listPartitionGrants");
      mSecurityTabPartList = queryByPartitionNames(
          dbName, tableName, partNames, MPartitionPrivilege.class, "partition.table.tableName",
          "partition.table.database.name", "partition.partitionName");
      LOG.debug("Done executing query for listPartitionGrants");
      pm.retrieveAll(mSecurityTabPartList);
      success = commitTransaction();
      LOG.debug("Done retrieving all objects for listPartitionGrants");
    } finally {
      if (!success) {
        rollbackTransaction();
      }
    }
    return mSecurityTabPartList;
  }

  private void dropPartitionGrantsNoTxn(String dbName, String tableName, List<String> partNames) {
    ObjectPair<Query, Object[]> queryWithParams = makeQueryByPartitionNames(
          dbName, tableName, partNames,MPartitionPrivilege.class, "partition.table.tableName",
          "partition.table.database.name", "partition.partitionName");
    queryWithParams.getFirst().deletePersistentAll(queryWithParams.getSecond());
  }

  @SuppressWarnings("unchecked")
  private <T> List<T> queryByPartitionNames(String dbName, String tableName,
      List<String> partNames, Class<T> clazz, String tbCol, String dbCol, String partCol) {
    ObjectPair<Query, Object[]> queryAndParams = makeQueryByPartitionNames(
        dbName, tableName, partNames, clazz, tbCol, dbCol, partCol);
    return (List<T>)queryAndParams.getFirst().executeWithArray(queryAndParams.getSecond());
  }

  private ObjectPair<Query, Object[]> makeQueryByPartitionNames(
      String dbName, String tableName, List<String> partNames, Class<?> clazz,
      String tbCol, String dbCol, String partCol) {
    String queryStr = tbCol + " == t1 && " + dbCol + " == t2";
    String paramStr = "java.lang.String t1, java.lang.String t2";
    Object[] params = new Object[2 + partNames.size()];
    params[0] = tableName;
    params[1] = dbName;
    int index = 0;
    for (String partName : partNames) {
      params[index + 2] = partName;
      queryStr += ((index == 0) ? " && (" : " || ") + partCol + " == p" + index;
      paramStr += ", java.lang.String p" + index;
      ++index;
    }
    queryStr += ")";
    Query query = pm.newQuery(clazz, queryStr);
    query.declareParameters(paramStr);
    return new ObjectPair<Query, Object[]>(query, params);
  }

  @Override
  @SuppressWarnings("unchecked")
  public List<MTablePrivilege> listAllTableGrants(
      String principalName, PrincipalType principalType, String dbName,
      String tableName) {
    tableName = tableName.toLowerCase().trim();
    dbName = dbName.toLowerCase().trim();

    boolean success = false;
    List<MTablePrivilege> mSecurityTabPartList = null;
    try {
      openTransaction();
      LOG.debug("Executing listAllTableGrants");
      Query query = pm.newQuery(
          MTablePrivilege.class,
              "principalName == t1 && principalType == t2 && table.tableName == t3 && table.database.name == t4");
      query.declareParameters(
          "java.lang.String t1, java.lang.String t2, java.lang.String t3, java.lang.String t4");
      mSecurityTabPartList = (List<MTablePrivilege>) query
          .executeWithArray(principalName, principalType.toString(), tableName, dbName);
      LOG.debug("Done executing query for listAllTableGrants");
      pm.retrieveAll(mSecurityTabPartList);
      success = commitTransaction();
      LOG
          .debug("Done retrieving all objects for listAllTableGrants");
    } finally {
      if (!success) {
        rollbackTransaction();
      }
    }
    return mSecurityTabPartList;
  }

  @SuppressWarnings("unchecked")
  @Override
  public List<MPartitionPrivilege> listPrincipalPartitionGrants(
      String principalName, PrincipalType principalType, String dbName,
      String tableName, String partName) {
    boolean success = false;
    tableName = tableName.toLowerCase().trim();
    dbName = dbName.toLowerCase().trim();

    List<MPartitionPrivilege> mSecurityTabPartList = null;
    try {
      openTransaction();
      LOG.debug("Executing listMSecurityPrincipalPartitionGrant");
      Query query = pm.newQuery(
          MPartitionPrivilege.class,
              "principalName == t1 && principalType == t2 && partition.table.tableName == t3 " +
              "&& partition.table.database.name == t4 && partition.partitionName == t5");
      query.declareParameters(
          "java.lang.String t1, java.lang.String t2, java.lang.String t3, java.lang.String t4, " +
          "java.lang.String t5");
      mSecurityTabPartList = (List<MPartitionPrivilege>) query
          .executeWithArray(principalName, principalType.toString(), tableName, dbName, partName);
      LOG.debug("Done executing query for listMSecurityPrincipalPartitionGrant");

      pm.retrieveAll(mSecurityTabPartList);
      success = commitTransaction();
      LOG.debug("Done retrieving all objects for listMSecurityPrincipalPartitionGrant");
    } finally {
      if (!success) {
        rollbackTransaction();
      }
    }
    return mSecurityTabPartList;
  }

  @SuppressWarnings("unchecked")
  @Override
  public List<MTableColumnPrivilege> listPrincipalTableColumnGrants(
      String principalName, PrincipalType principalType, String dbName,
      String tableName, String columnName) {
    boolean success = false;
    tableName = tableName.toLowerCase().trim();
    dbName = dbName.toLowerCase().trim();
    columnName = columnName.toLowerCase().trim();
    List<MTableColumnPrivilege> mSecurityColList = null;
    try {
      openTransaction();
      LOG.debug("Executing listPrincipalTableColumnGrants");
      String queryStr = "principalName == t1 && principalType == t2 && " +
          "table.tableName == t3 && table.database.name == t4 &&  columnName == t5 ";
      Query query = pm.newQuery(MTableColumnPrivilege.class, queryStr);
      query
          .declareParameters("java.lang.String t1, java.lang.String t2, java.lang.String t3, " +
              "java.lang.String t4, java.lang.String t5");
      mSecurityColList = (List<MTableColumnPrivilege>) query.executeWithArray(
          principalName, principalType.toString(), tableName, dbName, columnName);
      LOG.debug("Done executing query for listPrincipalTableColumnGrants");
      pm.retrieveAll(mSecurityColList);
      success = commitTransaction();
      LOG
          .debug("Done retrieving all objects for listPrincipalTableColumnGrants");
    } finally {
      if (!success) {
        rollbackTransaction();
      }
    }
    return mSecurityColList;
  }

  @Override
  @SuppressWarnings("unchecked")
  public List<MPartitionColumnPrivilege> listPrincipalPartitionColumnGrants(
      String principalName, PrincipalType principalType, String dbName,
      String tableName, String partitionName, String columnName) {
    boolean success = false;
    tableName = tableName.toLowerCase().trim();
    dbName = dbName.toLowerCase().trim();
    columnName = columnName.toLowerCase().trim();

    List<MPartitionColumnPrivilege> mSecurityColList = null;
    try {
      openTransaction();
      LOG.debug("Executing listPrincipalPartitionColumnGrants");
      Query query = pm
          .newQuery(
              MPartitionColumnPrivilege.class,
              "principalName == t1 && principalType == t2 && partition.table.tableName == t3 " +
              "&& partition.table.database.name == t4 && partition.partitionName == t5 && columnName == t6");
      query
          .declareParameters("java.lang.String t1, java.lang.String t2, java.lang.String t3, " +
              "java.lang.String t4, java.lang.String t5, java.lang.String t6");

      mSecurityColList = (List<MPartitionColumnPrivilege>) query
          .executeWithArray(principalName, principalType.toString(), tableName,
              dbName, partitionName, columnName);
      LOG.debug("Done executing query for listPrincipalPartitionColumnGrants");
      pm.retrieveAll(mSecurityColList);

      success = commitTransaction();
      LOG
          .debug("Done retrieving all objects for listPrincipalPartitionColumnGrants");
    } finally {
      if (!success) {
        rollbackTransaction();
      }
    }
    return mSecurityColList;
  }

  @Override
  public List<HiveObjectPrivilege> listPrincipalPartitionColumnGrantsAll(
      String principalName, PrincipalType principalType) {
    boolean success = false;
    try {
      openTransaction();
      LOG.debug("Executing listPrincipalPartitionColumnGrantsAll");
      Query query = pm.newQuery(MPartitionColumnPrivilege.class,
          "principalName == t1 && principalType == t2");
      query.declareParameters("java.lang.String t1, java.lang.String t2");
      List<MPartitionColumnPrivilege> mSecurityTabPartList = (List<MPartitionColumnPrivilege>)
          query.executeWithArray(principalName, principalType.toString());
      LOG.debug("Done executing query for listPrincipalPartitionColumnGrantsAll");
      pm.retrieveAll(mSecurityTabPartList);
      List<HiveObjectPrivilege> result = convertPartCols(mSecurityTabPartList);
      success = commitTransaction();
      LOG.debug("Done retrieving all objects for listPrincipalPartitionColumnGrantsAll");
      return result;
    } finally {
      if (!success) {
        rollbackTransaction();
      }
    }
  }

  @Override
  public List<HiveObjectPrivilege> listPartitionColumnGrantsAll(
      String dbName, String tableName, String partitionName, String columnName) {
    boolean success = false;
    try {
      openTransaction();
      LOG.debug("Executing listPartitionColumnGrantsAll");
      Query query = pm.newQuery(MPartitionColumnPrivilege.class,
          "partition.table.tableName == t3 && partition.table.database.name == t4 && " +
          "partition.partitionName == t5 && columnName == t6");
      query.declareParameters(
          "java.lang.String t3, java.lang.String t4, java.lang.String t5, java.lang.String t6");
      List<MPartitionColumnPrivilege> mSecurityTabPartList = (List<MPartitionColumnPrivilege>)
          query.executeWithArray(tableName, dbName, partitionName, columnName);
      LOG.debug("Done executing query for listPartitionColumnGrantsAll");
      pm.retrieveAll(mSecurityTabPartList);
      List<HiveObjectPrivilege> result = convertPartCols(mSecurityTabPartList);
      success = commitTransaction();
      LOG.debug("Done retrieving all objects for listPartitionColumnGrantsAll");
      return result;
    } finally {
      if (!success) {
        rollbackTransaction();
      }
    }
  }

  private List<HiveObjectPrivilege> convertPartCols(List<MPartitionColumnPrivilege> privs) {
    List<HiveObjectPrivilege> result = new ArrayList<HiveObjectPrivilege>();
    for (MPartitionColumnPrivilege priv : privs) {
      String pname = priv.getPrincipalName();
      PrincipalType ptype = PrincipalType.valueOf(priv.getPrincipalType());

      MPartition mpartition = priv.getPartition();
      MTable mtable = mpartition.getTable();
      MDatabase mdatabase = mtable.getDatabase();

      HiveObjectRef objectRef = new HiveObjectRef(HiveObjectType.COLUMN,
          mdatabase.getName(), mtable.getTableName(), mpartition.getValues(), priv.getColumnName());
      PrivilegeGrantInfo grantor = new PrivilegeGrantInfo(priv.getPrivilege(), priv.getCreateTime(),
          priv.getGrantor(), PrincipalType.valueOf(priv.getGrantorType()), priv.getGrantOption());

      result.add(new HiveObjectPrivilege(objectRef, pname, ptype, grantor));
    }
    return result;
  }

  @SuppressWarnings("unchecked")
  private List<MTablePrivilege> listPrincipalAllTableGrants(
      String principalName, PrincipalType principalType) {
    boolean success = false;
    List<MTablePrivilege> mSecurityTabPartList = null;
    try {
      openTransaction();
      LOG.debug("Executing listPrincipalAllTableGrants");
      Query query = pm.newQuery(MTablePrivilege.class,
          "principalName == t1 && principalType == t2");
      query.declareParameters("java.lang.String t1, java.lang.String t2");
      mSecurityTabPartList = (List<MTablePrivilege>) query.execute(
          principalName, principalType.toString());
      LOG
          .debug("Done executing query for listPrincipalAllTableGrants");
      pm.retrieveAll(mSecurityTabPartList);
      success = commitTransaction();
      LOG
          .debug("Done retrieving all objects for listPrincipalAllTableGrants");
    } finally {
      if (!success) {
        rollbackTransaction();
      }
    }
    return mSecurityTabPartList;
  }

  @Override
  public List<HiveObjectPrivilege> listPrincipalTableGrantsAll(
      String principalName, PrincipalType principalType) {
    boolean success = false;
    try {
      openTransaction();
      LOG.debug("Executing listPrincipalAllTableGrants");
      Query query = pm.newQuery(MTablePrivilege.class,
          "principalName == t1 && principalType == t2");
      query.declareParameters("java.lang.String t1, java.lang.String t2");
      List<MTablePrivilege> mSecurityTabPartList = (List<MTablePrivilege>) query.execute(
          principalName, principalType.toString());
      LOG.debug("Done executing query for listPrincipalAllTableGrants");
      pm.retrieveAll(mSecurityTabPartList);
      List<HiveObjectPrivilege> result = convertTable(mSecurityTabPartList);
      success = commitTransaction();
      LOG.debug("Done retrieving all objects for listPrincipalAllTableGrants");
      return result;
    } finally {
      if (!success) {
        rollbackTransaction();
      }
    }
  }

  @Override
  public List<HiveObjectPrivilege> listTableGrantsAll(String dbName, String tableName) {
    boolean success = false;
    try {
      openTransaction();
      LOG.debug("Executing listTableGrantsAll");
      Query query = pm.newQuery(MTablePrivilege.class,
          "table.tableName == t1 && table.database.name == t2");
      query.declareParameters("java.lang.String t1, java.lang.String t2");
      List<MTablePrivilege> mSecurityTabPartList = (List<MTablePrivilege>)
          query.executeWithArray(tableName, dbName);
      LOG.debug("Done executing query for listTableGrantsAll");
      pm.retrieveAll(mSecurityTabPartList);
      List<HiveObjectPrivilege> result = convertTable(mSecurityTabPartList);
      success = commitTransaction();
      LOG.debug("Done retrieving all objects for listPrincipalAllTableGrants");
      return result;
    } finally {
      if (!success) {
        rollbackTransaction();
      }
    }
  }

  private List<HiveObjectPrivilege> convertTable(List<MTablePrivilege> privs) {
    List<HiveObjectPrivilege> result = new ArrayList<HiveObjectPrivilege>();
    for (MTablePrivilege priv : privs) {
      String pname = priv.getPrincipalName();
      PrincipalType ptype = PrincipalType.valueOf(priv.getPrincipalType());

      String table = priv.getTable().getTableName();
      String database = priv.getTable().getDatabase().getName();

      HiveObjectRef objectRef = new HiveObjectRef(HiveObjectType.TABLE, database, table,
          null, null);
      PrivilegeGrantInfo grantor = new PrivilegeGrantInfo(priv.getPrivilege(), priv.getCreateTime(),
          priv.getGrantor(), PrincipalType.valueOf(priv.getGrantorType()), priv.getGrantOption());

      result.add(new HiveObjectPrivilege(objectRef, pname, ptype, grantor));
    }
    return result;
  }

  @SuppressWarnings("unchecked")
  private List<MPartitionPrivilege> listPrincipalAllPartitionGrants(
      String principalName, PrincipalType principalType) {
    boolean success = false;
    List<MPartitionPrivilege> mSecurityTabPartList = null;
    try {
      openTransaction();
      LOG.debug("Executing listPrincipalAllPartitionGrants");
      Query query = pm.newQuery(MPartitionPrivilege.class,
          "principalName == t1 && principalType == t2");
      query.declareParameters("java.lang.String t1, java.lang.String t2");
      mSecurityTabPartList = (List<MPartitionPrivilege>) query.execute(
          principalName, principalType.toString());
      LOG
          .debug("Done executing query for listPrincipalAllPartitionGrants");
      pm.retrieveAll(mSecurityTabPartList);
      success = commitTransaction();
      LOG
          .debug("Done retrieving all objects for listPrincipalAllPartitionGrants");
    } finally {
      if (!success) {
        rollbackTransaction();
      }
    }
    return mSecurityTabPartList;
  }

  @Override
  public List<HiveObjectPrivilege> listPrincipalPartitionGrantsAll(
      String principalName, PrincipalType principalType) {
    boolean success = false;
    try {
      openTransaction();
      LOG.debug("Executing listPrincipalPartitionGrantsAll");
      Query query = pm.newQuery(MPartitionPrivilege.class,
          "principalName == t1 && principalType == t2");
      query.declareParameters("java.lang.String t1, java.lang.String t2");
      List<MPartitionPrivilege> mSecurityTabPartList = (List<MPartitionPrivilege>)
          query.execute(principalName, principalType.toString());
      LOG.debug("Done executing query for listPrincipalPartitionGrantsAll");
      pm.retrieveAll(mSecurityTabPartList);
      List<HiveObjectPrivilege> result = convertPartition(mSecurityTabPartList);
      success = commitTransaction();
      LOG.debug("Done retrieving all objects for listPrincipalPartitionGrantsAll");
      return result;
    } finally {
      if (!success) {
        rollbackTransaction();
      }
    }
  }

  @Override
  public List<HiveObjectPrivilege> listPartitionGrantsAll(
      String dbName, String tableName, String partitionName) {
    boolean success = false;
    try {
      openTransaction();
      LOG.debug("Executing listPrincipalPartitionGrantsAll");
      Query query = pm.newQuery(MPartitionPrivilege.class,
          "partition.table.tableName == t3 && partition.table.database.name == t4 && " +
          "partition.partitionName == t5");
      query.declareParameters("java.lang.String t3, java.lang.String t4, java.lang.String t5");
      List<MPartitionPrivilege> mSecurityTabPartList = (List<MPartitionPrivilege>)
          query.executeWithArray(tableName, dbName, partitionName);
      LOG.debug("Done executing query for listPrincipalPartitionGrantsAll");
      pm.retrieveAll(mSecurityTabPartList);
      List<HiveObjectPrivilege> result = convertPartition(mSecurityTabPartList);
      success = commitTransaction();
      LOG.debug("Done retrieving all objects for listPrincipalPartitionGrantsAll");
      return result;
    } finally {
      if (!success) {
        rollbackTransaction();
      }
    }
  }

  private List<HiveObjectPrivilege> convertPartition(List<MPartitionPrivilege> privs) {
    List<HiveObjectPrivilege> result = new ArrayList<HiveObjectPrivilege>();
    for (MPartitionPrivilege priv : privs) {
      String pname = priv.getPrincipalName();
      PrincipalType ptype = PrincipalType.valueOf(priv.getPrincipalType());

      MPartition mpartition = priv.getPartition();
      MTable mtable = mpartition.getTable();
      MDatabase mdatabase = mtable.getDatabase();

      HiveObjectRef objectRef = new HiveObjectRef(HiveObjectType.PARTITION,
          mdatabase.getName(), mtable.getTableName(), mpartition.getValues(), null);
      PrivilegeGrantInfo grantor = new PrivilegeGrantInfo(priv.getPrivilege(), priv.getCreateTime(),
          priv.getGrantor(), PrincipalType.valueOf(priv.getGrantorType()), priv.getGrantOption());

      result.add(new HiveObjectPrivilege(objectRef, pname, ptype, grantor));
    }
    return result;
  }

  @SuppressWarnings("unchecked")
  private List<MTableColumnPrivilege> listPrincipalAllTableColumnGrants(
      String principalName, PrincipalType principalType) {
    boolean success = false;
    List<MTableColumnPrivilege> mSecurityColumnList = null;
    try {
      openTransaction();
      LOG.debug("Executing listPrincipalAllTableColumnGrants");
      Query query = pm.newQuery(MTableColumnPrivilege.class,
          "principalName == t1 && principalType == t2");
      query
          .declareParameters("java.lang.String t1, java.lang.String t2");
      mSecurityColumnList = (List<MTableColumnPrivilege>) query.execute(
          principalName, principalType.toString());
      LOG.debug("Done executing query for listPrincipalAllTableColumnGrants");
      pm.retrieveAll(mSecurityColumnList);
      success = commitTransaction();
      LOG.debug("Done retrieving all objects for listPrincipalAllTableColumnGrants");
    } finally {
      if (!success) {
        rollbackTransaction();
      }
    }
    return mSecurityColumnList;
  }

  @Override
  public List<HiveObjectPrivilege> listPrincipalTableColumnGrantsAll(
      String principalName, PrincipalType principalType) {
    boolean success = false;
    try {
      openTransaction();
      LOG.debug("Executing listPrincipalTableColumnGrantsAll");
      Query query = pm.newQuery(MTableColumnPrivilege.class,
          "principalName == t1 && principalType == t2");
      query.declareParameters("java.lang.String t1, java.lang.String t2");
      List<MTableColumnPrivilege> mSecurityTabPartList = (List<MTableColumnPrivilege>)
          query.execute(principalName, principalType.toString());
      LOG.debug("Done executing query for listPrincipalTableColumnGrantsAll");
      pm.retrieveAll(mSecurityTabPartList);
      List<HiveObjectPrivilege> result = convertTableCols(mSecurityTabPartList);
      success = commitTransaction();
      LOG.debug("Done retrieving all objects for listPrincipalTableColumnGrantsAll");
      return result;
    } finally {
      if (!success) {
        rollbackTransaction();
      }
    }
  }

  @Override
  public List<HiveObjectPrivilege> listTableColumnGrantsAll(
      String dbName, String tableName, String columnName) {
    boolean success = false;
    try {
      openTransaction();
      LOG.debug("Executing listPrincipalTableColumnGrantsAll");
      Query query = pm.newQuery(MTableColumnPrivilege.class,
          "table.tableName == t3 && table.database.name == t4 &&  columnName == t5");
      query.declareParameters("java.lang.String t3, java.lang.String t4, java.lang.String t5");
      List<MTableColumnPrivilege> mSecurityTabPartList = (List<MTableColumnPrivilege>)
          query.executeWithArray(tableName, dbName, columnName);
      LOG.debug("Done executing query for listPrincipalTableColumnGrantsAll");
      pm.retrieveAll(mSecurityTabPartList);
      List<HiveObjectPrivilege> result = convertTableCols(mSecurityTabPartList);
      success = commitTransaction();
      LOG.debug("Done retrieving all objects for listPrincipalTableColumnGrantsAll");
      return result;
    } finally {
      if (!success) {
        rollbackTransaction();
      }
    }
  }

  private List<HiveObjectPrivilege> convertTableCols(List<MTableColumnPrivilege> privs) {
    List<HiveObjectPrivilege> result = new ArrayList<HiveObjectPrivilege>();
    for (MTableColumnPrivilege priv : privs) {
      String pname = priv.getPrincipalName();
      PrincipalType ptype = PrincipalType.valueOf(priv.getPrincipalType());

      MTable mtable = priv.getTable();
      MDatabase mdatabase = mtable.getDatabase();

      HiveObjectRef objectRef = new HiveObjectRef(HiveObjectType.COLUMN,
          mdatabase.getName(), mtable.getTableName(), null, priv.getColumnName());
      PrivilegeGrantInfo grantor = new PrivilegeGrantInfo(priv.getPrivilege(), priv.getCreateTime(),
          priv.getGrantor(), PrincipalType.valueOf(priv.getGrantorType()), priv.getGrantOption());

      result.add(new HiveObjectPrivilege(objectRef, pname, ptype, grantor));
    }
    return result;
  }

  @SuppressWarnings("unchecked")
  private List<MPartitionColumnPrivilege> listPrincipalAllPartitionColumnGrants(
      String principalName, PrincipalType principalType) {
    boolean success = false;
    List<MPartitionColumnPrivilege> mSecurityColumnList = null;
    try {
      openTransaction();
      LOG.debug("Executing listPrincipalAllTableColumnGrants");
      Query query = pm.newQuery(MPartitionColumnPrivilege.class,
          "principalName == t1 && principalType == t2");
      query
          .declareParameters("java.lang.String t1, java.lang.String t2");
      mSecurityColumnList = (List<MPartitionColumnPrivilege>) query.execute(
          principalName, principalType.toString());
      LOG.debug("Done executing query for listPrincipalAllTableColumnGrants");
      pm.retrieveAll(mSecurityColumnList);
      success = commitTransaction();
      LOG.debug("Done retrieving all objects for listPrincipalAllTableColumnGrants");
    } finally {
      if (!success) {
        rollbackTransaction();
      }
    }
    return mSecurityColumnList;
  }

  @Override
  public boolean isPartitionMarkedForEvent(String dbName, String tblName,
      Map<String, String> partName, PartitionEventType evtType) throws UnknownTableException,
      MetaException, InvalidPartitionException, UnknownPartitionException {

    Collection<MPartitionEvent> partEvents;
    boolean success = false;
    LOG.debug("Begin Executing isPartitionMarkedForEvent");
    try{
    openTransaction();
    Query query = pm.newQuery(MPartitionEvent.class, "dbName == t1 && tblName == t2 && partName == t3 && eventType == t4");
    query.declareParameters("java.lang.String t1, java.lang.String t2, java.lang.String t3, int t4");
    Table tbl = getTable(dbName, tblName); // Make sure dbName and tblName are valid.
    if(null == tbl) {
      throw new UnknownTableException("Table: "+ tblName + " is not found.");
    }
    partEvents = (Collection<MPartitionEvent>) query.executeWithArray(dbName, tblName, getPartitionStr(tbl, partName), evtType.getValue());
    pm.retrieveAll(partEvents);
    success = commitTransaction();
    LOG.debug("Done executing isPartitionMarkedForEvent");
    } finally{
      if (!success) {
        rollbackTransaction();
      }
    }
    return (partEvents != null  && !partEvents.isEmpty()) ? true : false;

  }

  @Override
  public Table markPartitionForEvent(String dbName, String tblName, Map<String,String> partName,
      PartitionEventType evtType) throws MetaException, UnknownTableException, InvalidPartitionException, UnknownPartitionException {

    LOG.debug("Begin executing markPartitionForEvent");
    boolean success = false;
    Table tbl = null;
    try{
    openTransaction();
    tbl = getTable(dbName, tblName); // Make sure dbName and tblName are valid.
    if(null == tbl) {
      throw new UnknownTableException("Table: "+ tblName + " is not found.");
    }
    pm.makePersistent(new MPartitionEvent(dbName,tblName,getPartitionStr(tbl, partName), evtType.getValue()));
    success = commitTransaction();
    LOG.debug("Done executing markPartitionForEvent");
    } finally {
      if(!success) {
        rollbackTransaction();
      }
    }
    return tbl;
  }

  private String getPartitionStr(Table tbl, Map<String,String> partName) throws InvalidPartitionException{
    if(tbl.getPartitionKeysSize() != partName.size()){
      throw new InvalidPartitionException("Number of partition columns in table: "+ tbl.getPartitionKeysSize() +
          " doesn't match with number of supplied partition values: "+partName.size());
    }
    final List<String> storedVals = new ArrayList<String>(tbl.getPartitionKeysSize());
    for(FieldSchema partKey : tbl.getPartitionKeys()){
      String partVal = partName.get(partKey.getName());
      if(null == partVal) {
        throw new InvalidPartitionException("No value found for partition column: "+partKey.getName());
      }
      storedVals.add(partVal);
    }
    return join(storedVals,',');
  }

  /** The following API
   *
   *  - executeJDOQLSelect
   *
   * is used by HiveMetaTool. This API **shouldn't** be exposed via Thrift.
   *
   */
  public Collection<?> executeJDOQLSelect(String query) {
    boolean committed = false;
    Collection<?> result = null;

    try {
      openTransaction();
      Query q = pm.newQuery(query);
      result = (Collection<?>) q.execute();
      committed = commitTransaction();
      if (committed) {
        return result;
      } else {
        return null;
      }
    } finally {
      if (!committed) {
        rollbackTransaction();
      }
    }
  }

  /** The following API
  *
  *  - executeJDOQLUpdate
  *
  * is used by HiveMetaTool. This API **shouldn't** be exposed via Thrift.
  *
  */
  public long executeJDOQLUpdate(String query) {
    boolean committed = false;
    long numUpdated = 0;

    try {
      openTransaction();
      Query q = pm.newQuery(query);
      numUpdated = (Long) q.execute();
      committed = commitTransaction();
      if (committed) {
        return numUpdated;
      } else {
        return -1;
      }
    } finally {
      if (!committed) {
        rollbackTransaction();
      }
    }
  }

  /** The following API
  *
  *  - listFSRoots
  *
  * is used by HiveMetaTool. This API **shouldn't** be exposed via Thrift.
  *
  */
  public Set<String> listFSRoots() {
    boolean committed = false;
    Set<String> fsRoots = new HashSet<String>();

    try {
      openTransaction();
      Query query = pm.newQuery(MDatabase.class);
      List<MDatabase> mDBs = (List<MDatabase>) query.execute();
      pm.retrieveAll(mDBs);

      for (MDatabase mDB:mDBs) {
        fsRoots.add(mDB.getLocationUri());
      }
      committed = commitTransaction();
      if (committed) {
        return fsRoots;
      } else {
        return null;
      }
    } finally {
      if (!committed) {
        rollbackTransaction();
      }
    }
  }

  private boolean shouldUpdateURI(URI onDiskUri, URI inputUri) {
    String onDiskHost = onDiskUri.getHost();
    String inputHost = inputUri.getHost();

    int onDiskPort = onDiskUri.getPort();
    int inputPort = inputUri.getPort();

    String onDiskScheme = onDiskUri.getScheme();
    String inputScheme = inputUri.getScheme();

    //compare ports
    if (inputPort != -1) {
      if (inputPort != onDiskPort) {
        return false;
      }
    }
    //compare schemes
    if (inputScheme != null) {
      if (onDiskScheme == null) {
        return false;
      }
      if (!inputScheme.equalsIgnoreCase(onDiskScheme)) {
        return false;
      }
    }
    //compare hosts
    if (onDiskHost != null) {
      if (!inputHost.equalsIgnoreCase(onDiskHost)) {
        return false;
      }
    } else {
      return false;
    }
    return true;
  }

  public class UpdateMDatabaseURIRetVal {
    private List<String> badRecords;
    private Map<String, String> updateLocations;

    UpdateMDatabaseURIRetVal(List<String> badRecords, Map<String, String> updateLocations) {
      this.badRecords = badRecords;
      this.updateLocations = updateLocations;
    }

    public List<String> getBadRecords() {
      return badRecords;
    }

    public void setBadRecords(List<String> badRecords) {
      this.badRecords = badRecords;
    }

    public Map<String, String> getUpdateLocations() {
      return updateLocations;
    }

    public void setUpdateLocations(Map<String, String> updateLocations) {
      this.updateLocations = updateLocations;
    }
  }

  /** The following APIs
  *
  *  - updateMDatabaseURI
  *
  * is used by HiveMetaTool. This API **shouldn't** be exposed via Thrift.
  *
  */
  public UpdateMDatabaseURIRetVal updateMDatabaseURI(URI oldLoc, URI newLoc, boolean dryRun) {
    boolean committed = false;
    Map<String, String> updateLocations = new HashMap<String, String>();
    List<String> badRecords = new ArrayList<String>();
    UpdateMDatabaseURIRetVal retVal = null;

    try {
      openTransaction();
      Query query = pm.newQuery(MDatabase.class);
      List<MDatabase> mDBs = (List<MDatabase>) query.execute();
      pm.retrieveAll(mDBs);

      for(MDatabase mDB:mDBs) {
        URI locationURI = null;
        String location = mDB.getLocationUri();
        try {
          locationURI = new URI(location);
        } catch(URISyntaxException e) {
          badRecords.add(location);
        } catch (NullPointerException e) {
          badRecords.add(location);
        }
        if (locationURI == null) {
          badRecords.add(location);
        } else {
          if (shouldUpdateURI(locationURI, oldLoc)) {
            String dbLoc = mDB.getLocationUri().replaceAll(oldLoc.toString(), newLoc.toString());
            updateLocations.put(locationURI.toString(), dbLoc);
            if (!dryRun) {
              mDB.setLocationUri(dbLoc);
            }
          }
        }
      }
      committed = commitTransaction();
      if (committed) {
        retVal = new UpdateMDatabaseURIRetVal(badRecords, updateLocations);
      }
      return retVal;
    } finally {
      if (!committed) {
        rollbackTransaction();
      }
    }
  }

  public class UpdateMStorageDescriptorTblPropURIRetVal {
    private List<String> badRecords;
    private Map<String, String> updateLocations;

    UpdateMStorageDescriptorTblPropURIRetVal(List<String> badRecords,
      Map<String, String> updateLocations) {
      this.badRecords = badRecords;
      this.updateLocations = updateLocations;
    }

    public List<String> getBadRecords() {
      return badRecords;
    }

    public void setBadRecords(List<String> badRecords) {
      this.badRecords = badRecords;
    }

    public Map<String, String> getUpdateLocations() {
      return updateLocations;
    }

    public void setUpdateLocations(Map<String, String> updateLocations) {
      this.updateLocations = updateLocations;
    }
  }

  /** The following APIs
  *
  *  - updateMStorageDescriptorTblPropURI
  *
  * is used by HiveMetaTool. This API **shouldn't** be exposed via Thrift.
  *
  */
  public UpdateMStorageDescriptorTblPropURIRetVal updateMStorageDescriptorTblPropURI(URI oldLoc,
      URI newLoc, String tblPropKey, boolean isDryRun) {
    boolean committed = false;
    Map<String, String> updateLocations = new HashMap<String, String>();
    List<String> badRecords = new ArrayList<String>();
    UpdateMStorageDescriptorTblPropURIRetVal retVal = null;

    try {
      openTransaction();
      Query query = pm.newQuery(MStorageDescriptor.class);
      List<MStorageDescriptor> mSDSs = (List<MStorageDescriptor>) query.execute();
      pm.retrieveAll(mSDSs);

      for(MStorageDescriptor mSDS:mSDSs) {
        URI tablePropLocationURI = null;
        if (mSDS.getParameters().containsKey(tblPropKey)) {
          String tablePropLocation = mSDS.getParameters().get(tblPropKey);
          try {
              tablePropLocationURI = new URI(tablePropLocation);
            } catch (URISyntaxException e) {
              badRecords.add(tablePropLocation);
            } catch (NullPointerException e) {
              badRecords.add(tablePropLocation);
            }
            // if tablePropKey that was passed in lead to a valid URI resolution, update it if
            //parts of it match the old-NN-loc, else add to badRecords
            if (tablePropLocationURI == null) {
              badRecords.add(tablePropLocation);
            } else {
              if (shouldUpdateURI(tablePropLocationURI, oldLoc)) {
                String tblPropLoc = mSDS.getParameters().get(tblPropKey).replaceAll(oldLoc.toString(),
                    newLoc.toString());
                updateLocations.put(tablePropLocationURI.toString(), tblPropLoc);
                if (!isDryRun) {
                  mSDS.getParameters().put(tblPropKey, tblPropLoc);
                }
             }
           }
         }
      }
      committed = commitTransaction();
      if (committed) {
        retVal = new UpdateMStorageDescriptorTblPropURIRetVal(badRecords, updateLocations);
      }
      return retVal;
     } finally {
        if (!committed) {
          rollbackTransaction();
        }
     }
  }

  public class UpdateMStorageDescriptorTblURIRetVal {
    private List<String> badRecords;
    private Map<String, String> updateLocations;

    UpdateMStorageDescriptorTblURIRetVal(List<String> badRecords,
      Map<String, String> updateLocations) {
      this.badRecords = badRecords;
      this.updateLocations = updateLocations;
    }

    public List<String> getBadRecords() {
      return badRecords;
    }

    public void setBadRecords(List<String> badRecords) {
      this.badRecords = badRecords;
    }

    public Map<String, String> getUpdateLocations() {
      return updateLocations;
    }

    public void setUpdateLocations(Map<String, String> updateLocations) {
      this.updateLocations = updateLocations;
    }
  }

  /** The following APIs
  *
  *  - updateMStorageDescriptorTblURI
  *
  * is used by HiveMetaTool. This API **shouldn't** be exposed via Thrift.
  *
  */
  public UpdateMStorageDescriptorTblURIRetVal updateMStorageDescriptorTblURI(URI oldLoc, URI newLoc,
    boolean isDryRun) {
    boolean committed = false;
    Map<String, String> updateLocations = new HashMap<String, String>();
    List<String> badRecords = new ArrayList<String>();
    UpdateMStorageDescriptorTblURIRetVal retVal = null;

    try {
      openTransaction();
      Query query = pm.newQuery(MStorageDescriptor.class);
      List<MStorageDescriptor> mSDSs = (List<MStorageDescriptor>) query.execute();
      pm.retrieveAll(mSDSs);

      for(MStorageDescriptor mSDS:mSDSs) {
        URI locationURI = null;
        String location = mSDS.getLocation();
        try {
          locationURI = new URI(location);
        } catch (URISyntaxException e) {
          badRecords.add(location);
        } catch (NullPointerException e) {
          badRecords.add(location);
        }
        if (locationURI == null) {
          badRecords.add(location);
        } else {
          if (shouldUpdateURI(locationURI, oldLoc)) {
            String tblLoc = mSDS.getLocation().replaceAll(oldLoc.toString(), newLoc.toString());
            updateLocations.put(locationURI.toString(), tblLoc);
            if (!isDryRun) {
              mSDS.setLocation(tblLoc);
            }
          }
        }
      }
      committed = commitTransaction();
      if (committed) {
        retVal = new UpdateMStorageDescriptorTblURIRetVal(badRecords, updateLocations);
      }
      return retVal;
    } finally {
        if (!committed) {
          rollbackTransaction();
        }
     }
  }

  public class UpdateSerdeURIRetVal {
    private List<String> badRecords;
    private Map<String, String> updateLocations;

    UpdateSerdeURIRetVal(List<String> badRecords, Map<String, String> updateLocations) {
      this.badRecords = badRecords;
      this.updateLocations = updateLocations;
    }

    public List<String> getBadRecords() {
      return badRecords;
    }

    public void setBadRecords(List<String> badRecords) {
      this.badRecords = badRecords;
    }

    public Map<String, String> getUpdateLocations() {
      return updateLocations;
    }

    public void setUpdateLocations(Map<String, String> updateLocations) {
      this.updateLocations = updateLocations;
    }
  }

  /** The following APIs
  *
  *  - updateSerdeURI
  *
  * is used by HiveMetaTool. This API **shouldn't** be exposed via Thrift.
  *
  */
  public UpdateSerdeURIRetVal updateSerdeURI(URI oldLoc, URI newLoc, String serdeProp,
    boolean isDryRun) {
    boolean committed = false;
    Map<String, String> updateLocations = new HashMap<String, String>();
    List<String> badRecords = new ArrayList<String>();
    UpdateSerdeURIRetVal retVal = null;

    try {
      openTransaction();
      Query query = pm.newQuery(MSerDeInfo.class);
      List<MSerDeInfo> mSerdes = (List<MSerDeInfo>) query.execute();
      pm.retrieveAll(mSerdes);

      for(MSerDeInfo mSerde:mSerdes) {
        if (mSerde.getParameters().containsKey(serdeProp)) {
          String schemaLoc = mSerde.getParameters().get(serdeProp);
          URI schemaLocURI = null;
          try {
            schemaLocURI = new URI(schemaLoc);
          } catch (URISyntaxException e) {
            badRecords.add(schemaLoc);
          } catch (NullPointerException e) {
            badRecords.add(schemaLoc);
          }
          if (schemaLocURI == null) {
            badRecords.add(schemaLoc);
          } else {
            if (shouldUpdateURI(schemaLocURI, oldLoc)) {
              String newSchemaLoc = schemaLoc.replaceAll(oldLoc.toString(), newLoc.toString());
              updateLocations.put(schemaLocURI.toString(), newSchemaLoc);
              if (!isDryRun) {
                mSerde.getParameters().put(serdeProp, newSchemaLoc);
              }
            }
          }
        }
      }
      committed = commitTransaction();
      if (committed) {
        retVal = new UpdateSerdeURIRetVal(badRecords, updateLocations);
      }
      return retVal;
    } finally {
      if (!committed) {
        rollbackTransaction();
      }
    }
  }

  private void writeMTableColumnStatistics(Table table, MTableColumnStatistics mStatsObj)
    throws NoSuchObjectException, MetaException, InvalidObjectException, InvalidInputException {
    String dbName = mStatsObj.getDbName();
    String tableName = mStatsObj.getTableName();
    String colName = mStatsObj.getColName();

    LOG.info("Updating table level column statistics for db=" + dbName + " tableName=" + tableName
      + " colName=" + colName);
    validateTableCols(table, Lists.newArrayList(colName));

    List<MTableColumnStatistics> oldStats =
        getMTableColumnStatistics(table, Lists.newArrayList(colName));

    if (!oldStats.isEmpty()) {
      assert oldStats.size() == 1;
      StatObjectConverter.setFieldsIntoOldStats(mStatsObj, oldStats.get(0));
    } else {
      pm.makePersistent(mStatsObj);
    }
  }

  private void writeMPartitionColumnStatistics(Table table, Partition partition,
      MPartitionColumnStatistics mStatsObj) throws NoSuchObjectException,
        MetaException, InvalidObjectException, InvalidInputException {
    String dbName = mStatsObj.getDbName();
    String tableName = mStatsObj.getTableName();
    String partName = mStatsObj.getPartitionName();
    String colName = mStatsObj.getColName();

    LOG.info("Updating partition level column statistics for db=" + dbName + " tableName=" +
      tableName + " partName=" + partName + " colName=" + colName);

    boolean foundCol = false;
    List<FieldSchema> colList = partition.getSd().getCols();
    for (FieldSchema col : colList) {
      if (col.getName().equals(mStatsObj.getColName().trim())) {
        foundCol = true;
        break;
      }
    }

    if (!foundCol) {
      throw new
        NoSuchObjectException("Column " + colName +
        " for which stats gathering is requested doesn't exist.");
    }

    List<MPartitionColumnStatistics> oldStats = getMPartitionColumnStatistics(
        table, Lists.newArrayList(partName), Lists.newArrayList(colName));
    if (!oldStats.isEmpty()) {
      assert oldStats.size() == 1;
      StatObjectConverter.setFieldsIntoOldStats(mStatsObj, oldStats.get(0));
    } else {
      pm.makePersistent(mStatsObj);
    }
  }

  @Override
  public boolean updateTableColumnStatistics(ColumnStatistics colStats)
    throws NoSuchObjectException, MetaException, InvalidObjectException, InvalidInputException {
    boolean committed = false;

    openTransaction();
    try {
      List<ColumnStatisticsObj> statsObjs = colStats.getStatsObj();
      ColumnStatisticsDesc statsDesc = colStats.getStatsDesc();

      // DataNucleus objects get detached all over the place for no (real) reason.
      // So let's not use them anywhere unless absolutely necessary.
      Table table = ensureGetTable(statsDesc.getDbName(), statsDesc.getTableName());
      for (ColumnStatisticsObj statsObj:statsObjs) {
        // We have to get mtable again because DataNucleus.
        MTableColumnStatistics mStatsObj = StatObjectConverter.convertToMTableColumnStatistics(
            ensureGetMTable(statsDesc.getDbName(), statsDesc.getTableName()), statsDesc, statsObj);
        writeMTableColumnStatistics(table, mStatsObj);
      }
      committed = commitTransaction();
      return committed;
    } finally {
      if (!committed) {
        rollbackTransaction();
      }
    }
  }

  @Override
  public boolean updatePartitionColumnStatistics(ColumnStatistics colStats, List<String> partVals)
    throws NoSuchObjectException, MetaException, InvalidObjectException, InvalidInputException {
    boolean committed = false;

    try {
    openTransaction();
    List<ColumnStatisticsObj> statsObjs = colStats.getStatsObj();
    ColumnStatisticsDesc statsDesc = colStats.getStatsDesc();
    Table table = ensureGetTable(statsDesc.getDbName(), statsDesc.getTableName());
    Partition partition = convertToPart(getMPartition(
        statsDesc.getDbName(), statsDesc.getTableName(), partVals));
    for (ColumnStatisticsObj statsObj:statsObjs) {
      // We have to get partition again because DataNucleus
      MPartition mPartition = getMPartition(
          statsDesc.getDbName(), statsDesc.getTableName(), partVals);
      if (partition == null) {
        throw new NoSuchObjectException("Partition for which stats is gathered doesn't exist.");
      }
      MPartitionColumnStatistics mStatsObj =
          StatObjectConverter.convertToMPartitionColumnStatistics(mPartition, statsDesc, statsObj);
      writeMPartitionColumnStatistics(table, partition, mStatsObj);
    }
    committed = commitTransaction();
    return committed;
    } finally {
      if (!committed) {
        rollbackTransaction();
      }
    }
  }

  private List<MTableColumnStatistics> getMTableColumnStatistics(
      Table table, List<String> colNames) throws MetaException {
    boolean committed = false;
    openTransaction();
    try {
      List<MTableColumnStatistics> result = null;
      validateTableCols(table, colNames);

      Query query = pm.newQuery(MTableColumnStatistics.class);
      String filter = "tableName == t1 && dbName == t2 && (";
      String paramStr = "java.lang.String t1, java.lang.String t2";
      Object[] params = new Object[colNames.size() + 2];
      params[0] = table.getTableName();
      params[1] = table.getDbName();
      for (int i = 0; i < colNames.size(); ++i) {
        filter += ((i == 0) ? "" : " || ") + "colName == c" + i;
        paramStr += ", java.lang.String c" + i;
        params[i + 2] = colNames.get(i);
      }
      filter += ")";
      query.setFilter(filter);
      query.declareParameters(paramStr);
      result = (List<MTableColumnStatistics>) query.executeWithArray(params);
      pm.retrieveAll(result);
      if (result.size() > colNames.size()) {
        throw new MetaException(
            "Unexpected " + result.size() + " statistics for " + colNames.size() + " columns");
      }
      committed = commitTransaction();
      return result;
    } catch (Exception ex) {
      LOG.error("Error retrieving statistics via jdo", ex);
      if (ex instanceof MetaException) {
        throw (MetaException)ex;
      }
      throw new MetaException(ex.getMessage());
    } finally {
      if (!committed) {
        rollbackTransaction();
        return Lists.newArrayList();
      }
    }
  }

  private void validateTableCols(Table table, List<String> colNames) throws MetaException {
    List<FieldSchema> colList = table.getSd().getCols();
    for (String colName : colNames) {
      boolean foundCol = false;
      for (FieldSchema mCol : colList) {
        if (mCol.getName().equals(colName.trim())) {
          foundCol = true;
          break;
        }
      }
      if (!foundCol) {
        throw new MetaException("Column " + colName + " doesn't exist.");
      }
    }
  }

  @Override
  public ColumnStatistics getTableColumnStatistics(String dbName, String tableName,
      List<String> colNames) throws MetaException, NoSuchObjectException {
    return getTableColumnStatisticsInternal(dbName, tableName, colNames, true, true);
  }

  protected ColumnStatistics getTableColumnStatisticsInternal(
      String dbName, String tableName, final List<String> colNames, boolean allowSql,
      boolean allowJdo) throws MetaException, NoSuchObjectException {
    return new GetStatHelper(dbName.toLowerCase(), tableName.toLowerCase(), allowSql, allowJdo) {
      @Override
      protected ColumnStatistics getSqlResult(GetHelper<ColumnStatistics> ctx) throws MetaException {
        return directSql.getTableStats(dbName, tblName, colNames);
      }
      @Override
      protected ColumnStatistics getJdoResult(
          GetHelper<ColumnStatistics> ctx) throws MetaException, NoSuchObjectException {
        List<MTableColumnStatistics> mStats = getMTableColumnStatistics(getTable(), colNames);
        if (mStats.isEmpty()) return null;
        // LastAnalyzed is stored per column, but thrift object has it per multiple columns.
        // Luckily, nobody actually uses it, so we will set to lowest value of all columns for now.
        ColumnStatisticsDesc desc = StatObjectConverter.getTableColumnStatisticsDesc(mStats.get(0));
        List<ColumnStatisticsObj> statObjs = new ArrayList<ColumnStatisticsObj>(mStats.size());
        for (MTableColumnStatistics mStat : mStats) {
          if (desc.getLastAnalyzed() > mStat.getLastAnalyzed()) {
            desc.setLastAnalyzed(mStat.getLastAnalyzed());
          }
          statObjs.add(StatObjectConverter.getTableColumnStatisticsObj(mStat));
        }
        return new ColumnStatistics(desc, statObjs);
      }
    }.run(true);
  }

  @Override
  public List<ColumnStatistics> getPartitionColumnStatistics(String dbName, String tableName,
      List<String> partNames, List<String> colNames) throws MetaException, NoSuchObjectException {
    return getPartitionColumnStatisticsInternal(
        dbName, tableName, partNames, colNames, true, true);
  }

  protected List<ColumnStatistics> getPartitionColumnStatisticsInternal(
      String dbName, String tableName, final List<String> partNames, final List<String> colNames,
      boolean allowSql, boolean allowJdo) throws MetaException, NoSuchObjectException {
    return new GetListHelper<ColumnStatistics>(dbName, tableName, allowSql, allowJdo) {
      @Override
      protected List<ColumnStatistics> getSqlResult(
          GetHelper<List<ColumnStatistics>> ctx) throws MetaException {
        return directSql.getPartitionStats(dbName, tblName, partNames, colNames);
      }
      @Override
      protected List<ColumnStatistics> getJdoResult(
          GetHelper<List<ColumnStatistics>> ctx) throws MetaException, NoSuchObjectException {
        List<MPartitionColumnStatistics> mStats =
            getMPartitionColumnStatistics(getTable(), partNames, colNames);
        List<ColumnStatistics> result = new ArrayList<ColumnStatistics>(
            Math.min(mStats.size(), partNames.size()));
        String lastPartName = null;
        List<ColumnStatisticsObj> curList = null;
        ColumnStatisticsDesc csd = null;
        for (int i = 0; i <= mStats.size(); ++i) {
          boolean isLast = i == mStats.size();
          MPartitionColumnStatistics mStatsObj = isLast ? null : mStats.get(i);
          String partName = isLast ? null : (String)mStatsObj.getPartitionName();
          if (isLast || !partName.equals(lastPartName)) {
            if (i != 0) {
              result.add(new ColumnStatistics(csd, curList));
            }
            if (isLast) {
              continue;
            }
            csd = StatObjectConverter.getPartitionColumnStatisticsDesc(mStatsObj);
            curList = new ArrayList<ColumnStatisticsObj>(colNames.size());
          }
          curList.add(StatObjectConverter.getPartitionColumnStatisticsObj(mStatsObj));
          lastPartName = partName;
        }
        return result;
      }
    }.run(true);
  }

  private List<MPartitionColumnStatistics> getMPartitionColumnStatistics(
      Table table, List<String> partNames, List<String> colNames)
          throws NoSuchObjectException, MetaException {
    boolean committed = false;
    MPartitionColumnStatistics mStatsObj = null;
    try {
      openTransaction();
      // We are not going to verify SD for each partition. Just verify for the table.
      validateTableCols(table, colNames);
      boolean foundCol = false;
      Query query = pm.newQuery(MPartitionColumnStatistics.class);
      String paramStr = "java.lang.String t1, java.lang.String t2";
      String filter = "tableName == t1 && dbName == t2 && (";
      Object[] params = new Object[colNames.size() + partNames.size() + 2];
      int i = 0;
      params[i++] = table.getTableName();
      params[i++] = table.getDbName();
      int firstI = i;
      for (String s : partNames) {
        filter += ((i == firstI) ? "" : " || ") + "partitionName == p" + i;
        paramStr += ", java.lang.String p" + i;
        params[i++] = s;
      }
      filter += ") && (";
      firstI = i;
      for (String s : colNames) {
        filter += ((i == firstI) ? "" : " || ") + "colName == c" + i;
        paramStr += ", java.lang.String c" + i;
        params[i++] = s;
      }
      filter += ")";
      query.setFilter(filter);
      query.declareParameters(paramStr);
      query.setOrdering("partitionName ascending");
      @SuppressWarnings("unchecked")
      List<MPartitionColumnStatistics> result =
          (List<MPartitionColumnStatistics>) query.executeWithArray(params);
      pm.retrieveAll(result);
      committed = commitTransaction();
      return result;
    } catch (Exception ex) {
      LOG.error("Error retrieving statistics via jdo", ex);
      if (ex instanceof MetaException) {
        throw (MetaException)ex;
      }
      throw new MetaException(ex.getMessage());
    } finally {
      if (!committed) {
        rollbackTransaction();
        return Lists.newArrayList();
      }
    }
  }

  private void dropPartitionColumnStatisticsNoTxn(
      String dbName, String tableName, List<String> partNames) throws MetaException {
    ObjectPair<Query, Object[]> queryWithParams = makeQueryByPartitionNames(
        dbName, tableName, partNames, MPartitionColumnStatistics.class,
        "tableName", "dbName", "partition.partitionName");
    queryWithParams.getFirst().deletePersistentAll(queryWithParams.getSecond());
  }

  @Override
  public boolean deletePartitionColumnStatistics(String dbName, String tableName,
    String partName, List<String> partVals, String colName)
    throws NoSuchObjectException, MetaException, InvalidObjectException, InvalidInputException {
    boolean ret = false;

    if (dbName == null) {
      dbName = MetaStoreUtils.DEFAULT_DATABASE_NAME;
    }

    if (tableName == null) {
      throw new InvalidInputException("Table name is null.");
    }

    try {
      openTransaction();
      MTable mTable = getMTable(dbName, tableName);
      MPartitionColumnStatistics mStatsObj;
      List<MPartitionColumnStatistics> mStatsObjColl;

      if (mTable == null) {
        throw new
          NoSuchObjectException("Table " + tableName +
          "  for which stats deletion is requested doesn't exist");
      }

      MPartition mPartition =
          getMPartition(dbName, tableName, partVals);

      if (mPartition == null) {
        throw new
          NoSuchObjectException("Partition " + partName +
          " for which stats deletion is requested doesn't exist");
      }

      Query query = pm.newQuery(MPartitionColumnStatistics.class);
      String filter;
      String parameters;

      if (colName != null) {
        filter = "partition.partitionName == t1 && dbName == t2 && tableName == t3 && " +
                    "colName == t4";
        parameters = "java.lang.String t1, java.lang.String t2, " +
                        "java.lang.String t3, java.lang.String t4";
      } else {
        filter = "partition.partitionName == t1 && dbName == t2 && tableName == t3";
        parameters = "java.lang.String t1, java.lang.String t2, java.lang.String t3";
      }

      query.setFilter(filter);
      query
        .declareParameters(parameters);

      if (colName != null) {
        query.setUnique(true);
        mStatsObj = (MPartitionColumnStatistics)query.executeWithArray(partName.trim(),
                                                dbName.trim(), tableName.trim(), colName.trim());
        pm.retrieve(mStatsObj);

        if (mStatsObj != null) {
          pm.deletePersistent(mStatsObj);
        } else {
          throw new NoSuchObjectException("Column stats doesn't exist for db=" +dbName + " table="
              + tableName + " partition=" + partName + " col=" + colName);
        }
      } else {
        mStatsObjColl= (List<MPartitionColumnStatistics>)query.execute(partName.trim(),
                                  dbName.trim(), tableName.trim());
        pm.retrieveAll(mStatsObjColl);

        if (mStatsObjColl != null) {
          pm.deletePersistentAll(mStatsObjColl);
        } else {
          throw new NoSuchObjectException("Column stats doesn't exist for db=" + dbName +
            " table=" + tableName + " partition" + partName);
        }
      }
      ret = commitTransaction();
    } catch(NoSuchObjectException e) {
       rollbackTransaction();
       throw e;
    } finally {
      if (!ret) {
        rollbackTransaction();
      }
    }
    return ret;
  }

  @Override
  public boolean deleteTableColumnStatistics(String dbName, String tableName, String colName)
    throws NoSuchObjectException, MetaException, InvalidObjectException, InvalidInputException
  {
    boolean ret = false;

    if (dbName == null) {
      dbName = MetaStoreUtils.DEFAULT_DATABASE_NAME;
    }

    if (tableName == null) {
      throw new InvalidInputException("Table name is null.");
    }

    try {
      openTransaction();
      MTable mTable = getMTable(dbName, tableName);
      MTableColumnStatistics mStatsObj;
        List<MTableColumnStatistics> mStatsObjColl;

      if (mTable == null) {
        throw new
          NoSuchObjectException("Table " + tableName +
          "  for which stats deletion is requested doesn't exist");
      }

      Query query = pm.newQuery(MTableColumnStatistics.class);
      String filter;
      String parameters;

      if (colName != null) {
        filter = "table.tableName == t1 && dbName == t2 && colName == t3";
        parameters = "java.lang.String t1, java.lang.String t2, java.lang.String t3";
      } else {
        filter = "table.tableName == t1 && dbName == t2";
        parameters = "java.lang.String t1, java.lang.String t2";
      }

      query.setFilter(filter);
      query
        .declareParameters(parameters);

      if (colName != null) {
        query.setUnique(true);
        mStatsObj = (MTableColumnStatistics)query.execute(tableName.trim(),
                                                    dbName.trim(), colName.trim());
        pm.retrieve(mStatsObj);

        if (mStatsObj != null) {
          pm.deletePersistent(mStatsObj);
        } else {
          throw new NoSuchObjectException("Column stats doesn't exist for db=" +dbName + " table="
              + tableName + " col=" + colName);
        }
      } else {
        mStatsObjColl= (List<MTableColumnStatistics>)query.execute(tableName.trim(), dbName.trim());
        pm.retrieveAll(mStatsObjColl);

        if (mStatsObjColl != null) {
          pm.deletePersistentAll(mStatsObjColl);
        } else {
          throw new NoSuchObjectException("Column stats doesn't exist for db=" + dbName +
            " table=" + tableName);
        }
      }
      ret = commitTransaction();
    } catch(NoSuchObjectException e) {
       rollbackTransaction();
       throw e;
    } finally {
      if (!ret) {
        rollbackTransaction();
      }
    }
    return ret;
  }

  @Override
  public long cleanupEvents() {
    boolean commited = false;
    long delCnt;
    LOG.debug("Begin executing cleanupEvents");
    Long expiryTime = HiveConf.getLongVar(getConf(), ConfVars.METASTORE_EVENT_EXPIRY_DURATION) * 1000L;
    Long curTime = System.currentTimeMillis();
    try {
      openTransaction();
      Query query = pm.newQuery(MPartitionEvent.class,"curTime - eventTime > expiryTime");
      query.declareParameters("java.lang.Long curTime, java.lang.Long expiryTime");
      delCnt = query.deletePersistentAll(curTime, expiryTime);
      commited = commitTransaction();
    }
    finally {
      if (!commited) {
        rollbackTransaction();
      }
      LOG.debug("Done executing cleanupEvents");
    }
    return delCnt;
  }

  private MDelegationToken getTokenFrom(String tokenId) {
    Query query = pm.newQuery(MDelegationToken.class, "tokenIdentifier == tokenId");
    query.declareParameters("java.lang.String tokenId");
    query.setUnique(true);
    return (MDelegationToken)query.execute(tokenId);
  }

  @Override
  public boolean addToken(String tokenId, String delegationToken) {

    LOG.debug("Begin executing addToken");
    boolean committed = false;
    MDelegationToken token;
    try{
      openTransaction();
      token = getTokenFrom(tokenId);
      if (token == null) {
        // add Token, only if it already doesn't exist
        pm.makePersistent(new MDelegationToken(tokenId, delegationToken));
      }
      committed = commitTransaction();
    } finally {
      if(!committed) {
        rollbackTransaction();
      }
    }
    LOG.debug("Done executing addToken with status : " + committed);
    return committed && (token == null);
  }

  @Override
  public boolean removeToken(String tokenId) {

    LOG.debug("Begin executing removeToken");
    boolean committed = false;
    MDelegationToken token;
    try{
      openTransaction();
      token = getTokenFrom(tokenId);
      if (null != token) {
        pm.deletePersistent(token);
      }
      committed = commitTransaction();
    } finally {
      if(!committed) {
        rollbackTransaction();
      }
    }
    LOG.debug("Done executing removeToken with status : " + committed);
    return committed && (token != null);
  }

  @Override
  public String getToken(String tokenId) {

    LOG.debug("Begin executing getToken");
    boolean committed = false;
    MDelegationToken token;
    try{
      openTransaction();
      token = getTokenFrom(tokenId);
      if (null != token) {
        pm.retrieve(token);
      }
      committed = commitTransaction();
    } finally {
      if(!committed) {
        rollbackTransaction();
      }
    }
    LOG.debug("Done executing getToken with status : " + committed);
    return (null == token) ? null : token.getTokenStr();
  }

  @Override
  public List<String> getAllTokenIdentifiers() {

    LOG.debug("Begin executing getAllTokenIdentifiers");
    boolean committed = false;
    List<MDelegationToken> tokens;
    try{
      openTransaction();
      Query query = pm.newQuery(MDelegationToken.class);
      tokens = (List<MDelegationToken>) query.execute();
      pm.retrieveAll(tokens);
      committed = commitTransaction();
    } finally {
      if(!committed) {
        rollbackTransaction();
      }
    }
    LOG.debug("Done executing getAllTokenIdentifers with status : " + committed);
    List<String> tokenIdents = new ArrayList<String>(tokens.size());

    for (MDelegationToken token : tokens) {
      tokenIdents.add(token.getTokenIdentifier());
    }
    return tokenIdents;
  }

  @Override
  public int addMasterKey(String key) throws MetaException{
    LOG.debug("Begin executing addMasterKey");
    boolean committed = false;
    MMasterKey masterKey = new MMasterKey(key);
    try{
      openTransaction();
      pm.makePersistent(masterKey);
      committed = commitTransaction();
    } finally {
      if(!committed) {
        rollbackTransaction();
      }
    }
    LOG.debug("Done executing addMasterKey with status : " + committed);
    if (committed) {
      return ((IntIdentity)pm.getObjectId(masterKey)).getKey();
    } else {
      throw new MetaException("Failed to add master key.");
    }
  }

  @Override
  public void updateMasterKey(Integer id, String key) throws NoSuchObjectException, MetaException {
    LOG.debug("Begin executing updateMasterKey");
    boolean committed = false;
    MMasterKey masterKey;
    try{
    openTransaction();
    Query query = pm.newQuery(MMasterKey.class, "keyId == id");
    query.declareParameters("java.lang.Integer id");
    query.setUnique(true);
    masterKey = (MMasterKey)query.execute(id);
    if (null != masterKey) {
      masterKey.setMasterKey(key);
    }
    committed = commitTransaction();
    } finally {
      if(!committed) {
        rollbackTransaction();
      }
    }
    LOG.debug("Done executing updateMasterKey with status : " + committed);
    if (null == masterKey) {
      throw new NoSuchObjectException("No key found with keyId: " + id);
    }
    if (!committed) {
      throw new MetaException("Though key is found, failed to update it. " + id);
    }
  }

  @Override
  public boolean removeMasterKey(Integer id) {
    LOG.debug("Begin executing removeMasterKey");
    boolean success = false;
    MMasterKey masterKey;
    try{
    openTransaction();
    Query query = pm.newQuery(MMasterKey.class, "keyId == id");
    query.declareParameters("java.lang.Integer id");
    query.setUnique(true);
    masterKey = (MMasterKey)query.execute(id);
    if (null != masterKey) {
      pm.deletePersistent(masterKey);
    }
    success = commitTransaction();
    } finally {
      if(!success) {
        rollbackTransaction();
      }
    }
    LOG.debug("Done executing removeMasterKey with status : " + success);
    return (null != masterKey) && success;
  }

  @Override
  public String[] getMasterKeys() {
    LOG.debug("Begin executing getMasterKeys");
    boolean committed = false;
    List<MMasterKey> keys;
    try{
      openTransaction();
      Query query = pm.newQuery(MMasterKey.class);
      keys = (List<MMasterKey>) query.execute();
      pm.retrieveAll(keys);
      committed = commitTransaction();
    } finally {
      if(!committed) {
        rollbackTransaction();
      }
    }
    LOG.debug("Done executing getMasterKeys with status : " + committed);
    String[] masterKeys = new String[keys.size()];

    for (int i = 0; i < keys.size(); i++) {
      masterKeys[i] = keys.get(i).getMasterKey();
    }
    return masterKeys;
  }

  // compare hive version and metastore version
  @Override
  public void verifySchema() throws MetaException {
    // If the schema version is already checked, then go ahead and use this metastore
    if (isSchemaVerified.get()) {
      return;
    }
    checkSchema();
  }

  private synchronized void checkSchema() throws MetaException {
    // recheck if it got verified by another thread while we were waiting
    if (isSchemaVerified.get()) {
      return;
    }

    boolean strictValidation =
      HiveConf.getBoolVar(getConf(), HiveConf.ConfVars.METASTORE_SCHEMA_VERIFICATION);
    // read the schema version stored in metastore db
    String schemaVer = getMetaStoreSchemaVersion();
    if (schemaVer == null) {
      // metastore has no schema version information
      if (strictValidation) {
            throw new MetaException("Version information not found in metastore. ");
          } else {
            LOG.warn("Version information not found in metastore. "
                + HiveConf.ConfVars.METASTORE_SCHEMA_VERIFICATION.toString() +
                " is not enabled so recording the schema version " +
                MetaStoreSchemaInfo.getHiveSchemaVersion());
            setMetaStoreSchemaVersion(MetaStoreSchemaInfo.getHiveSchemaVersion(),
                "Set by MetaStore");
        }
    } else {
      // metastore schema version is different than Hive distribution needs
      if (strictValidation) {
        if (!schemaVer.equalsIgnoreCase(MetaStoreSchemaInfo.getHiveSchemaVersion())) {
          throw new MetaException("Hive Schema version "
              + MetaStoreSchemaInfo.getHiveSchemaVersion() +
              " does not match metastore's schema version " + schemaVer +
              " Metastore is not upgraded or corrupt");
        } else {
          LOG.warn("Metastore version was " + schemaVer + " " +
              HiveConf.ConfVars.METASTORE_SCHEMA_VERIFICATION.toString() +
              " is not enabled so recording the new schema version " +
              MetaStoreSchemaInfo.getHiveSchemaVersion());
          setMetaStoreSchemaVersion(MetaStoreSchemaInfo.getHiveSchemaVersion(),
              "Set by MetaStore");
        }
      }
    }
    isSchemaVerified.set(true);
    return;
  }

  // load the schema version stored in metastore db
  @Override
  public String getMetaStoreSchemaVersion() throws MetaException {

    MVersionTable mSchemaVer;
    try {
      mSchemaVer = getMSchemaVersion();
    } catch (NoSuchObjectException e) {
      return null;
    }
    return mSchemaVer.getSchemaVersion();
  }

  @SuppressWarnings("unchecked")
  private MVersionTable getMSchemaVersion()
      throws NoSuchObjectException, MetaException {
    boolean committed = false;
    List<MVersionTable> mVerTables = new ArrayList<MVersionTable>();

    try {
      openTransaction();
      Query query = pm.newQuery(MVersionTable.class);

      try {
        mVerTables = (List<MVersionTable>)query.execute();
        pm.retrieveAll(mVerTables);
      } catch (JDODataStoreException e) {
        if (e.getCause() instanceof MissingTableException) {
          throw new MetaException("Version table not found. " +
              "The metastore is not upgraded to " + MetaStoreSchemaInfo.getHiveSchemaVersion());
        } else {
          throw e;
        }
      }
      committed = commitTransaction();
    } finally {
      if (!committed) {
        rollbackTransaction();
      }
    }
    if (mVerTables.isEmpty()) {
      throw new NoSuchObjectException("No matching version found");
    }
    if (mVerTables.size() > 1) {
      throw new MetaException("Metastore contains multiple versions");
    }
    return mVerTables.get(0);
  }

  @Override
  public void setMetaStoreSchemaVersion(String schemaVersion, String comment) throws MetaException {
    MVersionTable mSchemaVer;
    boolean commited = false;

    try {
      mSchemaVer = getMSchemaVersion();
    } catch (NoSuchObjectException e) {
      // if the version doesn't exist, then create it
      mSchemaVer = new MVersionTable();
    }

    mSchemaVer.setSchemaVersion(schemaVersion);
    mSchemaVer.setVersionComment(comment);
    try {
      openTransaction();
      pm.makePersistent(mSchemaVer);
      commited = commitTransaction();
    } finally {
      if (!commited) {
        rollbackTransaction();
      }
    }
  }
<<<<<<< HEAD
=======

  @Override
  public boolean doesPartitionExist(String dbName, String tableName, List<String> partVals)
      throws MetaException {
    boolean success = false;
    try {
      openTransaction();
      dbName = dbName.toLowerCase().trim();
      tableName = tableName.toLowerCase().trim();

      // TODO: this could also be passed from upper layer; or this method should filter the list.
      MTable mtbl = getMTable(dbName, tableName);
      if (mtbl == null) {
        success = commitTransaction();
        return false;
      }

      Query query = pm.newQuery(
          "select partitionName from org.apache.hadoop.hive.metastore.model.MPartition "
          + "where table.tableName == t1 && table.database.name == t2 && partitionName == t3");
      query.declareParameters("java.lang.String t1, java.lang.String t2, java.lang.String t3");
      query.setUnique(true);
      query.setResult("partitionName");
      String name = Warehouse.makePartName(
          convertToFieldSchemas(mtbl.getPartitionKeys()), partVals);
      String result = (String)query.execute(tableName, dbName, name);
      success = commitTransaction();
      return result != null;
    } finally {
      if (!success) {
        rollbackTransaction();
      }
    }
  }


  private void debugLog(String message) {
    if (LOG.isDebugEnabled()) {
      LOG.debug(message + getCallStack());
    }
  }

  private static final int stackLimit = 5;

  private String getCallStack() {
    StackTraceElement[] stackTrace = Thread.currentThread().getStackTrace();
    int thislimit = Math.min(stackLimit, stackTrace.length);
    StringBuilder sb = new StringBuilder();
    sb.append(" at:");
    for (int i = 4; i < thislimit; i++) {
      sb.append("\n\t");
      sb.append(stackTrace[i].toString());
    }
    return sb.toString();
  }
>>>>>>> 58936774
}<|MERGE_RESOLUTION|>--- conflicted
+++ resolved
@@ -39,10 +39,7 @@
 import java.util.concurrent.locks.ReentrantLock;
 
 import javax.jdo.JDODataStoreException;
-<<<<<<< HEAD
-=======
 import javax.jdo.JDOEnhanceException;
->>>>>>> 58936774
 import javax.jdo.JDOHelper;
 import javax.jdo.JDOObjectNotFoundException;
 import javax.jdo.PersistenceManager;
@@ -126,10 +123,7 @@
 import org.apache.hadoop.hive.metastore.model.MTablePrivilege;
 import org.apache.hadoop.hive.metastore.model.MType;
 import org.apache.hadoop.hive.metastore.model.MVersionTable;
-<<<<<<< HEAD
-=======
 import org.apache.hadoop.hive.metastore.parser.ExpressionTree;
->>>>>>> 58936774
 import org.apache.hadoop.hive.metastore.parser.ExpressionTree.ANTLRNoCaseStringStream;
 import org.apache.hadoop.hive.metastore.parser.ExpressionTree.FilterBuilder;
 import org.apache.hadoop.hive.metastore.parser.ExpressionTree.LeafNode;
@@ -137,9 +131,6 @@
 import org.apache.hadoop.hive.metastore.parser.FilterLexer;
 import org.apache.hadoop.hive.metastore.parser.FilterParser;
 import org.apache.hadoop.util.StringUtils;
-<<<<<<< HEAD
-import org.datanucleus.store.rdbms.exceptions.MissingTableException;
-=======
 import org.apache.thrift.TException;
 import org.datanucleus.store.rdbms.exceptions.MissingTableException;
 
@@ -147,7 +138,6 @@
 
 import com.google.common.collect.Lists;
 
->>>>>>> 58936774
 
 /**
  * This class is the interface between the application logic and the database
@@ -1555,37 +1545,6 @@
     return getPartitionsInternal(dbName, tableName, maxParts, true, true);
   }
 
-<<<<<<< HEAD
-  protected List<Partition> getPartitionsInternal(String dbName, String tableName,
-      int maxParts, boolean allowSql, boolean allowJdo) throws MetaException {
-    assert allowSql || allowJdo;
-    boolean doTrace = LOG.isDebugEnabled();
-    boolean doUseDirectSql = canUseDirectSql(allowSql);
-
-    boolean success = false;
-    List<Partition> parts = null;
-    try {
-      long start = doTrace ? System.nanoTime() : 0;
-      openTransaction();
-      if (doUseDirectSql) {
-        try {
-          Integer max = (maxParts < 0) ? null : maxParts;
-          parts = directSql.getPartitions(dbName, tableName, max);
-        } catch (Exception ex) {
-          handleDirectSqlError(allowJdo, ex);
-          doUseDirectSql = false;
-          start = doTrace ? System.nanoTime() : 0;
-        }
-      }
-
-      if (!doUseDirectSql) {
-        parts = convertToParts(listMPartitions(dbName, tableName, maxParts));
-      }
-      success = commitTransaction();
-      if (doTrace) {
-        LOG.debug(parts.size() + " partition retrieved using " + (doUseDirectSql ? "SQL" : "ORM")
-            + " in " + ((System.nanoTime() - start) / 1000000.0) + "ms");
-=======
   protected List<Partition> getPartitionsInternal(
       String dbName, String tblName, final int maxParts, boolean allowSql, boolean allowJdo)
           throws MetaException, NoSuchObjectException {
@@ -1594,7 +1553,6 @@
       protected List<Partition> getSqlResult(GetHelper<List<Partition>> ctx) throws MetaException {
         Integer max = (maxParts < 0) ? null : maxParts;
         return directSql.getPartitions(dbName, tblName, max);
->>>>>>> 58936774
       }
       @Override
       protected List<Partition> getJdoResult(
@@ -1897,14 +1855,6 @@
   protected List<Partition> getPartitionsByNamesInternal(String dbName, String tblName,
       final List<String> partNames, boolean allowSql, boolean allowJdo)
           throws MetaException, NoSuchObjectException {
-<<<<<<< HEAD
-    assert allowSql || allowJdo;
-    boolean doTrace = LOG.isDebugEnabled();
-    boolean doUseDirectSql = canUseDirectSql(allowSql);
-
-    boolean success = false;
-    List<Partition> results = null;
-=======
     return new GetListHelper<Partition>(dbName, tblName, allowSql, allowJdo) {
       @Override
       protected List<Partition> getSqlResult(GetHelper<List<Partition>> ctx) throws MetaException {
@@ -1933,7 +1883,6 @@
     // We will try pushdown first, so make the filter. This will also validate the expression,
     // if serialization fails we will throw incompatible metastore error to the client.
     String filter = null;
->>>>>>> 58936774
     try {
       filter = expressionProxy.convertExprToFilter(expr);
     } catch (MetaException ex) {
@@ -2080,10 +2029,6 @@
       // User specified a row limit, set it on the Query
       query.setRange(0, maxParts);
     }
-<<<<<<< HEAD
-    rollbackTransaction();
-    openTransaction();
-=======
 
     String parameterDeclaration = makeParameterDeclarationStringObj(params);
     query.declareParameters(parameterDeclaration);
@@ -2098,7 +2043,6 @@
     List<Partition> results = convertToParts(mparts);
     query.closeAll();
     return results;
->>>>>>> 58936774
   }
 
   private static class Out<T> {
@@ -2213,7 +2157,6 @@
     return getPartitionsByFilterInternal(dbName, tblName, filter, maxParts, true, true);
   }
 
-<<<<<<< HEAD
   @Override
   public int getNumPartitionsByFilter(String dbName, String tblName,
       String filter, short maxParts) throws MetaException, NoSuchObjectException {
@@ -2268,20 +2211,6 @@
     }
   }
 
-  protected List<Partition> getPartitionsByFilterInternal(String dbName, String tblName,
-      String filter, short maxParts, boolean allowSql, boolean allowJdo)
-      throws MetaException, NoSuchObjectException {
-    assert allowSql || allowJdo;
-    boolean doTrace = LOG.isDebugEnabled();
-    boolean doUseDirectSql = canUseDirectSql(allowSql);
-    dbName = dbName.toLowerCase();
-    tblName = tblName.toLowerCase();
-    List<Partition> results = null;
-    FilterParser parser = null;
-    if (filter != null && filter.length() != 0) {
-      LOG.debug("Filter specified is " + filter);
-      parser = getFilterParser(filter);
-=======
   /** Helper class for getting stuff w/transaction, direct SQL, perf logging, etc. */
   private abstract class GetHelper<T> {
     private final boolean isInTxn, doTrace, allowJdo;
@@ -2341,25 +2270,11 @@
       } finally {
         close();
       }
->>>>>>> 58936774
     }
 
     private void start(boolean initTable) throws MetaException, NoSuchObjectException {
       start = doTrace ? System.nanoTime() : 0;
       openTransaction();
-<<<<<<< HEAD
-      MTable mtable = ensureGetMTable(dbName, tblName);
-      if (doUseDirectSql) {
-        try {
-          Table table = convertToTable(mtable);
-          Integer max = (maxParts < 0) ? null : (int)maxParts;
-          results = directSql.getPartitionsViaSqlFilter(table, parser, max);
-        } catch (Exception ex) {
-          handleDirectSqlError(allowJdo, ex);
-          doUseDirectSql = false;
-          start = doTrace ? System.nanoTime() : 0;
-          mtable = ensureGetMTable(dbName, tblName); // detached on rollback, get again
-=======
       if (initTable) {
         table = ensureGetTable(dbName, tblName);
       }
@@ -2375,7 +2290,6 @@
       if (!allowJdo) {
         if (ex instanceof MetaException) {
           throw (MetaException)ex;
->>>>>>> 58936774
         }
         throw new MetaException(ex.getMessage());
       }
@@ -2416,19 +2330,6 @@
     }
   }
 
-<<<<<<< HEAD
-  private boolean canUseDirectSql(boolean allowSql) {
-    // We don't allow direct SQL usage if we are inside a larger transaction (e.g. droptable).
-    // That is because some databases (e.g. Postgres) abort the entire transaction when
-    // any query fails, so the fallback from failed SQL to JDO is not possible.
-    // TODO: Drop table can be very slow on large tables, we might want to address this.
-    return allowSql
-      && HiveConf.getBoolVar(getConf(), ConfVars.METASTORE_TRY_DIRECT_SQL)
-      && !isActiveTransaction();
-  }
-
-  private MTable ensureGetMTable(String dbName, String tblName) throws NoSuchObjectException {
-=======
   private abstract class GetListHelper<T> extends GetHelper<List<T>> {
     public GetListHelper(
         String dbName, String tblName, boolean allowSql, boolean allowJdo) throws MetaException {
@@ -2487,7 +2388,6 @@
    */
   private MTable ensureGetMTable(
       String dbName, String tblName) throws NoSuchObjectException, MetaException {
->>>>>>> 58936774
     MTable mtable = getMTable(dbName, tblName);
     if (mtable == null) {
       throw new NoSuchObjectException("Specified database/table does not exist : "
@@ -6473,8 +6373,6 @@
       }
     }
   }
-<<<<<<< HEAD
-=======
 
   @Override
   public boolean doesPartitionExist(String dbName, String tableName, List<String> partVals)
@@ -6530,5 +6428,4 @@
     }
     return sb.toString();
   }
->>>>>>> 58936774
 }