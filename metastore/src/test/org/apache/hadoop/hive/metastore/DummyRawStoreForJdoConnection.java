--- conflicted
+++ resolved
@@ -674,8 +674,6 @@
   @Override
   public void setMetaStoreSchemaVersion(String version, String comment) throws MetaException {
   }
-<<<<<<< HEAD
-=======
 
   @Override
   public List<ColumnStatistics> getPartitionColumnStatistics(String dbName,
@@ -699,6 +697,5 @@
   @Override
   public void dropPartitions(String dbName, String tblName, List<String> partNames) {
   }
->>>>>>> 58936774
 }
 
