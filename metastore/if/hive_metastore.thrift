#!/usr/local/bin/thrift -java

/**
 * Licensed to the Apache Software Foundation (ASF) under one
 * or more contributor license agreements.  See the NOTICE file
 * distributed with this work for additional information
 * regarding copyright ownership.  The ASF licenses this file
 * to you under the Apache License, Version 2.0 (the
 * "License"); you may not use this file except in compliance
 * with the License.  You may obtain a copy of the License at
 *
 *     http://www.apache.org/licenses/LICENSE-2.0
 *
 * Unless required by applicable law or agreed to in writing, software
 * distributed under the License is distributed on an "AS IS" BASIS,
 * WITHOUT WARRANTIES OR CONDITIONS OF ANY KIND, either express or implied.
 * See the License for the specific language governing permissions and
 * limitations under the License.
 */

#
# Thrift Service that the MetaStore is built on
#

include "share/fb303/if/fb303.thrift"

namespace java org.apache.hadoop.hive.metastore.api
namespace php metastore
namespace cpp Apache.Hadoop.Hive

const string DDL_TIME = "transient_lastDdlTime"

struct Version {
  1: string version,
  2: string comments
}

struct FieldSchema {
  1: string name, // name of the field
  2: string type, // type of the field. primitive types defined above, specify list<TYPE_NAME>, map<TYPE_NAME, TYPE_NAME> for lists & maps
  3: string comment
}

struct Type {
  1: string          name,             // one of the types in PrimitiveTypes or CollectionTypes or User defined types
  2: optional string type1,            // object type if the name is 'list' (LIST_TYPE), key type if the name is 'map' (MAP_TYPE)
  3: optional string type2,            // val type if the name is 'map' (MAP_TYPE)
  4: optional list<FieldSchema> fields // if the name is one of the user defined types
}

enum HiveObjectType {
  GLOBAL = 1,
  DATABASE = 2,
  TABLE = 3,
  PARTITION = 4,
  COLUMN = 5,
}

enum PrincipalType {
  USER = 1,
  ROLE = 2,
  GROUP = 3,
}

const string HIVE_FILTER_FIELD_OWNER = "hive_filter_field_owner__"
const string HIVE_FILTER_FIELD_PARAMS = "hive_filter_field_params__"
const string HIVE_FILTER_FIELD_LAST_ACCESS = "hive_filter_field_last_access__"

enum PartitionEventType {
  LOAD_DONE = 1,
}

struct HiveObjectRef{
  1: HiveObjectType objectType,
  2: string dbName,
  3: string objectName,
  4: list<string> partValues,
  5: string columnName,
}

struct PrivilegeGrantInfo {
  1: string privilege,
  2: i32 createTime,
  3: string grantor,
  4: PrincipalType grantorType,
  5: bool grantOption,
}

struct HiveObjectPrivilege {
  1: HiveObjectRef  hiveObject,
  2: string principalName,
  3: PrincipalType principalType,
  4: PrivilegeGrantInfo grantInfo,
}

struct PrivilegeBag {
  1: list<HiveObjectPrivilege> privileges,
}

struct PrincipalPrivilegeSet {
  1: map<string, list<PrivilegeGrantInfo>> userPrivileges, // user name -> privilege grant info
  2: map<string, list<PrivilegeGrantInfo>> groupPrivileges, // group name -> privilege grant info
  3: map<string, list<PrivilegeGrantInfo>> rolePrivileges, //role name -> privilege grant info
}

struct Role {
  1: string roleName,
  2: i32 createTime,
  3: string ownerName,
  4: optional string principalName,
  5: optional string principalType,
  6: optional bool grantOption,
  7: optional i32 grantTime,
  8: optional string grantor
}

// namespace for tables
struct Database {
  1: string name,
  2: string description,
  3: string locationUri,
  4: map<string, string> parameters, // properties associated with the database
  5: optional PrincipalPrivilegeSet privileges,
  6: optional string ownerName,
  7: optional PrincipalType ownerType
}

// This object holds the information needed by SerDes
struct SerDeInfo {
  1: string name,                   // name of the serde, table name by default
  2: string serializationLib,       // usually the class that implements the extractor & loader
  3: map<string, string> parameters // initialization parameters
}

// sort order of a column (column name along with asc(1)/desc(0))
struct Order {
  1: string col,  // sort column name
  2: i32    order // asc(1) or desc(0)
}

// this object holds all the information about skewed table
struct SkewedInfo {
  1: list<string> skewedColNames, // skewed column names
  2: list<list<string>> skewedColValues, //skewed values
  3: map<list<string>, string> skewedColValueLocationMaps, //skewed value to location mappings
}

// this object holds all the information about physical storage of the data belonging to a table
struct StorageDescriptor {
  1: list<FieldSchema> cols,  // required (refer to types defined above)
  2: string location,         // defaults to <warehouse loc>/<db loc>/tablename
  3: string inputFormat,      // SequenceFileInputFormat (binary) or TextInputFormat`  or custom format
  4: string outputFormat,     // SequenceFileOutputFormat (binary) or IgnoreKeyTextOutputFormat or custom format
  5: bool   compressed,       // compressed or not
  6: i32    numBuckets,       // this must be specified if there are any dimension columns
  7: SerDeInfo    serdeInfo,  // serialization and deserialization information
  8: list<string> bucketCols, // reducer grouping columns and clustering columns and bucketing columns`
  9: list<Order>  sortCols,   // sort order of the data in each bucket
  10: map<string, string> parameters, // any user supplied key value hash
  11: optional SkewedInfo skewedInfo, // skewed information
  12: optional bool   storedAsSubDirectories       // stored as subdirectories or not
}

// table information
struct Table {
  1: string tableName,                // name of the table
  2: string dbName,                   // database name ('default')
  3: string owner,                    // owner of this table
  4: i32    createTime,               // creation time of the table
  5: i32    lastAccessTime,           // last access time (usually this will be filled from HDFS and shouldn't be relied on)
  6: i32    retention,                // retention time
  7: StorageDescriptor sd,            // storage descriptor of the table
  8: list<FieldSchema> partitionKeys, // partition keys of the table. only primitive types are supported
  9: map<string, string> parameters,   // to store comments or any other user level parameters
  10: string viewOriginalText,         // original view text, null for non-view
  11: string viewExpandedText,         // expanded view text, null for non-view
  12: string tableType,                 // table type enum, e.g. EXTERNAL_TABLE
  13: optional PrincipalPrivilegeSet privileges,
}

struct Partition {
  1: list<string> values // string value is converted to appropriate partition key type
  2: string       dbName,
  3: string       tableName,
  4: i32          createTime,
  5: i32          lastAccessTime,
  6: StorageDescriptor   sd,
  7: map<string, string> parameters,
  8: optional PrincipalPrivilegeSet privileges
}

struct Index {
  1: string       indexName, // unique with in the whole database namespace
  2: string       indexHandlerClass, // reserved
  3: string       dbName,
  4: string       origTableName,
  5: i32          createTime,
  6: i32          lastAccessTime,
  7: string       indexTableName,
  8: StorageDescriptor   sd,
  9: map<string, string> parameters,
  10: bool         deferredRebuild
}

// column statistics
struct BooleanColumnStatsData {
1: required i64 numTrues,
2: required i64 numFalses,
3: required i64 numNulls
}

struct DoubleColumnStatsData {
1: required double lowValue,
2: required double highValue,
3: required i64 numNulls,
4: required i64 numDVs
}

struct LongColumnStatsData {
1: required i64 lowValue,
2: required i64 highValue,
3: required i64 numNulls,
4: required i64 numDVs
}

struct StringColumnStatsData {
1: required i64 maxColLen,
2: required double avgColLen,
3: required i64 numNulls,
4: required i64 numDVs
}

struct BinaryColumnStatsData {
1: required i64 maxColLen,
2: required double avgColLen,
3: required i64 numNulls
}

union ColumnStatisticsData {
1: BooleanColumnStatsData booleanStats,
2: LongColumnStatsData longStats,
3: DoubleColumnStatsData doubleStats,
4: StringColumnStatsData stringStats,
5: BinaryColumnStatsData binaryStats
}

struct ColumnStatisticsObj {
1: required string colName,
2: required string colType,
3: required ColumnStatisticsData statsData
}

struct ColumnStatisticsDesc {
1: required bool isTblLevel,
2: required string dbName,
3: required string tableName,
4: optional string partName,
5: optional i64 lastAnalyzed
}

struct ColumnStatistics {
1: required ColumnStatisticsDesc statsDesc,
2: required list<ColumnStatisticsObj> statsObj;
}

// schema of the table/query results etc.
struct Schema {
 // column names, types, comments
 1: list<FieldSchema> fieldSchemas,  // delimiters etc
 2: map<string, string> properties
}

// Key-value store to be used with selected
// Metastore APIs (create, alter methods).
// The client can pass environment properties / configs that can be
// accessed in hooks.
struct EnvironmentContext {
  1: map<string, string> properties
}

// Return type for get_partitions_by_expr
struct PartitionsByExprResult {
  1: required list<Partition> partitions,
  // Whether the results has any (currently, all) partitions which may or may not match
  2: required bool hasUnknownPartitions
}

struct PartitionsByExprRequest {
  1: required string dbName,
  2: required string tblName,
  3: required binary expr,
  4: optional string defaultPartitionName,
  5: optional i16 maxParts=-1
}

struct TableStatsResult {
  1: required list<ColumnStatisticsObj> tableStats
}

struct PartitionsStatsResult {
  1: required map<string, list<ColumnStatisticsObj>> partStats
}

struct TableStatsRequest {
 1: required string dbName,
 2: required string tblName,
 3: required list<string> colNames
}

struct PartitionsStatsRequest {
 1: required string dbName,
 2: required string tblName,
 3: required list<string> colNames,
 4: required list<string> partNames
}

// Return type for add_partitions_req
struct AddPartitionsResult {
  1: optional list<Partition> partitions,
}

// Request type for add_partitions_req
struct AddPartitionsRequest {
  1: required string dbName,
  2: required string tblName,
  3: required list<Partition> parts,
  4: required bool ifNotExists,
  5: optional bool needResult=true
}

// Return type for drop_partitions_req
struct DropPartitionsResult {
  1: optional list<Partition> partitions,
}

struct DropPartitionsExpr {
  1: required binary expr;
  2: optional i32 partArchiveLevel;
}

union RequestPartsSpec {
  1: list<string> names;
  2: list<DropPartitionsExpr> exprs;
}

// Request type for drop_partitions_req
// TODO: we might want to add "bestEffort" flag; where a subset can fail
struct DropPartitionsRequest {
  1: required string dbName,
  2: required string tblName,
  3: required RequestPartsSpec parts,
  4: optional bool deleteData,
  5: optional bool ifExists=true, // currently verified on client
  6: optional bool ignoreProtection,
  7: optional EnvironmentContext environmentContext,
  8: optional bool needResult=true
}

exception MetaException {
  1: string message
}

exception UnknownTableException {
  1: string message
}

exception UnknownDBException {
  1: string message
}

exception AlreadyExistsException {
  1: string message
}

exception InvalidPartitionException {
  1: string message
}

exception UnknownPartitionException {
  1: string message
}

exception InvalidObjectException {
  1: string message
}

exception NoSuchObjectException {
  1: string message
}

exception IndexAlreadyExistsException {
  1: string message
}

exception InvalidOperationException {
  1: string message
}

exception ConfigValSecurityException {
  1: string message
}

exception InvalidInputException {
  1: string message
}

/**
* This interface is live.
*/
service ThriftHiveMetastore extends fb303.FacebookService
{
  void create_database(1:Database database) throws(1:AlreadyExistsException o1, 2:InvalidObjectException o2, 3:MetaException o3)
  Database get_database(1:string name) throws(1:NoSuchObjectException o1, 2:MetaException o2)
  void drop_database(1:string name, 2:bool deleteData, 3:bool cascade) throws(1:NoSuchObjectException o1, 2:InvalidOperationException o2, 3:MetaException o3)
  list<string> get_databases(1:string pattern) throws(1:MetaException o1)
  list<string> get_all_databases() throws(1:MetaException o1)
  void alter_database(1:string dbname, 2:Database db) throws(1:MetaException o1, 2:NoSuchObjectException o2)

  // returns the type with given name (make seperate calls for the dependent types if needed)
  Type get_type(1:string name)  throws(1:MetaException o1, 2:NoSuchObjectException o2)
  bool create_type(1:Type type) throws(1:AlreadyExistsException o1, 2:InvalidObjectException o2, 3:MetaException o3)
  bool drop_type(1:string type) throws(1:MetaException o1, 2:NoSuchObjectException o2)
  map<string, Type> get_type_all(1:string name)
                                throws(1:MetaException o2)

  // Gets a list of FieldSchemas describing the columns of a particular table
  list<FieldSchema> get_fields(1: string db_name, 2: string table_name) throws (1: MetaException o1, 2: UnknownTableException o2, 3: UnknownDBException o3),

  // Gets a list of FieldSchemas describing both the columns and the partition keys of a particular table
  list<FieldSchema> get_schema(1: string db_name, 2: string table_name) throws (1: MetaException o1, 2: UnknownTableException o2, 3: UnknownDBException o3)

  // create a Hive table. Following fields must be set
  // tableName
  // database        (only 'default' for now until Hive QL supports databases)
  // owner           (not needed, but good to have for tracking purposes)
  // sd.cols         (list of field schemas)
  // sd.inputFormat  (SequenceFileInputFormat (binary like falcon tables or u_full) or TextInputFormat)
  // sd.outputFormat (SequenceFileInputFormat (binary) or TextInputFormat)
  // sd.serdeInfo.serializationLib (SerDe class name eg org.apache.hadoop.hive.serde.simple_meta.MetadataTypedColumnsetSerDe
  // * See notes on DDL_TIME
  void create_table(1:Table tbl) throws(1:AlreadyExistsException o1, 2:InvalidObjectException o2, 3:MetaException o3, 4:NoSuchObjectException o4)
  void create_table_with_environment_context(1:Table tbl,
      2:EnvironmentContext environment_context)
      throws (1:AlreadyExistsException o1,
              2:InvalidObjectException o2, 3:MetaException o3,
              4:NoSuchObjectException o4)
  // drops the table and all the partitions associated with it if the table has partitions
  // delete data (including partitions) if deleteData is set to true
  void drop_table(1:string dbname, 2:string name, 3:bool deleteData)
                       throws(1:NoSuchObjectException o1, 2:MetaException o3)
  void drop_table_with_environment_context(1:string dbname, 2:string name, 3:bool deleteData,
      4:EnvironmentContext environment_context)
                       throws(1:NoSuchObjectException o1, 2:MetaException o3)
  list<string> get_tables(1: string db_name, 2: string pattern) throws (1: MetaException o1)
  list<string> get_all_tables(1: string db_name) throws (1: MetaException o1)

  Table get_table(1:string dbname, 2:string tbl_name)
                       throws (1:MetaException o1, 2:NoSuchObjectException o2)
  list<Table> get_table_objects_by_name(1:string dbname, 2:list<string> tbl_names)
				   throws (1:MetaException o1, 2:InvalidOperationException o2, 3:UnknownDBException o3)

  // Get a list of table names that match a filter.
  // The filter operators are LIKE, <, <=, >, >=, =, <>
  //
  // In the filter statement, values interpreted as strings must be enclosed in quotes,
  // while values interpreted as integers should not be.  Strings and integers are the only
  // supported value types.
  //
  // The currently supported key names in the filter are:
  // Constants.HIVE_FILTER_FIELD_OWNER, which filters on the tables' owner's name
  //   and supports all filter operators
  // Constants.HIVE_FILTER_FIELD_LAST_ACCESS, which filters on the last access times
  //   and supports all filter operators except LIKE
  // Constants.HIVE_FILTER_FIELD_PARAMS, which filters on the tables' parameter keys and values
  //   and only supports the filter operators = and <>.
  //   Append the parameter key name to HIVE_FILTER_FIELD_PARAMS in the filter statement.
  //   For example, to filter on parameter keys called "retention", the key name in the filter
  //   statement should be Constants.HIVE_FILTER_FIELD_PARAMS + "retention"
  //   Also, = and <> only work for keys that exist
  //   in the tables. E.g., if you are looking for tables where key1 <> value, it will only
  //   look at tables that have a value for the parameter key1.
  // Some example filter statements include:
  // filter = Constants.HIVE_FILTER_FIELD_OWNER + " like \".*test.*\" and " +
  //   Constants.HIVE_FILTER_FIELD_LAST_ACCESS + " = 0";
  // filter = Constants.HIVE_FILTER_FIELD_PARAMS + "retention = \"30\" or " +
  //   Constants.HIVE_FILTER_FIELD_PARAMS + "retention = \"90\""
  // @param dbName
  //          The name of the database from which you will retrieve the table names
  // @param filterType
  //          The type of filter
  // @param filter
  //          The filter string
  // @param max_tables
  //          The maximum number of tables returned
  // @return  A list of table names that match the desired filter
  list<string> get_table_names_by_filter(1:string dbname, 2:string filter, 3:i16 max_tables=-1)
                       throws (1:MetaException o1, 2:InvalidOperationException o2, 3:UnknownDBException o3)

  // alter table applies to only future partitions not for existing partitions
  // * See notes on DDL_TIME
  void alter_table(1:string dbname, 2:string tbl_name, 3:Table new_tbl)
                       throws (1:InvalidOperationException o1, 2:MetaException o2)
  void alter_table_with_environment_context(1:string dbname, 2:string tbl_name,
      3:Table new_tbl, 4:EnvironmentContext environment_context)
      throws (1:InvalidOperationException o1, 2:MetaException o2)
  // the following applies to only tables that have partitions
  // * See notes on DDL_TIME
  Partition add_partition(1:Partition new_part)
                       throws(1:InvalidObjectException o1, 2:AlreadyExistsException o2, 3:MetaException o3)
  Partition add_partition_with_environment_context(1:Partition new_part,
      2:EnvironmentContext environment_context)
      throws (1:InvalidObjectException o1, 2:AlreadyExistsException o2,
      3:MetaException o3)
  i32 add_partitions(1:list<Partition> new_parts)
                       throws(1:InvalidObjectException o1, 2:AlreadyExistsException o2, 3:MetaException o3)
  Partition append_partition(1:string db_name, 2:string tbl_name, 3:list<string> part_vals)
                       throws (1:InvalidObjectException o1, 2:AlreadyExistsException o2, 3:MetaException o3)
  AddPartitionsResult add_partitions_req(1:AddPartitionsRequest request)
                       throws(1:InvalidObjectException o1, 2:AlreadyExistsException o2, 3:MetaException o3)
  Partition append_partition_with_environment_context(1:string db_name, 2:string tbl_name,
      3:list<string> part_vals, 4:EnvironmentContext environment_context)
                       throws (1:InvalidObjectException o1, 2:AlreadyExistsException o2, 3:MetaException o3)
  Partition append_partition_by_name(1:string db_name, 2:string tbl_name, 3:string part_name)
                       throws (1:InvalidObjectException o1, 2:AlreadyExistsException o2, 3:MetaException o3)
  Partition append_partition_by_name_with_environment_context(1:string db_name, 2:string tbl_name,
      3:string part_name, 4:EnvironmentContext environment_context)
                       throws (1:InvalidObjectException o1, 2:AlreadyExistsException o2, 3:MetaException o3)
  bool drop_partition(1:string db_name, 2:string tbl_name, 3:list<string> part_vals, 4:bool deleteData)
                       throws(1:NoSuchObjectException o1, 2:MetaException o2)
  bool drop_partition_with_environment_context(1:string db_name, 2:string tbl_name,
      3:list<string> part_vals, 4:bool deleteData, 5:EnvironmentContext environment_context)
                       throws(1:NoSuchObjectException o1, 2:MetaException o2)
  bool drop_partition_by_name(1:string db_name, 2:string tbl_name, 3:string part_name, 4:bool deleteData)
                       throws(1:NoSuchObjectException o1, 2:MetaException o2)
  bool drop_partition_by_name_with_environment_context(1:string db_name, 2:string tbl_name,
      3:string part_name, 4:bool deleteData, 5:EnvironmentContext environment_context)
                       throws(1:NoSuchObjectException o1, 2:MetaException o2)
  DropPartitionsResult drop_partitions_req(1: DropPartitionsRequest req)
                       throws(1:NoSuchObjectException o1, 2:MetaException o2)

  Partition get_partition(1:string db_name, 2:string tbl_name, 3:list<string> part_vals)
                       throws(1:MetaException o1, 2:NoSuchObjectException o2)
  Partition exchange_partition(1:map<string, string> partitionSpecs, 2:string source_db,
      3:string source_table_name, 4:string dest_db, 5:string dest_table_name)
      throws(1:MetaException o1, 2:NoSuchObjectException o2, 3:InvalidObjectException o3,
      4:InvalidInputException o4)

  Partition get_partition_with_auth(1:string db_name, 2:string tbl_name, 3:list<string> part_vals,
      4: string user_name, 5: list<string> group_names) throws(1:MetaException o1, 2:NoSuchObjectException o2)

  Partition get_partition_by_name(1:string db_name 2:string tbl_name, 3:string part_name)
                       throws(1:MetaException o1, 2:NoSuchObjectException o2)

  // returns all the partitions for this table in reverse chronological order.
  // If max parts is given then it will return only that many.
  list<Partition> get_partitions(1:string db_name, 2:string tbl_name, 3:i16 max_parts=-1)
                       throws(1:NoSuchObjectException o1, 2:MetaException o2)
  list<Partition> get_partitions_with_auth(1:string db_name, 2:string tbl_name, 3:i16 max_parts=-1,
     4: string user_name, 5: list<string> group_names) throws(1:NoSuchObjectException o1, 2:MetaException o2)

  list<string> get_partition_names(1:string db_name, 2:string tbl_name, 3:i16 max_parts=-1)
                       throws(1:MetaException o2)

  // get_partition*_ps methods allow filtering by a partial partition specification,
  // as needed for dynamic partitions. The values that are not restricted should
  // be empty strings. Nulls were considered (instead of "") but caused errors in
  // generated Python code. The size of part_vals may be smaller than the
  // number of partition columns - the unspecified values are considered the same
  // as "".
  list<Partition> get_partitions_ps(1:string db_name 2:string tbl_name
  	3:list<string> part_vals, 4:i16 max_parts=-1)
                       throws(1:MetaException o1, 2:NoSuchObjectException o2)
  list<Partition> get_partitions_ps_with_auth(1:string db_name, 2:string tbl_name, 3:list<string> part_vals, 4:i16 max_parts=-1,
     5: string user_name, 6: list<string> group_names) throws(1:NoSuchObjectException o1, 2:MetaException o2)

  list<string> get_partition_names_ps(1:string db_name,
  	2:string tbl_name, 3:list<string> part_vals, 4:i16 max_parts=-1)
  	                   throws(1:MetaException o1, 2:NoSuchObjectException o2)

  // get the partitions matching the given partition filter
  list<Partition> get_partitions_by_filter(1:string db_name 2:string tbl_name
    3:string filter, 4:i16 max_parts=-1)
                       throws(1:MetaException o1, 2:NoSuchObjectException o2)

  // get the partitions matching the given partition filter
<<<<<<< HEAD
  i32 get_num_partitions_by_filter(1:string db_name 2:string tbl_name
    3:string filter, 4:i16 max_parts=-1)
=======
  // unlike get_partitions_by_filter, takes serialized hive expression, and with that can work
  // with any filter (get_partitions_by_filter only works if the filter can be pushed down to JDOQL.
  PartitionsByExprResult get_partitions_by_expr(1:PartitionsByExprRequest req)
>>>>>>> 58936774
                       throws(1:MetaException o1, 2:NoSuchObjectException o2)

  // get partitions give a list of partition names
  list<Partition> get_partitions_by_names(1:string db_name 2:string tbl_name 3:list<string> names)
                       throws(1:MetaException o1, 2:NoSuchObjectException o2)

  // changes the partition to the new partition object. partition is identified from the part values
  // in the new_part
  // * See notes on DDL_TIME
  void alter_partition(1:string db_name, 2:string tbl_name, 3:Partition new_part)
                       throws (1:InvalidOperationException o1, 2:MetaException o2)

  // change a list of partitions. All partitions are altered atomically and all
  // prehooks are fired together followed by all post hooks
  void alter_partitions(1:string db_name, 2:string tbl_name, 3:list<Partition> new_parts)
                       throws (1:InvalidOperationException o1, 2:MetaException o2)

  void alter_partition_with_environment_context(1:string db_name,
      2:string tbl_name, 3:Partition new_part,
      4:EnvironmentContext environment_context)
      throws (1:InvalidOperationException o1, 2:MetaException o2)

  // rename the old partition to the new partition object by changing old part values to the part values
  // in the new_part. old partition is identified from part_vals.
  // partition keys in new_part should be the same as those in old partition.
  void rename_partition(1:string db_name, 2:string tbl_name, 3:list<string> part_vals, 4:Partition new_part)
                       throws (1:InvalidOperationException o1, 2:MetaException o2)

  // returns whether or not the partition name is valid based on the value of the config
  // hive.metastore.partition.name.whitelist.pattern
  bool partition_name_has_valid_characters(1:list<string> part_vals, 2:bool throw_exception)
 	throws(1: MetaException o1)

  // gets the value of the configuration key in the metastore server. returns
  // defaultValue if the key does not exist. if the configuration key does not
  // begin with "hive", "mapred", or "hdfs", a ConfigValSecurityException is
  // thrown.
  string get_config_value(1:string name, 2:string defaultValue)
                          throws(1:ConfigValSecurityException o1)

  // converts a partition name into a partition values array
  list<string> partition_name_to_vals(1: string part_name)
                          throws(1: MetaException o1)
  // converts a partition name into a partition specification (a mapping from
  // the partition cols to the values)
  map<string, string> partition_name_to_spec(1: string part_name)
                          throws(1: MetaException o1)

  void markPartitionForEvent(1:string db_name, 2:string tbl_name, 3:map<string,string> part_vals,
                  4:PartitionEventType eventType) throws (1: MetaException o1, 2: NoSuchObjectException o2,
                  3: UnknownDBException o3, 4: UnknownTableException o4, 5: UnknownPartitionException o5,
                  6: InvalidPartitionException o6)
  bool isPartitionMarkedForEvent(1:string db_name, 2:string tbl_name, 3:map<string,string> part_vals,
                  4: PartitionEventType eventType) throws (1: MetaException o1, 2:NoSuchObjectException o2,
                  3: UnknownDBException o3, 4: UnknownTableException o4, 5: UnknownPartitionException o5,
                  6: InvalidPartitionException o6)

  //index
  Index add_index(1:Index new_index, 2: Table index_table)
                       throws(1:InvalidObjectException o1, 2:AlreadyExistsException o2, 3:MetaException o3)
  void alter_index(1:string dbname, 2:string base_tbl_name, 3:string idx_name, 4:Index new_idx)
                       throws (1:InvalidOperationException o1, 2:MetaException o2)
  bool drop_index_by_name(1:string db_name, 2:string tbl_name, 3:string index_name, 4:bool deleteData)
                       throws(1:NoSuchObjectException o1, 2:MetaException o2)
  Index get_index_by_name(1:string db_name 2:string tbl_name, 3:string index_name)
                       throws(1:MetaException o1, 2:NoSuchObjectException o2)

  list<Index> get_indexes(1:string db_name, 2:string tbl_name, 3:i16 max_indexes=-1)
                       throws(1:NoSuchObjectException o1, 2:MetaException o2)
  list<string> get_index_names(1:string db_name, 2:string tbl_name, 3:i16 max_indexes=-1)
                       throws(1:MetaException o2)

  // column statistics interfaces

  // update APIs persist the column statistics object(s) that are passed in. If statistics already
  // exists for one or more columns, the existing statistics will be overwritten. The update APIs
  // validate that the dbName, tableName, partName, colName[] passed in as part of the ColumnStatistics
  // struct are valid, throws InvalidInputException/NoSuchObjectException if found to be invalid
  bool update_table_column_statistics(1:ColumnStatistics stats_obj) throws (1:NoSuchObjectException o1,
              2:InvalidObjectException o2, 3:MetaException o3, 4:InvalidInputException o4)
  bool update_partition_column_statistics(1:ColumnStatistics stats_obj) throws (1:NoSuchObjectException o1,
              2:InvalidObjectException o2, 3:MetaException o3, 4:InvalidInputException o4)

  // get APIs return the column statistics corresponding to db_name, tbl_name, [part_name], col_name if
  // such statistics exists. If the required statistics doesn't exist, get APIs throw NoSuchObjectException
  // For instance, if get_table_column_statistics is called on a partitioned table for which only
  // partition level column stats exist, get_table_column_statistics will throw NoSuchObjectException
  ColumnStatistics get_table_column_statistics(1:string db_name, 2:string tbl_name, 3:string col_name) throws
              (1:NoSuchObjectException o1, 2:MetaException o2, 3:InvalidInputException o3, 4:InvalidObjectException o4)
  ColumnStatistics get_partition_column_statistics(1:string db_name, 2:string tbl_name, 3:string part_name,
               4:string col_name) throws (1:NoSuchObjectException o1, 2:MetaException o2,
               3:InvalidInputException o3, 4:InvalidObjectException o4)
  TableStatsResult get_table_statistics_req(1:TableStatsRequest request) throws
              (1:NoSuchObjectException o1, 2:MetaException o2)
  PartitionsStatsResult get_partitions_statistics_req(1:PartitionsStatsRequest request) throws
              (1:NoSuchObjectException o1, 2:MetaException o2)

  // delete APIs attempt to delete column statistics, if found, associated with a given db_name, tbl_name, [part_name]
  // and col_name. If the delete API doesn't find the statistics record in the metastore, throws NoSuchObjectException
  // Delete API validates the input and if the input is invalid throws InvalidInputException/InvalidObjectException.
  bool delete_partition_column_statistics(1:string db_name, 2:string tbl_name, 3:string part_name, 4:string col_name) throws
              (1:NoSuchObjectException o1, 2:MetaException o2, 3:InvalidObjectException o3,
               4:InvalidInputException o4)
  bool delete_table_column_statistics(1:string db_name, 2:string tbl_name, 3:string col_name) throws
              (1:NoSuchObjectException o1, 2:MetaException o2, 3:InvalidObjectException o3,
               4:InvalidInputException o4)

  //authorization privileges

  bool create_role(1:Role role) throws(1:MetaException o1)
  bool drop_role(1:string role_name) throws(1:MetaException o1)
  list<string> get_role_names() throws(1:MetaException o1)
  bool grant_role(1:string role_name, 2:string principal_name, 3:PrincipalType principal_type,
    4:string grantor, 5:PrincipalType grantorType, 6:bool grant_option) throws(1:MetaException o1)
  bool revoke_role(1:string role_name, 2:string principal_name, 3:PrincipalType principal_type)
                        throws(1:MetaException o1)
  list<Role> list_roles(1:string principal_name, 2:PrincipalType principal_type) throws(1:MetaException o1)

  PrincipalPrivilegeSet get_privilege_set(1:HiveObjectRef hiveObject, 2:string user_name,
    3: list<string> group_names) throws(1:MetaException o1)
  list<HiveObjectPrivilege> list_privileges(1:string principal_name, 2:PrincipalType principal_type,
    3: HiveObjectRef hiveObject) throws(1:MetaException o1)

  bool grant_privileges(1:PrivilegeBag privileges) throws(1:MetaException o1)
  bool revoke_privileges(1:PrivilegeBag privileges) throws(1:MetaException o1)

  // this is used by metastore client to send UGI information to metastore server immediately
  // after setting up a connection.
  list<string> set_ugi(1:string user_name, 2:list<string> group_names) throws (1:MetaException o1)

  //Authentication (delegation token) interfaces

  // get metastore server delegation token for use from the map/reduce tasks to authenticate
  // to metastore server
  string get_delegation_token(1:string token_owner, 2:string renewer_kerberos_principal_name)
    throws (1:MetaException o1)

  // method to renew delegation token obtained from metastore server
  i64 renew_delegation_token(1:string token_str_form) throws (1:MetaException o1)

  // method to cancel delegation token obtained from metastore server
  void cancel_delegation_token(1:string token_str_form) throws (1:MetaException o1)
}

// * Note about the DDL_TIME: When creating or altering a table or a partition,
// if the DDL_TIME is not set, the current time will be used.

// For storing info about archived partitions in parameters

// Whether the partition is archived
const string IS_ARCHIVED = "is_archived",
// The original location of the partition, before archiving. After archiving,
// this directory will contain the archive. When the partition
// is dropped, this directory will be deleted
const string ORIGINAL_LOCATION = "original_location",

// these should be needed only for backward compatibility with filestore
const string META_TABLE_COLUMNS   = "columns",
const string META_TABLE_COLUMN_TYPES   = "columns.types",
const string BUCKET_FIELD_NAME    = "bucket_field_name",
const string BUCKET_COUNT         = "bucket_count",
const string FIELD_TO_DIMENSION   = "field_to_dimension",
const string META_TABLE_NAME      = "name",
const string META_TABLE_DB        = "db",
const string META_TABLE_LOCATION  = "location",
const string META_TABLE_SERDE     = "serde",
const string META_TABLE_PARTITION_COLUMNS = "partition_columns",
const string FILE_INPUT_FORMAT    = "file.inputformat",
const string FILE_OUTPUT_FORMAT   = "file.outputformat",
const string META_TABLE_STORAGE   = "storage_handler",


<|MERGE_RESOLUTION|>--- conflicted
+++ resolved
@@ -583,14 +583,11 @@
                        throws(1:MetaException o1, 2:NoSuchObjectException o2)
 
   // get the partitions matching the given partition filter
-<<<<<<< HEAD
   i32 get_num_partitions_by_filter(1:string db_name 2:string tbl_name
     3:string filter, 4:i16 max_parts=-1)
-=======
   // unlike get_partitions_by_filter, takes serialized hive expression, and with that can work
   // with any filter (get_partitions_by_filter only works if the filter can be pushed down to JDOQL.
   PartitionsByExprResult get_partitions_by_expr(1:PartitionsByExprRequest req)
->>>>>>> 58936774
                        throws(1:MetaException o1, 2:NoSuchObjectException o2)
 
   // get partitions give a list of partition names
