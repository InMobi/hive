/**
 * Licensed to the Apache Software Foundation (ASF) under one
 * or more contributor license agreements.  See the NOTICE file
 * distributed with this work for additional information
 * regarding copyright ownership.  The ASF licenses this file
 * to you under the Apache License, Version 2.0 (the
 * "License"); you may not use this file except in compliance
 * with the License.  You may obtain a copy of the License at
 *
 *     http://www.apache.org/licenses/LICENSE-2.0
 *
 * Unless required by applicable law or agreed to in writing, software
 * distributed under the License is distributed on an "AS IS" BASIS,
 * WITHOUT WARRANTIES OR CONDITIONS OF ANY KIND, either express or implied.
 * See the License for the specific language governing permissions and
 * limitations under the License.
 */
package org.apache.hadoop.hive.shims;

import java.io.DataInput;
import java.io.DataOutput;
import java.io.File;
import java.io.IOException;
import java.lang.reflect.Constructor;
import java.net.URI;
import java.net.URISyntaxException;
import java.security.PrivilegedExceptionAction;
import java.util.ArrayList;
import java.util.Collections;
import java.util.HashSet;
import java.util.List;
import java.util.Set;

import org.apache.commons.logging.Log;
import org.apache.commons.logging.LogFactory;
import org.apache.hadoop.conf.Configuration;
import org.apache.hadoop.fs.FileStatus;
import org.apache.hadoop.fs.FileSystem;
import org.apache.hadoop.fs.Path;
import org.apache.hadoop.fs.PathFilter;
import org.apache.hadoop.hive.io.HiveIOExceptionHandlerUtil;
import org.apache.hadoop.hive.thrift.DelegationTokenIdentifier;
import org.apache.hadoop.hive.thrift.DelegationTokenSelector;
import org.apache.hadoop.http.HtmlQuoting;
import org.apache.hadoop.io.Text;
import org.apache.hadoop.mapred.ClusterStatus;
import org.apache.hadoop.mapred.FileInputFormat;
import org.apache.hadoop.mapred.InputFormat;
import org.apache.hadoop.mapred.InputSplit;
import org.apache.hadoop.mapred.JobConf;
import org.apache.hadoop.mapred.JobContext;
import org.apache.hadoop.mapred.JobStatus;
import org.apache.hadoop.mapred.OutputCommitter;
import org.apache.hadoop.mapred.RecordReader;
import org.apache.hadoop.mapred.Reporter;
import org.apache.hadoop.mapred.RunningJob;
import org.apache.hadoop.mapred.TaskAttemptContext;
import org.apache.hadoop.mapred.TaskCompletionEvent;
import org.apache.hadoop.mapred.TaskID;
import org.apache.hadoop.mapred.lib.CombineFileInputFormat;
import org.apache.hadoop.mapred.lib.CombineFileSplit;
import org.apache.hadoop.mapreduce.Job;
import org.apache.hadoop.security.Credentials;
import org.apache.hadoop.security.SecurityUtil;
import org.apache.hadoop.security.UserGroupInformation;
import org.apache.hadoop.security.token.Token;
import org.apache.hadoop.security.token.TokenIdentifier;
import org.apache.hadoop.security.token.TokenSelector;
import org.apache.hadoop.tools.HadoopArchives;
import org.apache.hadoop.util.Progressable;
import org.apache.hadoop.util.ToolRunner;

/**
 * Base implemention for shims against secure Hadoop 0.20.3/0.23.
 */
public abstract class HadoopShimsSecure implements HadoopShims {

  static final Log LOG = LogFactory.getLog(HadoopShimsSecure.class);

  public boolean usesJobShell() {
    return false;
  }

  public boolean fileSystemDeleteOnExit(FileSystem fs, Path path)
      throws IOException {

    return fs.deleteOnExit(path);
  }

  public void inputFormatValidateInput(InputFormat fmt, JobConf conf)
      throws IOException {
    // gone in 0.18+
  }

  @Override
  public String unquoteHtmlChars(String item) {
    return HtmlQuoting.unquoteHtmlChars(item);
  }

  public boolean isJobPreparing(RunningJob job) throws IOException {
    return job.getJobState() == JobStatus.PREP;
  }
  /**
   * Workaround for hadoop-17 - jobclient only looks at commandlineconfig.
   */
  public void setTmpFiles(String prop, String files) {
    // gone in 20+
  }

  /**
   * We define this function here to make the code compatible between
   * hadoop 0.17 and hadoop 0.20.
   *
   * Hive binary that compiled Text.compareTo(Text) with hadoop 0.20 won't
   * work with hadoop 0.17 because in hadoop 0.20, Text.compareTo(Text) is
   * implemented in org.apache.hadoop.io.BinaryComparable, and Java compiler
   * references that class, which is not available in hadoop 0.17.
   */
  public int compareText(Text a, Text b) {
    return a.compareTo(b);
  }

  @Override
  public long getAccessTime(FileStatus file) {
    return file.getAccessTime();
  }

  public HadoopShims.CombineFileInputFormatShim getCombineFileInputFormat() {
    return new CombineFileInputFormatShim() {
      @Override
      public RecordReader getRecordReader(InputSplit split,
          JobConf job, Reporter reporter) throws IOException {
        throw new IOException("CombineFileInputFormat.getRecordReader not needed.");
      }
    };
  }

  public static class InputSplitShim extends CombineFileSplit implements HadoopShims.InputSplitShim {
    long shrinkedLength;
    boolean _isShrinked;
    public InputSplitShim() {
      super();
      _isShrinked = false;
    }

    public InputSplitShim(CombineFileSplit old) throws IOException {
      super(old.getJob(), old.getPaths(), old.getStartOffsets(),
          old.getLengths(), dedup(old.getLocations()));
      _isShrinked = false;
    }

    private static String[] dedup(String[] locations) {
      Set<String> dedup = new HashSet<String>();
      Collections.addAll(dedup, locations);
      return dedup.toArray(new String[dedup.size()]);
    }

    @Override
    public void shrinkSplit(long length) {
      _isShrinked = true;
      shrinkedLength = length;
    }

    public boolean isShrinked() {
      return _isShrinked;
    }

    public long getShrinkedLength() {
      return shrinkedLength;
    }

    @Override
    public void readFields(DataInput in) throws IOException {
      super.readFields(in);
      _isShrinked = in.readBoolean();
      if (_isShrinked) {
        shrinkedLength = in.readLong();
      }
    }

    @Override
    public void write(DataOutput out) throws IOException {
      super.write(out);
      out.writeBoolean(_isShrinked);
      if (_isShrinked) {
        out.writeLong(shrinkedLength);
      }
    }
  }

  /* This class should be replaced with org.apache.hadoop.mapred.lib.CombineFileRecordReader class, once
   * https://issues.apache.org/jira/browse/MAPREDUCE-955 is fixed. This code should be removed - it is a copy
   * of org.apache.hadoop.mapred.lib.CombineFileRecordReader
   */
  public static class CombineFileRecordReader<K, V> implements RecordReader<K, V> {

    static final Class[] constructorSignature = new Class[] {
        InputSplit.class,
        Configuration.class,
        Reporter.class,
        Integer.class
        };

    protected CombineFileSplit split;
    protected JobConf jc;
    protected Reporter reporter;
    protected Class<RecordReader<K, V>> rrClass;
    protected Constructor<RecordReader<K, V>> rrConstructor;
    protected FileSystem fs;

    protected int idx;
    protected long progress;
    protected RecordReader<K, V> curReader;
    protected boolean isShrinked;
    protected long shrinkedLength;

    public boolean next(K key, V value) throws IOException {

      while ((curReader == null)
          || !doNextWithExceptionHandler((K) ((CombineHiveKey) key).getKey(),
              value)) {
        if (!initNextRecordReader(key)) {
          return false;
        }
      }
      return true;
    }

    public K createKey() {
      K newKey = curReader.createKey();
      return (K)(new CombineHiveKey(newKey));
    }

    public V createValue() {
      return curReader.createValue();
    }

    /**
     * Return the amount of data processed.
     */
    public long getPos() throws IOException {
      return progress;
    }

    public void close() throws IOException {
      if (curReader != null) {
        curReader.close();
        curReader = null;
      }
    }

    /**
     * Return progress based on the amount of data processed so far.
     */
    public float getProgress() throws IOException {
      return Math.min(1.0f, progress / (float) (split.getLength()));
    }

    /**
     * A generic RecordReader that can hand out different recordReaders
     * for each chunk in the CombineFileSplit.
     */
    public CombineFileRecordReader(JobConf job, CombineFileSplit split,
        Reporter reporter,
        Class<RecordReader<K, V>> rrClass)
        throws IOException {
      this.split = split;
      this.jc = job;
      this.rrClass = rrClass;
      this.reporter = reporter;
      this.idx = 0;
      this.curReader = null;
      this.progress = 0;

      isShrinked = false;

      assert (split instanceof InputSplitShim);
      if (((InputSplitShim) split).isShrinked()) {
        isShrinked = true;
        shrinkedLength = ((InputSplitShim) split).getShrinkedLength();
      }

      try {
        rrConstructor = rrClass.getDeclaredConstructor(constructorSignature);
        rrConstructor.setAccessible(true);
      } catch (Exception e) {
        throw new RuntimeException(rrClass.getName() +
            " does not have valid constructor", e);
      }
      initNextRecordReader(null);
    }

    /**
     * do next and handle exception inside it.
     * @param key
     * @param value
     * @return
     * @throws IOException
     */
    private boolean doNextWithExceptionHandler(K key, V value) throws IOException {
      try {
        return curReader.next(key, value);
      } catch (Exception e) {
        return HiveIOExceptionHandlerUtil
            .handleRecordReaderNextException(e, jc);
      }
    }

    /**
     * Get the record reader for the next chunk in this CombineFileSplit.
     */
    protected boolean initNextRecordReader(K key) throws IOException {

      if (curReader != null) {
        curReader.close();
        curReader = null;
        if (idx > 0) {
          progress += split.getLength(idx - 1); // done processing so far
        }
      }

      // if all chunks have been processed, nothing more to do.
      if (idx == split.getNumPaths() || (isShrinked && progress > shrinkedLength)) {
        return false;
      }

      // get a record reader for the idx-th chunk
      try {
        curReader = rrConstructor.newInstance(new Object[]
            {split, jc, reporter, Integer.valueOf(idx)});

        // change the key if need be
        if (key != null) {
          K newKey = curReader.createKey();
          ((CombineHiveKey)key).setKey(newKey);
        }

        // setup some helper config variables.
        jc.set("map.input.file", split.getPath(idx).toString());
        jc.setLong("map.input.start", split.getOffset(idx));
        jc.setLong("map.input.length", split.getLength(idx));
      } catch (Exception e) {
        curReader = HiveIOExceptionHandlerUtil.handleRecordReaderCreationException(
            e, jc);
      }
      idx++;
      return true;
    }
  }

  public abstract static class CombineFileInputFormatShim<K, V> extends
      CombineFileInputFormat<K, V>
      implements HadoopShims.CombineFileInputFormatShim<K, V> {

    public Path[] getInputPathsShim(JobConf conf) {
      try {
        return FileInputFormat.getInputPaths(conf);
      } catch (Exception e) {
        throw new RuntimeException(e);
      }
    }

    @Override
    public void createPool(JobConf conf, PathFilter... filters) {
      super.createPool(conf, filters);
    }

    @Override
    public InputSplitShim[] getSplits(JobConf job, int numSplits) throws IOException {
      long minSize = job.getLong("mapred.min.split.size", 0);

      // For backward compatibility, let the above parameter be used
      if (job.getLong("mapred.min.split.size.per.node", 0) == 0) {
        super.setMinSplitSizeNode(minSize);
      }

      if (job.getLong("mapred.min.split.size.per.rack", 0) == 0) {
        super.setMinSplitSizeRack(minSize);
      }

      if (job.getLong("mapred.max.split.size", 0) == 0) {
        super.setMaxSplitSize(minSize);
      }

      InputSplit[] splits = (InputSplit[]) super.getSplits(job, numSplits);

      InputSplitShim[] isplits = new InputSplitShim[splits.length];
      for (int pos = 0; pos < splits.length; pos++) {
        isplits[pos] = new InputSplitShim((CombineFileSplit)splits[pos]);
      }

      return isplits;
    }

    public InputSplitShim getInputSplitShim() throws IOException {
      return new InputSplitShim();
    }

    public RecordReader getRecordReader(JobConf job, HadoopShims.InputSplitShim split,
        Reporter reporter,
        Class<RecordReader<K, V>> rrClass)
        throws IOException {
      CombineFileSplit cfSplit = (CombineFileSplit) split;
      return new CombineFileRecordReader(job, cfSplit, reporter, rrClass);
    }

  }

  public String getInputFormatClassName() {
    return "org.apache.hadoop.hive.ql.io.CombineHiveInputFormat";
  }

  String[] ret = new String[2];

  @Override
  public String[] getTaskJobIDs(TaskCompletionEvent t) {
    TaskID tid = t.getTaskAttemptId().getTaskID();
    ret[0] = tid.toString();
    ret[1] = tid.getJobID().toString();
    return ret;
  }

  public void setFloatConf(Configuration conf, String varName, float val) {
    conf.setFloat(varName, val);
  }

  @Override
  public int createHadoopArchive(Configuration conf, Path sourceDir, Path destDir,
      String archiveName) throws Exception {

    HadoopArchives har = new HadoopArchives(conf);
    List<String> args = new ArrayList<String>();

    args.add("-archiveName");
    args.add(archiveName);
    args.add("-p");
    args.add(sourceDir.toString());
    args.add(destDir.toString());

    return ToolRunner.run(har, args.toArray(new String[0]));
  }

  /*
   * This particular instance is for Hadoop 1.0 which creates an archive
   * with only the relative path of the archived directory stored within
   * the archive as compared to the full path in case of earlier versions.
   * See this api in Hadoop20Shims for comparison.
   */
  public URI getHarUri(URI original, URI base, URI originalBase)
    throws URISyntaxException {
    URI relative = originalBase.relativize(original);
    if (relative.isAbsolute()) {
      throw new URISyntaxException("Couldn't create URI for location.",
                                   "Relative: " + relative + " Base: "
                                   + base + " OriginalBase: " + originalBase);
    }

    return base.resolve(relative);
  }

  public static class NullOutputCommitter extends OutputCommitter {
    @Override
    public void setupJob(JobContext jobContext) { }
    @Override
    public void cleanupJob(JobContext jobContext) { }

    @Override
    public void setupTask(TaskAttemptContext taskContext) { }
    @Override
    public boolean needsTaskCommit(TaskAttemptContext taskContext) {
      return false;
    }
    @Override
    public void commitTask(TaskAttemptContext taskContext) { }
    @Override
    public void abortTask(TaskAttemptContext taskContext) { }
  }

  public void prepareJobOutput(JobConf conf) {
    conf.setOutputCommitter(NullOutputCommitter.class);

    // option to bypass job setup and cleanup was introduced in hadoop-21 (MAPREDUCE-463)
    // but can be backported. So we disable setup/cleanup in all versions >= 0.19
    conf.setBoolean("mapred.committer.job.setup.cleanup.needed", false);

    // option to bypass task cleanup task was introduced in hadoop-23 (MAPREDUCE-2206)
    // but can be backported. So we disable setup/cleanup in all versions >= 0.19
    conf.setBoolean("mapreduce.job.committer.task.cleanup.needed", false);
  }

  @Override
  public UserGroupInformation getUGIForConf(Configuration conf) throws IOException {
    return UserGroupInformation.getCurrentUser();
  }

  @Override
  public boolean isSecureShimImpl() {
    return true;
  }

  @Override
  public String getShortUserName(UserGroupInformation ugi) {
    return ugi.getShortUserName();
  }

  @Override
  public String getTokenStrForm(String tokenSignature) throws IOException {
    UserGroupInformation ugi = UserGroupInformation.getCurrentUser();
    TokenSelector<? extends TokenIdentifier> tokenSelector = new DelegationTokenSelector();

    Token<? extends TokenIdentifier> token = tokenSelector.selectToken(
        tokenSignature == null ? new Text() : new Text(tokenSignature), ugi.getTokens());
    return token != null ? token.encodeToUrlString() : null;
  }

  @Override
  public void setTokenStr(UserGroupInformation ugi, String tokenStr, String tokenService) throws IOException {
    Token<DelegationTokenIdentifier> delegationToken = new Token<DelegationTokenIdentifier>();
    delegationToken.decodeFromUrlString(tokenStr);
    delegationToken.setService(new Text(tokenService));
    ugi.addToken(delegationToken);
  }

  @Override
  public <T> T doAs(UserGroupInformation ugi, PrivilegedExceptionAction<T> pvea) throws IOException, InterruptedException {
    return ugi.doAs(pvea);
  }

  @Override
  public Path createDelegationTokenFile(Configuration conf) throws IOException {

    //get delegation token for user
    String uname = UserGroupInformation.getLoginUser().getShortUserName();
    FileSystem fs = FileSystem.get(conf);
    Token<?> fsToken = fs.getDelegationToken(uname);

    File t = File.createTempFile("hive_hadoop_delegation_token", null);
    Path tokenPath = new Path(t.toURI());

    //write credential with token to file
    Credentials cred = new Credentials();
    cred.addToken(fsToken.getService(), fsToken);
    cred.writeTokenStorageFile(tokenPath, conf);

    return tokenPath;
  }


  @Override
  public UserGroupInformation createProxyUser(String userName) throws IOException {
    return UserGroupInformation.createProxyUser(
        userName, UserGroupInformation.getLoginUser());
  }

  @Override
  public boolean isSecurityEnabled() {
    return UserGroupInformation.isSecurityEnabled();
  }

  @Override
  public UserGroupInformation createRemoteUser(String userName, List<String> groupNames) {
    return UserGroupInformation.createRemoteUser(userName);
  }

  @Override
  public void closeAllForUGI(UserGroupInformation ugi) {
    try {
      FileSystem.closeAllForUGI(ugi);
    } catch (IOException e) {
      LOG.error("Could not clean up file-system handles for UGI: " + ugi, e);
    }
  }

  @Override
  public void loginUserFromKeytab(String principal, String keytabFile) throws IOException {
    String hostPrincipal = SecurityUtil.getServerPrincipal(principal, "0.0.0.0");
    UserGroupInformation.loginUserFromKeytab(hostPrincipal, keytabFile);
  }

  @Override
  public String getTokenFileLocEnvName() {
    return UserGroupInformation.HADOOP_TOKEN_FILE_LOCATION;
  }

  @Override
<<<<<<< HEAD
=======
  public void reLoginUserFromKeytab() throws IOException{
    UserGroupInformation ugi = UserGroupInformation.getLoginUser();
    //checkTGT calls ugi.relogin only after checking if it is close to tgt expiry
    //hadoop relogin is actually done only every x minutes (x=10 in hadoop 1.x)
    if(ugi.isFromKeytab()){
      ugi.checkTGTAndReloginFromKeytab();
    }
  }

  @Override
>>>>>>> 2b2bd989
  abstract public JobTrackerState getJobTrackerState(ClusterStatus clusterStatus) throws Exception;

  @Override
  abstract public org.apache.hadoop.mapreduce.TaskAttemptContext newTaskAttemptContext(Configuration conf, final Progressable progressable);

  @Override
  abstract public org.apache.hadoop.mapreduce.JobContext newJobContext(Job job);

  @Override
  abstract public boolean isLocalMode(Configuration conf);

  @Override
  abstract public void setJobLauncherRpcAddress(Configuration conf, String val);

  @Override
  abstract public String getJobLauncherHttpAddress(Configuration conf);

  @Override
  abstract public String getJobLauncherRpcAddress(Configuration conf);

  @Override
  abstract public short getDefaultReplication(FileSystem fs, Path path);

  @Override
  abstract public long getDefaultBlockSize(FileSystem fs, Path path);

  @Override
  abstract public boolean moveToAppropriateTrash(FileSystem fs, Path path, Configuration conf)
          throws IOException;
}<|MERGE_RESOLUTION|>--- conflicted
+++ resolved
@@ -583,8 +583,6 @@
   }
 
   @Override
-<<<<<<< HEAD
-=======
   public void reLoginUserFromKeytab() throws IOException{
     UserGroupInformation ugi = UserGroupInformation.getLoginUser();
     //checkTGT calls ugi.relogin only after checking if it is close to tgt expiry
@@ -595,7 +593,6 @@
   }
 
   @Override
->>>>>>> 2b2bd989
   abstract public JobTrackerState getJobTrackerState(ClusterStatus clusterStatus) throws Exception;
 
   @Override
