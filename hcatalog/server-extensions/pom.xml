<!--
  Licensed to the Apache Software Foundation (ASF) under one
  or more contributor license agreements.  See the NOTICE file
  distributed with this work for additional information
  regarding copyright ownership.  The ASF licenses this file
  to you under the Apache License, Version 2.0 (the
  "License"); you may not use this file except in compliance
  with the License.  You may obtain a copy of the License at

    http://www.apache.org/licenses/LICENSE-2.0

  Unless required by applicable law or agreed to in writing,
  software distributed under the License is distributed on an
  "AS IS" BASIS, WITHOUT WARRANTIES OR CONDITIONS OF ANY
  KIND, either express or implied.  See the License for the
  specific language governing permissions and limitations
  under the License.
-->

<project xmlns="http://maven.apache.org/POM/4.0.0"
     xmlns:xsi="http://www.w3.org/2001/XMLSchema-instance"
     xsi:schemaLocation="http://maven.apache.org/POM/4.0.0 http://maven.apache.org/maven-v4_0_0.xsd">

<<<<<<< HEAD
    <parent>
        <groupId>org.apache.hive.hcatalog</groupId>
        <artifactId>hcatalog</artifactId>
        <version>0.13.0-SNAPSHOT</version>
        <relativePath>../pom.xml</relativePath>
    </parent>
=======
  <modelVersion>4.0.0</modelVersion>
  <parent>
    <groupId>org.apache.hive.hcatalog</groupId>
    <artifactId>hive-hcatalog</artifactId>
    <version>0.13.0-SNAPSHOT</version>
    <relativePath>../pom.xml</relativePath>
  </parent>
>>>>>>> 58936774

  <artifactId>hive-hcatalog-server-extensions</artifactId>
  <packaging>jar</packaging>
  <name>Hive HCatalog Server Extensions</name>

  <properties>
    <hive.path.to.root>../..</hive.path.to.root>
  </properties>

  <dependencies>
    <!-- dependencies are always listed in sorted order by groupId, artifectId -->
    <!-- intra-project -->
    <dependency>
      <groupId>org.apache.hive.hcatalog</groupId>
      <artifactId>hive-hcatalog-core</artifactId>
      <version>${project.version}</version>
    </dependency>
    <!-- inter-project -->
    <dependency>
      <groupId>javax.jms</groupId>
      <artifactId>jms</artifactId>
      <version>${jms.version}</version>
    </dependency>
    <dependency>
      <groupId>org.codehaus.jackson</groupId>
      <artifactId>jackson-mapper-asl</artifactId>
      <version>${jackson.version}</version>
    </dependency>
    <!-- test intra-project -->
    <dependency>
      <groupId>org.apache.hive.hcatalog</groupId>
      <artifactId>hive-hcatalog-core</artifactId>
      <version>${project.version}</version>
      <classifier>tests</classifier>
      <scope>test</scope>
    </dependency>
    <!-- test inter-project -->
    <dependency>
      <groupId>junit</groupId>
      <artifactId>junit</artifactId>
      <version>${junit.version}</version>
      <scope>test</scope>
    </dependency>
    <dependency>
      <groupId>org.apache.activemq</groupId>
      <artifactId>activemq-core</artifactId>
      <version>${activemq.version}</version>
      <scope>test</scope>
      <exclusions>
        <exclusion>
          <groupId>org.springframework</groupId>
          <artifactId>spring-context</artifactId>
        </exclusion>
      </exclusions>
    </dependency>
    <dependency>
      <groupId>org.apache.activemq</groupId>
      <artifactId>kahadb</artifactId>
      <version>${activemq.version}</version>
      <scope>test</scope>
    </dependency>
    <dependency>
      <groupId>org.apache.pig</groupId>
      <artifactId>pig</artifactId>
      <version>${pig.version}</version>
      <scope>test</scope>
    </dependency>
  </dependencies>

  <profiles>
    <profile>
      <id>hadoop-1</id>
      <dependencies>
        <dependency>
          <groupId>org.apache.hadoop</groupId>
          <artifactId>hadoop-core</artifactId>
          <version>${hadoop-20S.version}</version>
        </dependency>
      </dependencies>
    </profile>
   <profile>
      <id>hadoop-2</id>
      <dependencies>
        <dependency>
          <groupId>org.apache.hadoop</groupId>
          <artifactId>hadoop-common</artifactId>
          <version>${hadoop-23.version}</version>
        </dependency>
      </dependencies>
    </profile>
  </profiles>

</project><|MERGE_RESOLUTION|>--- conflicted
+++ resolved
@@ -21,14 +21,6 @@
      xmlns:xsi="http://www.w3.org/2001/XMLSchema-instance"
      xsi:schemaLocation="http://maven.apache.org/POM/4.0.0 http://maven.apache.org/maven-v4_0_0.xsd">
 
-<<<<<<< HEAD
-    <parent>
-        <groupId>org.apache.hive.hcatalog</groupId>
-        <artifactId>hcatalog</artifactId>
-        <version>0.13.0-SNAPSHOT</version>
-        <relativePath>../pom.xml</relativePath>
-    </parent>
-=======
   <modelVersion>4.0.0</modelVersion>
   <parent>
     <groupId>org.apache.hive.hcatalog</groupId>
@@ -36,7 +28,6 @@
     <version>0.13.0-SNAPSHOT</version>
     <relativePath>../pom.xml</relativePath>
   </parent>
->>>>>>> 58936774
 
   <artifactId>hive-hcatalog-server-extensions</artifactId>
   <packaging>jar</packaging>
