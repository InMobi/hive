############################################################################           
# Licensed to the Apache Software Foundation (ASF) under one
# or more contributor license agreements.  See the NOTICE file
# distributed with this work for additional information
# regarding copyright ownership.  The ASF licenses this file
# to you under the Apache License, Version 2.0 (the
# "License"); you may not use this file except in compliance
# with the License.  You may obtain a copy of the License at
#
#     http://www.apache.org/licenses/LICENSE-2.0
#
# Unless required by applicable law or agreed to in writing,
# software distributed under the License is distributed on an
# "AS IS" BASIS, WITHOUT WARRANTIES OR CONDITIONS OF ANY
# KIND, either express or implied.  See the License for the
# specific language governing permissions and limitations
# under the License.
                                                                                       
package TestDriverCurl;

###########################################################################
# Class: TestDriver
# A base class for TestDrivers.
# 

use TestDriverFactory;
use TestReport;
use File::Path;
use IPC::Run;
use Data::Dump qw(dump);
use JSON;
use HTTP::Daemon;
use HTTP::Status;
use Data::Compare;
use strict;
use English;
use Storable qw(dclone);
use File::Glob ':glob';
use JSON::Path;

my $passedStr = 'passed';
my $failedStr = 'failed';
my $abortedStr = 'aborted';
my $skippedStr = 'skipped';
my $dependStr = 'failed_dependency';


##############################################################################
#  Sub: printResults
#  Static function, can be used by test_harness.pl
#  Print the results so far, given the testStatuses hash.
#
# Paramaters:
# testStatuses - reference to hash of test status results.
# log    - reference to file handle to print results to.
# prefix - A title to prefix to the results
#
# Returns:
# None.
#
sub printResults
  {
    my ($testStatuses, $log, $prefix) = @_;

    my ($pass, $fail, $abort, $depend, $skipped) = (0, 0, 0, 0, 0);

    foreach (keys(%$testStatuses)) {
      ($testStatuses->{$_} eq $passedStr) && $pass++;
      ($testStatuses->{$_} eq $failedStr) && $fail++;
      ($testStatuses->{$_} eq $abortedStr) && $abort++;
      ($testStatuses->{$_} eq $dependStr) && $depend++;
      ($testStatuses->{$_} eq $skippedStr) && $skipped++;
    }

    my $msg = "$prefix, PASSED: $pass FAILED: $fail SKIPPED: $skipped ABORTED: $abort "
      . "FAILED DEPENDENCY: $depend";
    print $log "$msg\n";
    print "$msg\n";
         
  }

##############################################################################
#  Sub: printGroupResultsXml
#  Print the results for the group using junit xml schema using values from the testStatuses hash.
#
# Paramaters:
# $report       - the report object to use to generate the report
# $groupName    - the name of the group to report totals for
# $testStatuses - the hash containing the results for the tests run so far
# $totalDuration- The total time it took to run the group of tests
#
# Returns:
# None.
#
sub printGroupResultsXml
  {
    my ( $report, $groupName, $testStatuses,  $totalDuration) = @_;
    $totalDuration=0 if  ( !$totalDuration );

    my ($pass, $fail, $abort, $depend) = (0, 0, 0, 0);

    foreach my $key (keys(%$testStatuses)) {
      if ( $key =~ /^$groupName/ ) {
        ($testStatuses->{$key} eq $passedStr) && $pass++;
        ($testStatuses->{$key} eq $failedStr) && $fail++;
        ($testStatuses->{$key} eq $abortedStr) && $abort++;
        ($testStatuses->{$key} eq $dependStr) && $depend++;
      }
    }

    my $total= $pass + $fail + $abort;
    $report->totals( $groupName, $total, $fail, $abort, $totalDuration );

  }

##############################################################################
#  Sub: new
# Constructor, should only be called by TestDriverFactory.
#
# Paramaters:
# None
#
# Returns:
# None.
sub new
  {
    my $proto = shift;
    my $class = ref($proto) || $proto;
    my $self = {};

    bless($self, $class);

    $self->{'wrong_execution_mode'} = "_xyz_wrong_execution_mode_zyx_";

    return $self;
  }

##############################################################################
#  Sub: globalSetup
# Set up before any tests are run.  This gives each individual driver a chance to do
# setup.  This function will only be called once, before all the tests are
# run.  A driver need not implement it.  It is a virtual function.
#
# Paramaters:
# globalHash - Top level hash from config file (does not have any group
# or test information in it).
# log - log file handle
#
# Returns:
# None
#
sub globalSetup
  {
    my ($self, $globalHash, $log) = @_;
    my $subName = (caller(0))[3];


    # Setup the output path
    my $me = `whoami`;
    chomp $me;
    #usernames on windows can be "domain\username" change the "\"
    # as runid is used in file names
    $me =~ s/\\/_/;
    $globalHash->{'runid'} = $me . "." . time;

    # if "-ignore false" was provided on the command line,
    # it means do run tests even when marked as 'ignore'
    if (defined($globalHash->{'ignore'}) && $globalHash->{'ignore'} eq 'false') {
      $self->{'ignore'} = 'false';
    }

    if (! defined $globalHash->{'localpathbase'}) {
      $globalHash->{'localpathbase'} = '/tmp';
    }

    $globalHash->{'outpath'} = $globalHash->{'outpathbase'} . "/" . $globalHash->{'runid'} . "/";
    $globalHash->{'localpath'} = $globalHash->{'localpathbase'} . "/" . $globalHash->{'runid'} . "/";
    $globalHash->{'webhdfs_url'} = $ENV{'WEBHDFS_URL'};
    $globalHash->{'templeton_url'} = $ENV{'TEMPLETON_URL'};
    $globalHash->{'current_user'} = $ENV{'USER_NAME'};
    $globalHash->{'DOAS_USER'} = $ENV{'DOAS_USER'};
    $globalHash->{'current_group_user'} = $ENV{'GROUP_USER_NAME'};
    $globalHash->{'current_other_user'} = $ENV{'OTHER_USER_NAME'};
    $globalHash->{'current_group'} = $ENV{'GROUP_NAME'};
    $globalHash->{'keytab_dir'} = $ENV{'KEYTAB_DIR'};



    $globalHash->{'inpdir_local'} = $ENV{'TH_INPDIR_LOCAL'};
    $globalHash->{'inpdir_hdfs'} = $ENV{'TH_INPDIR_HDFS'};

    $globalHash->{'is_secure_mode'} = $ENV{'SECURE_MODE'};

    # add libexec location to the path
    if (defined($ENV{'PATH'})) {
      $ENV{'PATH'} = $globalHash->{'scriptPath'} . ":" . $ENV{'PATH'};
    } else {
      $ENV{'PATH'} = $globalHash->{'scriptPath'};
    }

    IPC::Run::run(['mkdir', '-p', $globalHash->{'localpath'}], \undef, $log, $log) or 
        die "Cannot create localpath directory " . $globalHash->{'localpath'} .
          " " . "$ERRNO\n";

    # Create the temporary directory
    IPC::Run::run(['mkdir', '-p', $globalHash->{'tmpPath'}], \undef, $log, $log) or 
        die "Cannot create temporary directory " . $globalHash->{'tmpPath'} .
          " " . "$ERRNO\n";

    my $testCmdBasics = $self->copyTestBasicConfig($globalHash);
    $testCmdBasics->{'method'} = 'PUT';
    $testCmdBasics->{'url'} = ':WEBHDFS_URL:/webhdfs/v1' . $globalHash->{'outpath'} . '?op=MKDIRS&permission=777';
    if (!defined $globalHash->{'is_secure_mode'} || $globalHash->{'is_secure_mode'} !~ /y.*/i) {
        $testCmdBasics->{'url'} = $testCmdBasics->{'url'} . '&user.name=' . $globalHash->{'current_user'};
    }
    my $curl_result = $self->execCurlCmd($testCmdBasics, "", $log);
    my $json = new JSON;
    $json->utf8->decode($curl_result->{'body'})->{'boolean'} or
        die "Cannot create hdfs directory " . $globalHash->{'outpath'} .
          " " . "$ERRNO\n";
  }

###############################################################################
# Sub: globalCleanup
# Clean up after all tests have run.  This gives each individual driver a chance to do
# cleanup.  This function will only be called once, after all the tests are
# run.  A driver need not implement it.  It is a virtual function.
#
# Paramaters:
# globalHash - Top level hash from config file (does not have any group
# or test information in it).
# log - log file handle
#
# Returns:
# None
sub globalCleanup
  {
    my ($self, $globalHash, $log) = @_;

    IPC::Run::run(['rm', '-rf', $globalHash->{'tmpPath'}], \undef, $log, $log) or 
        warn "Cannot remove temporary directory " . $globalHash->{'tmpPath'} .
          " " . "$ERRNO\n";

  }

###############################################################################
# Sub: runTest
# Run a test.  This is a pure virtual function.
#
# Parameters:
# testcmd - reference to hash with meta tags and command to run tests.
# Interpretation of the tags and the command are up to the subclass.
# log - reference to a stream pointer for the logs
#
# Returns:
# @returns reference to hash.  Contents of hash are defined by the subclass.
#
sub runTest
  {
    my ($self, $testCmd, $log) = @_;
    my $subName  = (caller(0))[3];

    # Check that we should run this test.  If the current hadoop version
    # is hadoop 2 and the test is marked as "ignore23", skip the test
    if ($self->wrongExecutionMode($testCmd, $log)) {
        my %result;
        return \%result;
    }
    # Handle the various methods of running used in 
    # the original TestDrivers

    if ( $testCmd->{'url'} ) {
      return $self->runCurlCmd( $testCmd, $log);
    } else {
      die "$subName FATAL Did not find a testCmd that " .
        "I know how to handle : " . $testCmd->{'Curl'};
    }


  }

###############################################################################

sub replaceParameters
  {
    my ($self, $testCmd, $aPfix, $log) = @_;

    my $url =  $testCmd->{$aPfix . 'url'};
    $url =~ s/:WEBHDFS_URL:/$testCmd->{'webhdfs_url'}/g;
    $url =~ s/:TEMPLETON_URL:/$testCmd->{'templeton_url'}/g;
    $url = $self->replaceParametersInArg($url, $testCmd, $log);
    $testCmd->{$aPfix . 'url'} = $url;

    $testCmd->{$aPfix . 'upload_file'} = 
      $self->replaceParametersInArg($testCmd->{$aPfix . 'upload_file'}, $testCmd, $log);

    $testCmd->{$aPfix . 'user_name'} = 
      $self->replaceParametersInArg($testCmd->{$aPfix . 'user_name'}, $testCmd, $log);

    if (defined $testCmd->{$aPfix . 'post_options'}) {
      my @options = @{$testCmd->{$aPfix . 'post_options'}};
      my @new_options = ();
      foreach my $option (@options) {
        $option = $self->replaceParametersInArg($option, $testCmd, $log);
        if (isWindows()) {
          my $equal_pos = index($option, '=');
          if ($equal_pos != -1) {
            my $left = substr($option, 0, $equal_pos);
            my $right = substr($option, $equal_pos+1);
            if ($right =~ /=/) {
              $right = '"'.$right.'"';
              $option = $left . "=" . $right;
            }
          }
        }
        push @new_options, ($option);
      }
      $testCmd->{$aPfix . 'post_options'} = \@new_options;
    }    
    if (defined $testCmd->{$aPfix . 'json_field_substr_match'}) {
      my $json_matches = $testCmd->{$aPfix . 'json_field_substr_match'};
      my @keys = keys %{$json_matches};

      foreach my $key (@keys) {
        my $new_value = $self->replaceParametersInArg($json_matches->{$key}, $testCmd, $log);
        $json_matches->{$key} = $new_value;
      }
    }    

    if (defined $testCmd->{$aPfix . 'json_path'}) {
      my $json_path_matches = $testCmd->{$aPfix . 'json_path'};
      my @keys = keys %{$json_path_matches};

      foreach my $key (@keys) {
        my $new_value = $self->replaceParametersInArg($json_path_matches->{$key}, $testCmd, $log);
        $json_path_matches->{$key} = $new_value;
      }
    }

  }

###############################################################################
sub replaceParametersInArg
  {
    my ($self, $arg, $testCmd, $log) = @_;
    if(! defined $arg){
      return $arg;
    }
    my $outdir = $testCmd->{'outpath'} . $testCmd->{'group'} . "_" . $testCmd->{'num'};
    $arg =~ s/:UNAME:/$testCmd->{'current_user'}/g;
    $arg =~ s/:DOAS:/$testCmd->{'DOAS_USER'}/g;
    $arg =~ s/:UNAME_GROUP:/$testCmd->{'current_group_user'}/g;
    $arg =~ s/:UNAME_OTHER:/$testCmd->{'current_other_user'}/g;
    $arg =~ s/:UGROUP:/$testCmd->{'current_group'}/g;
    $arg =~ s/:OUTDIR:/$outdir/g;
    $arg =~ s/:INPDIR_HDFS:/$testCmd->{'inpdir_hdfs'}/g;
    $arg =~ s/:INPDIR_LOCAL:/$testCmd->{'inpdir_local'}/g;
    $arg =~ s/:TNUM:/$testCmd->{'num'}/g;
    return $arg;
  }



###############################################################################

sub getBaseCurlCmd(){
  my ($self) = @_; 
  my @curl_cmd = ("curl", '--silent','--show-error', '-H','Expect:');
  if (defined $ENV{'SOCKS_PROXY'}) {
    push @curl_cmd, ('--socks5-hostname', $ENV{'SOCKS_PROXY'});
  }
  return @curl_cmd;

}

###############################################################################
sub runCurlCmd(){
  my ($self, $testCmd, $log) = @_;
  if (defined $testCmd->{'upload_file'}) {
    return $self->upload_file($testCmd,$log);
  } else {
    #if there are setup steps, run them first
    if (defined $testCmd->{'setup'}) {
      my $i = 0;
      foreach my $setupCmd (@{$testCmd->{'setup'}}){
        $i++;
        print $log "\nRUNNING SETUP COMMAND: $i\n";
        my $pfix = "setup_${i}_";
        my $setupTestCmd = $self->createSetupCmd($testCmd, $setupCmd, $pfix, $log);
        my $setupResult = $self->execCurlCmd($setupTestCmd, $pfix, $log);
        
        #if status code is set in setup, check if it matches results
        if(defined $setupTestCmd->{"${pfix}status_code"}){
          $self->checkResStatusCode($setupResult, $setupTestCmd->{"${pfix}status_code"}, $log);
        }
      }
    }
    return $self->execCurlCmd($testCmd, "", $log);
  }
}
###############################################################################
sub createSetupCmd(){
  my ($self, $testCmd, $setupCmd, $pfix, $log) = @_;
  my $newTestCmd = dclone ($testCmd);
  for my $key (keys %$setupCmd){
    $newTestCmd->{$pfix . $key} = $setupCmd->{$key};
  }
  return $newTestCmd;
}

###############################################################################
sub upload_file(){
  my ($self, $testCmd, $log) = @_;
  $testCmd->{'method'} = 'PUT';
  my $result = $self->execCurlCmd($testCmd, "", $log);
  my $checkRes = $self->checkResStatusCode($result, 100, $log);
  if ($checkRes == 0) {
    #fail
    return 0;
  }
  my $header = $result->{'header_fields'};

  #final url where the file should be stored
  my $location = $header->{'Location'};
  $testCmd->{'url'} = $location;
    
  $result = $self->execCurlCmd($testCmd, "", $log);
  return $result;
}

###############################################################################
sub execCurlCmd(){
  my ($self, $testCmd, $argPrefix, $log) = @_;
  my @curl_cmd = $self->getBaseCurlCmd();
  # Set up file locations
  my $subName = (caller(0))[3];

  my $filePrefix = $testCmd->{'localpath'} . $testCmd->{'group'} . "_" . $argPrefix . $testCmd->{'num'}; 
  my $cmd_body =  $filePrefix . ".cmd_body";

  #results
  my $res_header = $filePrefix . ".res_header";
  my $res_body = $filePrefix . ".res_body";

  my $outdir = $filePrefix .  ".out";
  my $stdoutfile = "$outdir/stdout";
  my $stderrfile = "$outdir/stderr";

  mkpath( [ $outdir ] , 0, 0755) if ( ! -e outdir );
  if ( ! -e $outdir ) {
    print $log "$0.$subName FATAL could not mkdir $outdir\n";
    die "$0.$subName FATAL could not mkdir $outdir\n";
  }

  $self->replaceParameters($testCmd, $argPrefix, $log );

  my $method = $testCmd->{ $argPrefix . 'method'};

  my $url = $testCmd->{ $argPrefix . 'url'};

  my @options = ();
  if (defined $testCmd->{$argPrefix . 'post_options'}) {
    @options = @{$testCmd->{$argPrefix . 'post_options'}};
  }

  #handle authentication based on secure mode
  my $user_name = $testCmd->{ $argPrefix . 'user_name' }; 
  if (defined $testCmd->{'is_secure_mode'} &&  $testCmd->{'is_secure_mode'} =~ /y.*/i) {
    push @curl_cmd, ('--negotiate', '-u', ':');

    #if keytab dir is defined, look for a keytab file for user and do a kinit
    if(defined  $testCmd->{'keytab_dir'} && defined $user_name){
      $user_name =~ /(.*?)(\/|$)/;
      my $just_uname = $1; #uname without principal
      my $keytab_dir = $testCmd->{'keytab_dir'};
      print $log "regex " .  "${keytab_dir}/*${just_uname}\.*keytab";
      my @files = bsd_glob(  "${keytab_dir}/*${just_uname}\.*keytab" );
      if(scalar @files == 0){
        die "Could not find keytab file for user $user_name in $keytab_dir";
      } elsif(scalar @files > 1){
        die "More than one keytab file found for user $user_name in $keytab_dir";
      }
      my @cmd = ('kinit', '-k', '-t', $files[0], $user_name);
      print $log "Command  @cmd";
      IPC::Run::run(\@cmd, \undef, $log, $log) or 
          die "Could not kinit as $user_name using " .  $files[0] . " $ERRNO";
    }

  } else { 
    #if mode is unsecure
    if (defined $user_name) {
      my $user_param = "user.name=${user_name}";
      if ($method eq 'POST' ) {
        push @options, $user_param;
      } else {
        if ($url =~ /\?/) {
          #has some parameters in url
          $url = $url . '&' . $user_param;
        } else {
          $url = $url . '?' . $user_param;
        }
      }
    }

  }
  
  if (defined $testCmd->{'format_header'}) {
    push @curl_cmd, ('-H', $testCmd->{'format_header'});
  }

  
  
  
  if (defined $testCmd->{$argPrefix . 'format_header'}) {
    push @curl_cmd, ('-H', $testCmd->{$argPrefix . 'format_header'});
  }

  if (defined $testCmd->{$argPrefix . 'upload_file'}) {
    push @curl_cmd, ('-T', $testCmd->{$argPrefix . 'upload_file'});
  }

  #    if(!defined $testCmd->{'post_options'}){
  #	$testCmd->{'post_options'} = \();
  #    }

  if (defined $testCmd->{$argPrefix . 'check_call_back'}) {
    my $d = HTTP::Daemon->new || die;
    $testCmd->{'http_daemon'} = $d;
    $testCmd->{'callback_url'} = $d->url . 'templeton/$jobId';
    push @curl_cmd, ('-d', 'callback=' . $testCmd->{'callback_url'});
    push @{$testCmd->{$argPrefix . 'post_options'}}, ('callback=' . $testCmd->{'callback_url'});
    #	#my @options = @{$testCmd->{'post_options'}};
    #	print $log "post options  @options\n";
  }

  foreach my $option (@options) {
    push @curl_cmd, ('-d', $option);
  }

  push @curl_cmd, ("-X", $method, "-o", $res_body, "-D", $res_header);  
  push @curl_cmd, ($url);

  print $log "$0:$subName Going to run command : " .  join (' , ', @curl_cmd);
  print $log "\n";


  my %result;
  my $out;
  my $err;
  IPC::Run::run(\@curl_cmd, \undef, $out, $err) 
      or die "Failed running curl cmd " . join ' ', @curl_cmd;

  $result{'rc'} = $? >> 8;
  $result{'stderr'} = $err;
  $result{'stdout'} = $out;
  $result{'body'} = `cat $res_body`;
 
  my @full_header = `cat $res_header`;
  $result{'full_header'} = join '\n', @full_header;

  #find the final http status code
  for my $line ( @full_header){
    if($line =~ /.*(HTTP\/1.1)\s+(\S+)/){
      $result{'status_code'}  = $2;
    }
  }

  my %header_field;
  foreach my $line (@full_header) {
    chomp $line;
    $line =~ /(.*?)\s*:\s*(.*)/;
    if (defined $1 && defined $2 ) {
      $header_field{$1} = $2;
    }
  }
  $result{'header_fields'} = \%header_field;

  print $log "result : " . dump(%result);
  #dump(%result);
    
  return \%result;

}


###############################################################################
# Sub: generateBenchmark
# Generate benchmark results.  This is a pure virtual function.
#
# Parameters:
# benchmarkcmd - reference to hash with meta tags and command to
# generate benchmark.  Interpretation of the tags and the command are up to
# log - reference to a stream pointer for the logs
# the subclass.
#
# Returns:
# @returns reference to hash.  Contents of hash are defined by the subclass.
#
sub generateBenchmark
  {
    my %result;
    return \%result;
  }

###############################################################################
# Sub: compare
# Compare the results of the test run with the generated benchmark results.  
# This is a pure virtual function.
#
# Parameters:
# benchmarkcmd - reference to hash with meta tags and command to
# testResult - reference to hash returned by runTest.
# benchmarkResult - reference to hash returned by generateBenchmark.
# log - reference to a stream pointer for the logs
# testHash - reference to hash with meta tags and commands
#
# Returns:
# @returns reference true if results are the same, false otherwise.  "the
# same" is defined by the subclass.
#
sub compare
  {

    my ($self, $testResult, $benchmarkResult, $log, $testCmd) = @_;
    my $subName  = (caller(0))[3];

    # Check that we should run this test.  If the current hadoop version
    # is hadoop 2 and the test is marked as "ignore23", skip the test
    if ($self->wrongExecutionMode($testCmd, $log)) {
        # Special magic value
        return $self->{'wrong_execution_mode'};
    }

    my $result = 1;             # until proven wrong...
    if (defined $testCmd->{'status_code'}) {
      my $res = $self->checkResStatusCode($testResult, $testCmd->{'status_code'}, $log);
      if ($res == 0) {
        $result = 0;
      }
    }

    my $json_hash;
    my %json_info;
    # for information on JSONPath, check http://goessner.net/articles/JsonPath/
    if (defined $testCmd->{'json_path'}) {
      my $json_matches = $testCmd->{'json_path'};
      foreach my $key (keys %$json_matches) {
        my $regex_expected_value = $json_matches->{$key};
        my $path = JSON::Path->new($key);
<<<<<<< HEAD
        my $value; 
        # when filter_job_status is defined 
        if (defined $testCmd->{'filter_job_status'}) {
	        # decode $testResult->{'body'} to an array of hash
	        my $body = decode_json $testResult->{'body'};
	        # in the tests, we run this case with jobName = "PigLatin:loadstore.pig"
	        # filter $body to leave only records with this jobName
	        my @filtered_body = grep {($_->{detail}{profile}{jobName} eq "PigLatin:loadstore.pig")}  @$body;
			my @sorted_filtered_body = sort { $a->{id} <=> $b->{id} } @filtered_body;
        	$value = $path->value(\@sorted_filtered_body);
        } else {
        	$value = $path->value($testResult->{'body'});
        }
=======

        # decode $testResult->{'body'} to an array of hash
        my $body = decode_json $testResult->{'body'};
        my @filtered_body;
        if (defined $testCmd->{'filter_job_names'}) {
          foreach my $filter (@{$testCmd->{'filter_job_names'}}) {
            my @filtered_body_tmp = grep { $_->{detail}{profile}{jobName} eq $filter } @$body;
            @filtered_body = (@filtered_body, @filtered_body_tmp);
          }
        } else {
          @filtered_body = @$body;
        }
        my @sorted_filtered_body;
        if (ref @$body[0] eq 'HASH') {
          @sorted_filtered_body = sort { $a->{id} cmp $b->{id} } @filtered_body;
        } else {
          @sorted_filtered_body = sort { $a cmp $b } @filtered_body;
        }
        my $value = $path->value(\@sorted_filtered_body);
>>>>>>> 58936774
        
        if ($value !~ /$regex_expected_value/s) {
          print $log "$0::$subName INFO check failed:"
            . " json pattern check failed. For field "
              . "$key, regex <" . $regex_expected_value
                . "> did not match the result <" . $value
                  . ">\n";
          $result = 0;
          last;
        }
      }
    } 
    if (defined $testCmd->{'json_field_substr_match'} || $testCmd->{'json_field_match_object'}) {
      my $json = new JSON;
      $json_hash = $json->utf8->decode($testResult->{'body'});
      my $json_matches = $testCmd->{'json_field_substr_match'};
      my $json_matches_object = $testCmd->{'json_field_match_object'};

      %json_info = %$json_hash;
      if (defined $json_info{'info'}) {
        %json_info = %{$json_info{'info'}};
        
      }
      print $log "\n\n json_info";
      print $log dump(%json_info);
      print $log "\n\n";

      if (defined $json_hash->{'id'}) {
        print STDERR "jobid " . $json_hash->{'id'} . "\n";        
        $json_info{'id'} = $json_hash->{'id'};
      }

      if(defined $json_matches->{'location_perms'} || defined $json_matches->{'location_group'}){
        $self->setLocationPermGroup(\%json_info, $testCmd, $log);
      }

      foreach my $key (keys %$json_matches) {
        my $json_field_val = $json_info{$key};
        if( (ref($json_field_val) && ! UNIVERSAL::isa($json_field_val,'SCALAR')) ||
            (!ref($json_field_val) && ! UNIVERSAL::isa(\$json_field_val,'SCALAR')) ){
          #flatten the object into a string
          $json_field_val = dump($json_field_val);
        }
        my $regex_expected_value = $json_matches->{$key};
        print $log "Comparing $key: $json_field_val with regex /$regex_expected_value/\n";

        if ($json_field_val !~ /$regex_expected_value/s) {
          print $log "$0::$subName WARN check failed:" 
            . " json pattern check failed. For field "
              . "$key, regex <" . $regex_expected_value 
                . "> did not match the result <" . $json_field_val
                  . ">\n";
          $result = 0;
        }
      }

      foreach my $key (keys %$json_matches_object) {
        my $json_field_val = $json_info{$key};
        my $regex_expected_obj = $json->utf8->decode($json_matches_object->{$key});
        print $log "Comparing $key: " . dump($json_field_val) . ",expected value:  " . dump($regex_expected_obj);

        if (!Compare($json_field_val, $regex_expected_obj)) {
          print $log "$0::$subName WARN check failed:" 
            . " json compare failed. For field "
              . "$key, regex <" . dump($regex_expected_obj)
                . "> did not match the result <" . dump($json_field_val)
                  . ">\n";
          $result = 0;
        }
      }


    }
    
    #kill it if there is a request to kill
    if($testCmd->{'kill_job_timeout'}){
      sleep $testCmd->{'kill_job_timeout'};
      my $jobid = $json_hash->{'id'};
      if (!defined $jobid) {
        print $log "$0::$subName WARN check failed: " 
          . "no jobid (id field)found in result";
        $result = 0;
      } else {
        $self->killJob($testCmd, $jobid, $log);
      }
    }


    #try to get the call back url request until timeout
    if ($result == 1 && defined $testCmd->{'check_call_back'}) {

      my $timeout = 300; #wait for 5 mins for callback
      if(defined $testCmd->{'timeout'}){
        $timeout = $testCmd->{'timeout'};
      }

      my $d = $testCmd->{'http_daemon'};
      $d->timeout($timeout);
      my $url_requested;
      $testCmd->{'callback_url'} =~ s/\$jobId/$json_hash->{'id'}/g;
      print $log "Expanded callback url : <" . $testCmd->{'callback_url'} . ">\n";
      do{
        print $log "Waiting for call back url request\n";
        if (my $c = $d->accept) {
          if (my $r = $c->get_request) {
            my $durl = $d->url;
            chop $durl;
            $url_requested = $durl . $r->uri->path ;
            print $log "Got request at url <" .  $url_requested  . ">\n";
            $c->send_status_line(200);
            $c->close;
          }
          undef($c);
        } else {
          print $log "Timeout on wait on call back url"  . "\n";
          $result = 0;
        }
      }while (defined $url_requested && $url_requested  ne $testCmd->{'callback_url'});
      $d->close;
      if (!defined $url_requested || $url_requested  ne $testCmd->{'callback_url'}) {
        print $log "failed to recieve request on call back url";
        $result = 0;
      }

    }

    if ( (defined $testCmd->{'check_job_created'})
         || (defined $testCmd->{'check_job_complete'})
<<<<<<< HEAD
         || (defined $testCmd->{'check_job_exit_value'}) ) {    
=======
         || (defined $testCmd->{'check_job_exit_value'})
         || (defined $testCmd->{'check_job_percent_complete'}) ) {    
>>>>>>> 58936774
      my $jobid = $json_hash->{'id'};
      if (!defined $jobid) {
        print $log "$0::$subName WARN check failed: " 
          . "no jobid (id field)found in result";
        $result = 0;
      } else {
        my $jobResult = $self->getJobResult($testCmd, $jobid, $log);
        my $json = new JSON;
        my $res_hash = $json->utf8->decode($jobResult->{'body'});
        if (! defined $res_hash->{'status'}) {
          print $log "$0::$subName WARN check failed: " 
            . "jobresult not defined ";
          $result = 0;
        }
        if (defined($testCmd->{'check_job_complete'}) || defined($testCmd->{'check_job_exit_value'})
            || defined($testCmd->{'check_job_percent_complete'})) {
          my $jobComplete;
          my $NUM_RETRIES = 60;
          my $SLEEP_BETWEEN_RETRIES = 5;

          #first wait for job completion
          while ($NUM_RETRIES-- > 0) {
            $jobComplete = $res_hash->{'status'}->{'jobComplete'};
            if (defined $jobComplete && lc($jobComplete) eq "true") {
              last;
            }
            sleep $SLEEP_BETWEEN_RETRIES;
            $jobResult = $self->getJobResult($testCmd, $jobid, $log);
            $json = new JSON;
            $res_hash = $json->utf8->decode($jobResult->{'body'});
          }
          if ( (!defined $jobComplete) || lc($jobComplete) ne "true") {
            print $log "$0::$subName WARN check failed: " 
              . " timeout on wait for job completion ";
            $result = 0;
          } else { 
            # job has completed, check the runState value
            if (defined($testCmd->{'check_job_complete'})) {
              my $runState = $res_hash->{'status'}->{'runState'};
              my $runStateVal = $self->getRunStateNum($testCmd->{'check_job_complete'});
              if ( (!defined $runState) || $runState ne $runStateVal) {
                print $log "check_job_complete failed. got runState  $runState,  expected  $runStateVal";
                $result = 0;
              }
            }
            if (defined($testCmd->{'check_job_exit_value'})) {
              my $exitValue = $res_hash->{'exitValue'};
              my $expectedExitValue = $testCmd->{'check_job_exit_value'};
              if ( (!defined $exitValue) || $exitValue % 128 ne $expectedExitValue) {
                print $log "check_job_exit_value failed. got exitValue $exitValue,  expected  $expectedExitValue";
                $result = 0;
              }
            }
            # check the percentComplete value
            if (defined($testCmd->{'check_job_percent_complete'})) {
              my $pcValue = $res_hash->{'percentComplete'};
              my $expectedPercentComplete = $testCmd->{'check_job_percent_complete'};
              if ( (!defined $pcValue) || $pcValue ne $expectedPercentComplete ) {
                print $log "check_job_percent_complete failed. got percentComplete $pcValue,  expected  $expectedPercentComplete";
                $result = 0;
              }
            }
          }

	  #Check userargs
	  print $log "$0::$subName INFO Checking userargs";
          my @options = @{$testCmd->{'post_options'}};
          if( !defined $res_hash->{'userargs'}){
            print $log "$0::$subName INFO expected userargs" 
                . " but userargs not defined\n";
            $result = 0;
          }

	  #create exp_userargs hash from @options
          my %exp_userargs = ();
          foreach my $opt ( @options ){
            print $log "opt $opt";
            my ($key, $val) = split q:=:, $opt, 2;   
            if(defined $exp_userargs{$key}){

              #if we have already seen this value
              #then make the value an array and push new value in
              if(ref($exp_userargs{$key}) eq ""){
                my @ar = ($exp_userargs{$key});
                $exp_userargs{$key} = \@ar;
              }
              my $ar = $exp_userargs{$key}; 
              push @$ar, ($val); 
            }
            else{
              $exp_userargs{$key} = $val;	
            }
          }

          my %r_userargs = %{$res_hash->{'userargs'}};
          foreach my $key( keys %exp_userargs){
            if( !defined $r_userargs{$key}){
              print $log "$0::$subName INFO $key not found in userargs \n";
              $result = 0;
              next;
            }
              
            print $log "$0::$subName DEBUG comparing expected " 
                . " $key ->" . dump($exp_userargs{$key})
                . " With result $key ->" . dump($r_userargs{$key}) . "\n";

            if (!Compare($exp_userargs{$key}, $r_userargs{$key})) {
              print $log "$0::$subName WARN check failed:" 
                  . " json compare failed. For field "
                  . "$key, regex <" . dump($r_userargs{$key})
                  . "> did not match the result <" . dump($exp_userargs{$key})
                  . ">\n";
              $result = 0;
            }
          }
		  if ($result != 0 && $testCmd->{'check_logs'}) {
            my $testCmdBasics = $self->copyTestBasicConfig($testCmd);
            $testCmdBasics->{'method'} = 'GET';
            $testCmdBasics->{'url'} = ':WEBHDFS_URL:/webhdfs/v1:OUTDIR:' . '/status/logs?op=LISTSTATUS';
            my $curl_result = $self->execCurlCmd($testCmdBasics, "", $log);
            my $path = JSON::Path->new("FileStatuses.FileStatus[*].pathSuffix");
            my @value = $path->values($curl_result->{'body'});
            if ($testCmd->{'check_logs'}->{'job_num'} && $testCmd->{'check_logs'}->{'job_num'} ne (scalar @value)-1) {
              print $log "$0::$subName INFO check failed: "
                . " Expect " . $testCmd->{'check_logs'}->{'job_num'} . " jobs in logs, but get " . scalar @value;
              $result = 0;
              return $result;
            }
            foreach my $jobid (@value) {
              if ($jobid eq 'list.txt') {
                next;
              }
              my $testCmdBasics = $self->copyTestBasicConfig($testCmd);
              $testCmdBasics->{'method'} = 'GET';
              $testCmdBasics->{'url'} = ':WEBHDFS_URL:/webhdfs/v1:OUTDIR:' . '/status/logs/' . $jobid . '?op=LISTSTATUS';
              my $curl_result = $self->execCurlCmd($testCmdBasics, "", $log);

              my $path = JSON::Path->new("FileStatuses.FileStatus[*]");
              my @value = $path->values($curl_result->{'body'});

              my $foundjobconf = 0;
              foreach my $elem (@value) {
                if ($elem->{'pathSuffix'} eq "job.xml.html") {
                  $foundjobconf = 1;
                  if ($elem->{'length'} eq "0") {
                    print $log "$0::$subName INFO check failed: "
                      . " job.xml.html for " . $jobid . " is empty";
					$result = 0;
					return $result;
                  }
                  next;
                }
                my $attempt = $elem->{'pathSuffix'};
                my $testCmdBasics = $self->copyTestBasicConfig($testCmd);
                $testCmdBasics->{'method'} = 'GET';
                $testCmdBasics->{'url'} = ':WEBHDFS_URL:/webhdfs/v1:OUTDIR:' . '/status/logs/' . $jobid . '/' . $attempt . '?op=LISTSTATUS';
                my $curl_result = $self->execCurlCmd($testCmdBasics, "", $log);
                my $path = JSON::Path->new("FileStatuses.FileStatus[*].pathSuffix");
                my @value = $path->values($curl_result->{'body'});
                my @files = ('stderr', 'stdout', 'syslog');
                foreach my $file (@files) {
                  if ( !grep( /$file/, @value ) ) {
                    print $log "$0::$subName INFO check failed: "
                      . " Cannot find " . $file . " in logs/" . $attempt;
                    $result = 0;
                    return $result;
                  }
                }
                $path = JSON::Path->new("FileStatuses.FileStatus[*].length");
                @value = $path->values($curl_result->{'body'});
                my $foundnonzerofile = 0;
                foreach my $length (@value) {
                  if ($length ne "0") {
                    $foundnonzerofile = 1;
                  }
                }
                if (!$foundnonzerofile) {
                  print $log "$0::$subName INFO check failed: "
                    . " All files in logs/" . $attempt . " are empty";
                  $result = 0;
                  return $result;
                }
              }
              if (!$foundjobconf) {
                print $log "$0::$subName INFO check failed: "
                  . " Cannot find job.xml.html for " . $jobid;
				$result = 0;
				return $result;
              }
            }
          }

	  #Check userargs
	  print $log "$0::$subName INFO Checking userargs";
          my @options = @{$testCmd->{'post_options'}};
          if( !defined $res_hash->{'userargs'}){
            print $log "$0::$subName INFO expected userargs" 
                . " but userargs not defined\n";
            $result = 0;
          }

	  #create exp_userargs hash from @options
          my %exp_userargs = ();
          foreach my $opt ( @options ){
            print $log "opt $opt";
            my ($key, $val) = split q:=:, $opt, 2;   
            if(defined $exp_userargs{$key}){

              #if we have already seen this value
              #then make the value an array and push new value in
              if(ref($exp_userargs{$key}) eq ""){
                my @ar = ($exp_userargs{$key});
                $exp_userargs{$key} = \@ar;
              }
              my $ar = $exp_userargs{$key}; 
              push @$ar, ($val); 
            }
            else{
              $exp_userargs{$key} = $val;	
            }
          }

          my %r_userargs = %{$res_hash->{'userargs'}};
          foreach my $key( keys %exp_userargs){
            if( !defined $r_userargs{$key}){
              print $log "$0::$subName INFO $key not found in userargs \n";
              $result = 0;
              next;
            }
              
            print $log "$0::$subName DEBUG comparing expected " 
                . " $key ->" . dump($exp_userargs{$key})
                . " With result $key ->" . dump($r_userargs{$key}) . "\n";

            if (!Compare($exp_userargs{$key}, $r_userargs{$key})) {
              print $log "$0::$subName WARN check failed:" 
                  . " json compare failed. For field "
                  . "$key, regex <" . dump($r_userargs{$key})
                  . "> did not match the result <" . dump($exp_userargs{$key})
                  . ">\n";
              $result = 0;
            }
          }
		  if ($result != 0 && $testCmd->{'check_logs'}) {
            my $testCmdBasics = $self->copyTestBasicConfig($testCmd);
            $testCmdBasics->{'method'} = 'GET';
            $testCmdBasics->{'url'} = ':WEBHDFS_URL:/webhdfs/v1:OUTDIR:' . '/status/logs?op=LISTSTATUS';
            my $curl_result = $self->execCurlCmd($testCmdBasics, "", $log);
            my $path = JSON::Path->new("FileStatuses.FileStatus[*].pathSuffix");
            my @value = $path->values($curl_result->{'body'});
            if ($testCmd->{'check_logs'}->{'job_num'} && $testCmd->{'check_logs'}->{'job_num'} ne (scalar @value)-1) {
              print $log "$0::$subName INFO check failed: "
                . " Expect " . $testCmd->{'check_logs'}->{'job_num'} . " jobs in logs, but get " . scalar @value;
              $result = 0;
              return $result;
            }
            foreach my $jobid (@value) {
              if ($jobid eq 'list.txt') {
                next;
              }
              my $testCmdBasics = $self->copyTestBasicConfig($testCmd);
              $testCmdBasics->{'method'} = 'GET';
              $testCmdBasics->{'url'} = ':WEBHDFS_URL:/webhdfs/v1:OUTDIR:' . '/status/logs/' . $jobid . '?op=LISTSTATUS';
              my $curl_result = $self->execCurlCmd($testCmdBasics, "", $log);

              my $path = JSON::Path->new("FileStatuses.FileStatus[*]");
              my @value = $path->values($curl_result->{'body'});

              my $foundjobconf = 0;
              foreach my $elem (@value) {
                if ($elem->{'pathSuffix'} eq "job.xml.html") {
                  $foundjobconf = 1;
                  if ($elem->{'length'} eq "0") {
                    print $log "$0::$subName INFO check failed: "
                      . " job.xml.html for " . $jobid . " is empty";
					$result = 0;
					return $result;
                  }
                  next;
                }
                my $attempt = $elem->{'pathSuffix'};
                my $testCmdBasics = $self->copyTestBasicConfig($testCmd);
                $testCmdBasics->{'method'} = 'GET';
                $testCmdBasics->{'url'} = ':WEBHDFS_URL:/webhdfs/v1:OUTDIR:' . '/status/logs/' . $jobid . '/' . $attempt . '?op=LISTSTATUS';
                my $curl_result = $self->execCurlCmd($testCmdBasics, "", $log);
                my $path = JSON::Path->new("FileStatuses.FileStatus[*].pathSuffix");
                my @value = $path->values($curl_result->{'body'});
                my @files = ('stderr', 'stdout', 'syslog');
                foreach my $file (@files) {
                  if ( !grep( /$file/, @value ) ) {
                    print $log "$0::$subName INFO check failed: "
                      . " Cannot find " . $file . " in logs/" . $attempt;
                    $result = 0;
                    return $result;
                  }
                }
                $path = JSON::Path->new("FileStatuses.FileStatus[*].length");
                @value = $path->values($curl_result->{'body'});
                my $foundnonzerofile = 0;
                foreach my $length (@value) {
                  if ($length ne "0") {
                    $foundnonzerofile = 1;
                  }
                }
                if (!$foundnonzerofile) {
                  print $log "$0::$subName INFO check failed: "
                    . " All files in logs/" . $attempt . " are empty";
                  $result = 0;
                  return $result;
                }
              }
              if (!$foundjobconf) {
                print $log "$0::$subName INFO check failed: "
                  . " Cannot find job.xml.html for " . $jobid;
				$result = 0;
				return $result;
              }
            }
          }
        }
      }
    }
    return $result;
  }

##############################################################################
# Check whether we should be running this test or not.
#
sub wrongExecutionMode($$)
{
    my ($self, $testCmd, $log) = @_;

    my $wrong = 0;

    if (defined $testCmd->{'ignore23'} && $testCmd->{'hadoopversion'}=='23') {
        $wrong = 1;
    }

    if ($wrong) {
        print $log "Skipping test $testCmd->{'group'}" . "_" .
            $testCmd->{'num'} . " since it is not suppsed to be run in hadoop 23\n";
    }

    return  $wrong;
}

###############################################################################
sub  setLocationPermGroup{
  my ($self, $job_info, $testCmd, $log) = @_;
  my $location = $job_info->{'location'};
  $location =~ /hdfs.*:\d+(\/.*)\/(.*)/;  
  my $dir = $1;
  my $file = $2;

  my $testCmdBasics = $self->copyTestBasicConfig($testCmd);
  $testCmdBasics->{'method'} = 'GET';
  $testCmdBasics->{'num'} = $testCmdBasics->{'num'} . "_checkFile";
  $testCmdBasics->{'url'} = ':WEBHDFS_URL:/webhdfs/v1' 
    . $dir . '?op=LISTSTATUS';


  my $result =  $self->execCurlCmd($testCmdBasics, "", $log);

  my $json = new JSON;
  my $json_hash = $json->utf8->decode($result->{'body'});
  my @filestatuses = @{$json_hash->{'FileStatuses'}->{'FileStatus'}};
  foreach my $filestatus (@filestatuses){
    if($filestatus->{'pathSuffix'} eq $file){
      $job_info->{'location_perms'} =  numPermToStringPerm($filestatus->{'permission'});
      $job_info->{'location_group'} = $filestatus->{'group'};
      $job_info->{'location_owner'} = $filestatus->{'owner'};
      last;
    }

  }

}

###############################################################################
#convert decimal string to binary string
sub dec2bin {
    my $decimal = shift;
    my $binary = unpack("B32", pack("N", $decimal));
    $binary =~ s/^0+(?=\d)//;   # remove leading zeros                                                                                                                                                                                                                                                   
    return $binary;
}

###############################################################################
#convert single digit of the numeric permission format to string format
sub digitPermToStringPerm{
    my $numPerm = shift;
    my $binaryPerm = dec2bin($numPerm);
    my $stringPerm = "";
    if($binaryPerm =~ /1\d\d$/){
        $stringPerm .= "r";
      }else{
        $stringPerm .= "-";
    }

    if($binaryPerm =~ /\d1\d$/){
        $stringPerm .= "w";
      }else{
        $stringPerm .= "-";
    }

    if($binaryPerm =~ /\d\d1$/){
        $stringPerm .= "x";
      }else{
        $stringPerm .= "-";
    }

}

###############################################################################
# convert numeric permission format to string format
sub numPermToStringPerm{
    my $numPerm = shift;
    $numPerm =~ /(\d)(\d)(\d)$/;
    return digitPermToStringPerm($1)
        . digitPermToStringPerm($2)
        . digitPermToStringPerm($3);

}

###############################################################################
sub getRunStateNum{
  my ($self, $job_complete_state) = @_;
  if (lc($job_complete_state) eq 'success') {
    return 2;
  } elsif (lc($job_complete_state) eq 'failure') {
    return 3;
  } elsif (lc($job_complete_state) eq 'killed') {
    return 5;
  }

}


###############################################################################
sub getJobResult{
  my ($self, $testCmd, $jobid, $log) = @_;
  my $testCmdBasics = $self->copyTestBasicConfig($testCmd);
  $testCmdBasics->{'method'} = 'GET';
  $testCmdBasics->{'num'} = $testCmdBasics->{'num'} . "_jobStatusCheck";
  $testCmdBasics->{'url'} = ':TEMPLETON_URL:/templeton/v1/queue/' 
    . $jobid . '?' . "user.name=:UNAME:" ;
  return $self->execCurlCmd($testCmdBasics, "", $log);
}
###############################################################################
sub killJob{
  my ($self, $testCmd, $jobid, $log) = @_;
  my $testCmdBasics = $self->copyTestBasicConfig($testCmd);
  $testCmdBasics->{'method'} = 'DELETE';
  $testCmdBasics->{'num'} = $testCmdBasics->{'num'} . "_killJob";
  $testCmdBasics->{'url'} = ':TEMPLETON_URL:/templeton/v1/queue/' 
    . $jobid . '?' . "user.name=:UNAME:" ;
  return $self->execCurlCmd($testCmdBasics, "", $log);
}
###############################################################################
#Copy test config essential for running a sub command
sub copyTestBasicConfig{
  my ($self, $testCmd) = @_;
  my %testCmdBasics;
  foreach my $key (keys %$testCmd) {
    if ($key ne 'method'
        && $key ne 'url'
        && $key ne 'upload_file'
        && $key ne 'post_options'
       ) {
      $testCmdBasics{$key} = $testCmd->{$key};
    }
  }
  #   $testCmdBasics{'localpath'} = $testCmd->{'localpath'};
  #   $testCmdBasics{'group'} = $testCmd->{'group'};
  #   $testCmdBasics{'num'} = $testCmd->{'num'};
  return \%testCmdBasics;
}
###############################################################################
sub checkResStatusCode{
  my ($self, $testResult, $e_status_code, $log) = @_;
  my $subName  = (caller(0))[3];

  #    print STDERR "expected " . $e_status_code . " was " . $testResult->{'status_code'};

  if (!defined $testResult->{'status_code'} || 
      $testResult->{'status_code'} != $e_status_code) {
    print $log "$0::$subName INFO Check failed: status_code " .
      "$e_status_code expected, test returned " .
        "<$testResult->{'status_code'}>\n";
    return 0;
  }
  return 1;

}

###############################################################################
# Sub: recordResults
# Record results of the test run.  The required fields are filled in by the
# test harness.  This call gives an individual driver a chance to fill in
# additional fields of cmd, cmd_id, expected_results, and actual_results.
# this function does not have to be implemened.
# This is a virtual function.
#
# Parameters:
# status - status of test passing, true or false
# testResult - reference to hash returned by runTest.
# benchmarkResult - reference to hash returned by generateBenchmark.
# dbinfo - reference to hash that will be used to fill in db.
# log - reference to hash that will be used to fill in db.
#
# Returns:
# None
#
sub recordResults
  {
  }

###############################################################################
# Sub: cleanup
# Clean up after a test.  This gives each individual driver a chance to do
# cleanup.  A driver need not implement it.  It is a virtual function.
#
# Parameters:
# status - status of test passing, true or false
# testHash - reference to hash that was passed to runTest() and
# generateBenchmark().
# testResult - reference to hash returned by runTest.
# benchmarkResult - reference to hash returned by generateBenchmark.
# log - reference to a stream pointer for the logs
# 
# Returns:
# None
#
sub cleanup
  {
  }

###############################################################################
# Sub: run
# Run all the tests in the configuration file.
#
# Parameters:
# testsToRun - reference to array of test groups and ids to run
# testsToMatch - reference to array of test groups and ids to match.
# If a test group_num matches any of these regular expressions it will be run.
# cfg - reference to contents of cfg file
# log - reference to a stream pointer for the logs
# dbh - reference database connection
# testStatuses- reference to hash of test statuses
# confFile - config file name
# startat - test to start at.
# logname - name of the xml log for reporting results
#
# Returns:
# @returns nothing
# failed.
#
sub run
  {
    my ($self, $testsToRun, $testsToMatch, $cfg, $log, $dbh, $testStatuses,
        $confFile, $startat, $logname ) = @_;

    my $subName      = (caller(0))[3];
    my $msg="";
    my $duration=0;
    my $totalDuration=0;
    my $groupDuration=0;
    my $sawstart = !(defined $startat);
    # Rather than make each driver handle our multi-level cfg, we'll flatten
    # the hashes into one for it.
    my %globalHash;

    my $runAll = ((scalar(@$testsToRun) == 0) && (scalar(@$testsToMatch) == 0));

    # Read the global keys
    foreach (keys(%$cfg)) {
      next if $_ eq 'groups';
      $globalHash{$_} = $cfg->{$_};
    }

    $globalHash{$_} = $cfg->{$_};
    # Do the global setup
    $self->globalSetup(\%globalHash, $log);

    my $report=0;
    #        my $properties= new Properties(0, $globalHash{'propertiesFile'});

    my %groupExecuted;
    foreach my $group (@{$cfg->{'groups'}}) {
 
      print $log "INFO $subName at ".__LINE__.": Running TEST GROUP(".$group->{'name'}.")\n";
                
      my %groupHash = %globalHash;
      $groupHash{'group'} = $group->{'name'};

      # Read the group keys
      foreach (keys(%$group)) {
        next if $_ eq 'tests';
        $groupHash{$_} = $group->{$_};
      }


      # Run each test
      foreach my $test (@{$group->{'tests'}}) {
        # Check if we're supposed to run this one or not.
        if (!$runAll) {
          # check if we are supposed to run this test or not.
          my $foundIt = 0;
          foreach (@$testsToRun) {
            if (/^$groupHash{'group'}(_[0-9]+)?$/) {
              if (not defined $1) {
                # In this case it's just the group name, so we'll
                # run every test in the group
                $foundIt = 1;
                last;
              } else {
                # maybe, it at least matches the group
                my $num = "_" . $test->{'num'};
                if ($num eq $1) {
                  $foundIt = 1;
                  last;
                }
              }
            }
          }
          foreach (@$testsToMatch) {
            my $protoName = $groupHash{'group'} . "_" .  $test->{'num'};
            if ($protoName =~ /$_/) {
              if (not defined $1) {
                # In this case it's just the group name, so we'll
                # run every test in the group
                $foundIt = 1;
                last;
              } else {
                # maybe, it at least matches the group
                my $num = "_" . $test->{'num'};
                if ($num eq $1) {
                  $foundIt = 1;
                  last;
                }
              }
            }
          }

          next unless $foundIt;
        }

        # This is a test, so run it.
        my %testHash = %groupHash;
        foreach (keys(%$test)) {
          $testHash{$_} = $test->{$_};
        }

        my $testName = $testHash{'group'} . "_" . $testHash{'num'};

        #            if ( $groupExecuted{ $group->{'name'} }== 0 ){
        #                $groupExecuted{ $group->{'name'} }=1;
        #               
        #                my $xmlDir= $globalHash{'localxmlpathbase'}."/run".$globalHash->{'UID'};
        #                mkpath( [ $xmlDir ] , 1, 0777) if ( ! -e $xmlDir );
        #
        #                my $filename = $group->{'name'}.".xml";
        #                $report = new TestReport ( $properties, "$xmlDir/$filename" );
        #                $report->purge();
        #            }

        # Check that ignore isn't set for this file, group, or test
        if (defined $testHash{'ignore'}) {
          print $log "Ignoring test $testName, ignore message: " .
            $testHash{'ignore'} . "\n";
          next;
        }

        # Have we not reached the starting point yet?
        if (!$sawstart) {
          if ($testName eq $startat) {
            $sawstart = 1;
          } else {
            next;
          }
        }

        # Check that this test doesn't depend on an earlier test or tests
        # that failed.  Don't abort if that test wasn't run, just assume the
        # user knew what they were doing and set it up right.
        my $skipThisOne = 0;
        foreach (keys(%testHash)) {
          if (/^depends_on/ && defined($testStatuses->{$testHash{$_}}) &&
              $testStatuses->{$testHash{$_}} ne $passedStr) {
            print $log "Skipping test $testName, it depended on " .
              "$testHash{$_} which returned a status of " .
                "$testStatuses->{$testHash{$_}}\n";
            $testStatuses->{$testName} = $dependStr;
            $skipThisOne = 1;
            last;
          }
        }
        if ($skipThisOne) {
          printResults($testStatuses, $log, "Results so far");
          next;
        }

        print $log "\n******************************************************\n";
        print $log "\nTEST: $confFile::$testName\n";
        print $log  "******************************************************\n";
        print $log "Beginning test $testName at " . time . "\n";
        my %dbinfo = (
                      'testrun_id' => $testHash{'trid'},
                      'test_type' => $testHash{'driver'},
                      #'test_file' => $testHash{'file'},
                      'test_file' => $confFile,
                      'test_group' => $testHash{'group'},
                      'test_num' => $testHash{'num'},
                     );
        my $beginTime = time;
        my $endTime = 0;
        my ($testResult, $benchmarkResult);
        eval {
          $testResult = $self->runTest(\%testHash, $log);
          $endTime = time;
          $benchmarkResult = $self->generateBenchmark(\%testHash, $log);
          my $result =
            $self->compare($testResult, $benchmarkResult, $log, \%testHash);
          $msg = "INFO: $subName() at ".__LINE__.":Test $testName";

          if ($result eq $self->{'wrong_execution_mode'}) {
            $msg .= " SKIPPED";
            $testStatuses->{$testName} = $skippedStr;
          } elsif ($result) {
            $msg .= " SUCCEEDED";
            $testStatuses->{$testName} = $passedStr;

          } else {
            $msg .= " FAILED";
            $testStatuses->{$testName} = $failedStr;

          }
          $msg= "$msg at " . time . "\n";
          #print $msg;
          print $log $msg;
          $duration = $endTime - $beginTime;
          $dbinfo{'duration'} = $duration;
          $self->recordResults($result, $testResult
                               , $benchmarkResult, \%dbinfo, $log);
                                  
        };


        if ($@) {
          $msg= "ERROR $subName at : ".__LINE__." Failed to run test $testName <$@>\n";
          #print $msg;
          print $log $msg;
          $testStatuses->{$testName} = $abortedStr;
          $dbinfo{'duration'} = $duration;
        }


        eval {
          $dbinfo{'status'} = $testStatuses->{$testName};
          if ($dbh) {
            $dbh->insertTestCase(\%dbinfo);
          }
        };
        if ($@) {
          chomp $@;
          warn "Failed to insert test case info, error <$@>\n";
        }

        $self->cleanup($testStatuses->{$testName}, \%testHash, $testResult,
                       $benchmarkResult, $log);
        #$report->testcase( $group->{'name'}, $testName, $duration, $msg, $testStatuses->{$testName}, $testResult ) if ( $report );
        $report->testcase( $group->{'name'}, $testName, $duration, $msg, $testStatuses->{$testName} ) if ( $report );
        $groupDuration = $groupDuration + $duration;
        $totalDuration = $totalDuration + $duration;
        printResults( $testStatuses, $log, "Results so far" );
      }

      if ( $report ) {
        $report->systemOut( $logname, $group->{'name'});
        printGroupResultsXml( $report, $group->{'name'}, $testStatuses, $groupDuration );
      }
      $report = 0;
      $groupDuration=0;


    }

    # Do the global cleanup
    $self->globalCleanup(\%globalHash, $log);
  }

# TODO These should be removed

sub tmpIPCRun(){

  my $self = shift;
  my $subName      = (caller(0))[3];
  my $runningSubName= shift;
  my $refCmd  = shift;
  my @cmd     = @$refCmd;
  my $log    = shift;
  my $msg    = shift;

  print $log "$0::$subName INFO Running ( @cmd )\n";

  my $result= `@cmd`;
  if ( $@ ) {
    my $msg= "$0::$subName FATAL Failed to run from $runningSubName $msg < $@ >\n$result\n";
    print $log $msg;
    die "$msg";
  }

  return $?;
}

sub tmpIPCRunSplitStdoe {

  my $self = shift;
  my $subName      = (caller(0))[3];
  my $runningSubName= shift;
  my $refCmd  = shift;
  my @cmd     = @$refCmd;
  my $dir    = shift;
  my $log    = shift;
  my $msg    = shift;
  my $die    = shift;


  my $failed = 0;
  
  my $outfilename = $dir."out.tmp";
  my $errfilename = $dir."err.tmp";
  print $log "$0::$subName INFO Running from $runningSubName ( @cmd 1>$outfilename 2>$errfilename )\n";
  #make sure files are writeable
  open( TMP, ">$outfilename" ) || die "$0::$subName FATAL: Cannot open $outfilename for writing\n";
  close( TMP );
  open( TMP, ">$errfilename" ) || die "$0::$subName FATAL: Cannot open $errfilename for writing\n";
  close( TMP );

  #RUN CMD
  my $msg;
  print $log `@cmd 1>$outfilename 2>$errfilename`;
   
  my $failed=0;
  if ( $@ ) { 
    $msg= "$0::$subName FATAL < $@ >\n"; 
    $failed++;
  }
   
  #READ FILES
  my $stdout=""; 
  my $stderr="";;
  open( TMP, "$outfilename" ) || die "$0::$subName FATAL: Cannot open $outfilename for reading\n";
  while ( <TMP> ) {
    $stdout .= $_;
  }
  close( TMP );
 
  open( TMP, "$errfilename" ) || die "$0::$subName FATAL: Cannot open $errfilename for reading\n";
  while ( <TMP> ) {
    $stderr .= $_;
  }
  close( TMP );

  #DIE IF Test Failed, otherwise return stdout and stderr
  if ( $failed ) {

    $msg = "$0::$subName FATAL: Faied from $runningSubName \nSTDOUT:" . $stdout . "\nSTDERR:" . $stderr . "\n" if ( $failed );
    print $log "$msg";
    die $msg if ( $die != "1" ); #die by defaultast
    return ( -1, $stdout, $stderr );

  }

  return ( $?, $stdout, $stderr);
}

sub tmpIPCRunJoinStdoe {

  my $self = shift;
  my $subName      = (caller(0))[3];
  my $runningSubName= shift;
  my $refCmd  = shift;
  my @cmd     = @$refCmd;
  my $outfilename= shift;
  my $log    = shift;
  my $msg    = shift;
  my $die    = shift;

  #make sure files are writeable
  open( TMP, ">$outfilename" ) || die "$0::$subName FATAL: Cannot open $outfilename for writing\n";
  close( TMP );

  #RUN CMD
  my $msg;
  my $failed=0;
  print $log "$0::$subName INFO Running ( @cmd 2>&1$outfilename 2>/dev/null )\n";
  print $log `@cmd 2>&1 > $outfilename 2>/dev/null`;
  if ( $@ ) { 
    $failed++;
    $msg= "$0::$subName FATAL < $@ >\n"; 
  }
   
  #READ FILES
  my $stdoe=""; 
  open( TMP, "$outfilename" ) || die "$0::$subName FATAL: Cannot open $outfilename for reading\n";
  while ( <TMP> ) {
    $stdoe .= $_;
  }
  close( TMP );

  if ( $failed ) {
    print $log "$msg";
    die $msg if ( $die != "1" ); #die by default
    return ( -1 ); 
  }
  return ( $? );
}

sub isWindows
{
    if($^O =~ /mswin/i) {
        return 1;
    }
    else {
        return 0;
    }
}
1;<|MERGE_RESOLUTION|>--- conflicted
+++ resolved
@@ -647,21 +647,6 @@
       foreach my $key (keys %$json_matches) {
         my $regex_expected_value = $json_matches->{$key};
         my $path = JSON::Path->new($key);
-<<<<<<< HEAD
-        my $value; 
-        # when filter_job_status is defined 
-        if (defined $testCmd->{'filter_job_status'}) {
-	        # decode $testResult->{'body'} to an array of hash
-	        my $body = decode_json $testResult->{'body'};
-	        # in the tests, we run this case with jobName = "PigLatin:loadstore.pig"
-	        # filter $body to leave only records with this jobName
-	        my @filtered_body = grep {($_->{detail}{profile}{jobName} eq "PigLatin:loadstore.pig")}  @$body;
-			my @sorted_filtered_body = sort { $a->{id} <=> $b->{id} } @filtered_body;
-        	$value = $path->value(\@sorted_filtered_body);
-        } else {
-        	$value = $path->value($testResult->{'body'});
-        }
-=======
 
         # decode $testResult->{'body'} to an array of hash
         my $body = decode_json $testResult->{'body'};
@@ -681,7 +666,6 @@
           @sorted_filtered_body = sort { $a cmp $b } @filtered_body;
         }
         my $value = $path->value(\@sorted_filtered_body);
->>>>>>> 58936774
         
         if ($value !~ /$regex_expected_value/s) {
           print $log "$0::$subName INFO check failed:"
@@ -810,12 +794,8 @@
 
     if ( (defined $testCmd->{'check_job_created'})
          || (defined $testCmd->{'check_job_complete'})
-<<<<<<< HEAD
-         || (defined $testCmd->{'check_job_exit_value'}) ) {    
-=======
          || (defined $testCmd->{'check_job_exit_value'})
          || (defined $testCmd->{'check_job_percent_complete'}) ) {    
->>>>>>> 58936774
       my $jobid = $json_hash->{'id'};
       if (!defined $jobid) {
         print $log "$0::$subName WARN check failed: " 
@@ -1007,134 +987,6 @@
               }
             }
           }
-
-	  #Check userargs
-	  print $log "$0::$subName INFO Checking userargs";
-          my @options = @{$testCmd->{'post_options'}};
-          if( !defined $res_hash->{'userargs'}){
-            print $log "$0::$subName INFO expected userargs" 
-                . " but userargs not defined\n";
-            $result = 0;
-          }
-
-	  #create exp_userargs hash from @options
-          my %exp_userargs = ();
-          foreach my $opt ( @options ){
-            print $log "opt $opt";
-            my ($key, $val) = split q:=:, $opt, 2;   
-            if(defined $exp_userargs{$key}){
-
-              #if we have already seen this value
-              #then make the value an array and push new value in
-              if(ref($exp_userargs{$key}) eq ""){
-                my @ar = ($exp_userargs{$key});
-                $exp_userargs{$key} = \@ar;
-              }
-              my $ar = $exp_userargs{$key}; 
-              push @$ar, ($val); 
-            }
-            else{
-              $exp_userargs{$key} = $val;	
-            }
-          }
-
-          my %r_userargs = %{$res_hash->{'userargs'}};
-          foreach my $key( keys %exp_userargs){
-            if( !defined $r_userargs{$key}){
-              print $log "$0::$subName INFO $key not found in userargs \n";
-              $result = 0;
-              next;
-            }
-              
-            print $log "$0::$subName DEBUG comparing expected " 
-                . " $key ->" . dump($exp_userargs{$key})
-                . " With result $key ->" . dump($r_userargs{$key}) . "\n";
-
-            if (!Compare($exp_userargs{$key}, $r_userargs{$key})) {
-              print $log "$0::$subName WARN check failed:" 
-                  . " json compare failed. For field "
-                  . "$key, regex <" . dump($r_userargs{$key})
-                  . "> did not match the result <" . dump($exp_userargs{$key})
-                  . ">\n";
-              $result = 0;
-            }
-          }
-		  if ($result != 0 && $testCmd->{'check_logs'}) {
-            my $testCmdBasics = $self->copyTestBasicConfig($testCmd);
-            $testCmdBasics->{'method'} = 'GET';
-            $testCmdBasics->{'url'} = ':WEBHDFS_URL:/webhdfs/v1:OUTDIR:' . '/status/logs?op=LISTSTATUS';
-            my $curl_result = $self->execCurlCmd($testCmdBasics, "", $log);
-            my $path = JSON::Path->new("FileStatuses.FileStatus[*].pathSuffix");
-            my @value = $path->values($curl_result->{'body'});
-            if ($testCmd->{'check_logs'}->{'job_num'} && $testCmd->{'check_logs'}->{'job_num'} ne (scalar @value)-1) {
-              print $log "$0::$subName INFO check failed: "
-                . " Expect " . $testCmd->{'check_logs'}->{'job_num'} . " jobs in logs, but get " . scalar @value;
-              $result = 0;
-              return $result;
-            }
-            foreach my $jobid (@value) {
-              if ($jobid eq 'list.txt') {
-                next;
-              }
-              my $testCmdBasics = $self->copyTestBasicConfig($testCmd);
-              $testCmdBasics->{'method'} = 'GET';
-              $testCmdBasics->{'url'} = ':WEBHDFS_URL:/webhdfs/v1:OUTDIR:' . '/status/logs/' . $jobid . '?op=LISTSTATUS';
-              my $curl_result = $self->execCurlCmd($testCmdBasics, "", $log);
-
-              my $path = JSON::Path->new("FileStatuses.FileStatus[*]");
-              my @value = $path->values($curl_result->{'body'});
-
-              my $foundjobconf = 0;
-              foreach my $elem (@value) {
-                if ($elem->{'pathSuffix'} eq "job.xml.html") {
-                  $foundjobconf = 1;
-                  if ($elem->{'length'} eq "0") {
-                    print $log "$0::$subName INFO check failed: "
-                      . " job.xml.html for " . $jobid . " is empty";
-					$result = 0;
-					return $result;
-                  }
-                  next;
-                }
-                my $attempt = $elem->{'pathSuffix'};
-                my $testCmdBasics = $self->copyTestBasicConfig($testCmd);
-                $testCmdBasics->{'method'} = 'GET';
-                $testCmdBasics->{'url'} = ':WEBHDFS_URL:/webhdfs/v1:OUTDIR:' . '/status/logs/' . $jobid . '/' . $attempt . '?op=LISTSTATUS';
-                my $curl_result = $self->execCurlCmd($testCmdBasics, "", $log);
-                my $path = JSON::Path->new("FileStatuses.FileStatus[*].pathSuffix");
-                my @value = $path->values($curl_result->{'body'});
-                my @files = ('stderr', 'stdout', 'syslog');
-                foreach my $file (@files) {
-                  if ( !grep( /$file/, @value ) ) {
-                    print $log "$0::$subName INFO check failed: "
-                      . " Cannot find " . $file . " in logs/" . $attempt;
-                    $result = 0;
-                    return $result;
-                  }
-                }
-                $path = JSON::Path->new("FileStatuses.FileStatus[*].length");
-                @value = $path->values($curl_result->{'body'});
-                my $foundnonzerofile = 0;
-                foreach my $length (@value) {
-                  if ($length ne "0") {
-                    $foundnonzerofile = 1;
-                  }
-                }
-                if (!$foundnonzerofile) {
-                  print $log "$0::$subName INFO check failed: "
-                    . " All files in logs/" . $attempt . " are empty";
-                  $result = 0;
-                  return $result;
-                }
-              }
-              if (!$foundjobconf) {
-                print $log "$0::$subName INFO check failed: "
-                  . " Cannot find job.xml.html for " . $jobid;
-				$result = 0;
-				return $result;
-              }
-            }
-          }
         }
       }
     }
