<!--
    Licensed to the Apache Software Foundation (ASF) under one
    or more contributor license agreements.  See the NOTICE file
    distributed with this work for additional information
    regarding copyright ownership.  The ASF licenses this file
    to you under the Apache License, Version 2.0 (the
    "License"); you may not use this file except in compliance
    with the License.  You may obtain a copy of the License at

        http://www.apache.org/licenses/LICENSE-2.0

    Unless required by applicable law or agreed to in writing,
    software distributed under the License is distributed on an
    "AS IS" BASIS, WITHOUT WARRANTIES OR CONDITIONS OF ANY
    KIND, either express or implied.  See the License for the
    specific language governing permissions and limitations
    under the License.
-->

<project name="TestHarnessTempletonTests" default="test">

    <!-- Separate property name for udfs' build.xml -->

    <property name="test.src" value="${basedir}/tests"/>
    <property name="driver.src" value="${basedir}/drivers"/>
    <property name="conf.src" value="${basedir}/conf"/>
    <property name="resource.src" value="${basedir}/resource"/>
    <property name="harness.dir" value="${basedir}/../harness"/>
    <property name="harness.tar" value="${harness.dir}/harness.tar"/>
    <property name="inpdir.local" value="${basedir}/inpdir/"/>
    <property name="tar.name" value="${basedir}/hcattests.tar"/>
    <property name="tar.dir" value="${basedir}/tar"/>
    <property name="test.location" value="${basedir}/testdist"/>

    <!-- Check that the necessary properties are setup -->
    <target name="property-check">
        <fail message="Please set the property harness.webhdfs.url to the namenode base url of the cluster"
              unless="harness.webhdfs.url"/>
        <fail message="Please set the property harness.templeton.url to the templeton server base url of the cluster"
              unless="harness.templeton.url"/>
        <fail message="Please set the property inpdir.hdfs to the test input directory on hdfs"
              unless="inpdir.hdfs"/>
    </target>

    <!-- Get the tarball for the harness -->
    <target name="build-harness">
        <ant dir="${harness.dir}" inheritAll="false"/>
    </target>

    <!-- Build an archive to use in the tests -->
    <target name="tar" description="Create tar file with hcat modules">
        <mkdir dir="${tar.dir}"/>
        <mkdir dir="${tar.dir}/tests"/>
        <mkdir dir="${tar.dir}/conf"/>
        <mkdir dir="${tar.dir}/resource"/>
        <copy todir="${tar.dir}/tests">
            <fileset dir="${test.src}">
            </fileset>
        </copy>
        <copy todir="${tar.dir}">
            <fileset dir="${driver.src}"/>
        </copy>
        <copy todir="${tar.dir}/conf">
            <fileset dir="${conf.src}"/>
        </copy>
        <copy todir="${tar.dir}/resource">
            <fileset dir="${resource.src}"/>
        </copy>
        <tar destfile="${tar.name}" basedir="${tar.dir}"/>
    </target>

    <!-- Prep the test area -->
    <target name="init-test" depends="build-harness, tar">
        <mkdir dir="${test.location}"/>

        <untar src="${tar.name}" dest="${test.location}"/>
        <untar src="${harness.tar}" dest="${test.location}"/>

        <chmod perm="ugo+x" type="file">
            <fileset file="${test.location}/test_harness.pl"/>
        </chmod>
    </target>

    <target name="test" depends="property-check, init-test">
        <!-- fork (parallelization) factors for e2e tests execution.
             Defaults are 1, which means *no* parellelization: 
             if group=3, then 3 .conf files will be processed in parallel
             if conf.file=2 there will be 2 thread per .conf file, each thread 
             executing a single group (identified by 'name' element) -->
        <property name="fork.factor.group" value="5"/>
        <property name="fork.factor.conf.file" value="5"/>
        <property name="e2e.debug" value="false"/>
        <property name="tests.to.run" value=""/>

        <exec executable="./test_harness.pl" dir="${test.location}" failonerror="true">
            <env key="HARNESS_ROOT" value="."/>
            <env key="DRIVER_ROOT" value="${basedir}/drivers"/>
            <env key="TH_WORKING_DIR" value="${test.location}"/>
            <env key="TH_INPDIR_LOCAL" value="${inpdir.local}"/>
            <env key="TH_INPDIR_HDFS" value="${inpdir.hdfs}"/>
            <env key="TH_OUT" value="."/>
            <env key="TH_ROOT" value="."/>
            <env key="FORK_FACTOR_GROUP" value="${fork.factor.group}"/>
            <env key="FORK_FACTOR_FILE" value="${fork.factor.conf.file}"/>
            <env key="E2E_DEBUG" value="${e2e.debug}"/>
            <env key="WEBHDFS_URL" value="${harness.webhdfs.url}"/>
            <env key="TEMPLETON_URL" value="${harness.templeton.url}"/>
            <env key="USER_NAME" value="${test.user.name}"/>
            <env key="HARNESS_CONF" value="${basedir}/conf/default.conf"/>
            <env key="SECURE_MODE" value="${secure.mode}"/>
            <env key="HADOOP_VERSION" value="${hadoopversion}"/>
            <arg line="${tests.to.run}"/>
            <arg value="${basedir}/tests/serverstatus.conf"/>
            <arg value="${basedir}/tests/jobsubmission_streaming.conf"/>
            <arg value="${basedir}/tests/ddl.conf"/>
            <arg value="${basedir}/tests/jobstatus.conf"/>
            <arg value="${basedir}/tests/jobsubmission.conf"/>
            <arg value="${basedir}/tests/jobsubmission2.conf"/>
        </exec>
    </target>

    <target name="test-multi-users" depends="property-check, init-test">
        <!-- fork (parallelization) factors for e2e tests execution.
             Defaults are 1, which means *no* parellelization: -->
        <property name="fork.factor.group" value="1"/>
        <property name="fork.factor.conf.file" value="1"/>
        <property name="e2e.debug" value="false"/>
        <property name="tests.to.run" value=""/>
<<<<<<< HEAD
        <exec executable="${harness.dir}/test_harness.pl" dir="${test.location}" failonerror="true">
            <env key="HARNESS_ROOT" value="${harness.dir}"/>
=======
        <exec executable="./test_harness.pl" dir="${test.location}" failonerror="true">
            <env key="HARNESS_ROOT" value="."/>
>>>>>>> 58936774
            <env key="DRIVER_ROOT" value="${basedir}/drivers"/>
            <env key="TH_WORKING_DIR" value="${test.location}"/>
            <env key="TH_INPDIR_LOCAL" value="${inpdir.local}"/>
            <env key="TH_INPDIR_HDFS" value="${inpdir.hdfs}"/>
            <env key="TH_OUT" value="."/>
            <env key="TH_ROOT" value="."/>
            <env key="FORK_FACTOR_GROUP" value="${fork.factor.group}"/>
            <env key="FORK_FACTOR_FILE" value="${fork.factor.conf.file}"/>
            <env key="E2E_DEBUG" value="${e2e.debug}"/>
            <env key="WEBHDFS_URL" value="${harness.webhdfs.url}"/>
            <env key="TEMPLETON_URL" value="${harness.templeton.url}"/>
            <env key="USER_NAME" value="${test.user.name}"/>
            <env key="GROUP_NAME" value="${test.group.name}"/>
            <env key="GROUP_USER_NAME" value="${test.group.user.name}"/>
            <env key="OTHER_USER_NAME" value="${test.other.user.name}"/>
            <env key="HARNESS_CONF" value="${basedir}/conf/default.conf"/>
            <env key="SECURE_MODE" value="${secure.mode}"/>
            <env key="KEYTAB_DIR" value="${keytab.dir}"/>
            <arg line="${tests.to.run}"/>
            <arg value="${basedir}/tests/hcatperms.conf"/>
            <arg value="${basedir}/tests/jobstatus.conf"/>
        </exec>
    </target>
    <target name="test-doas" depends="property-check, init-test" description="See README.txt for instructions">
        <!-- fork (parallelization) factors for e2e tests execution.
             Defaults are 1, which means *no* parellelization: 
             if group=3, then 3 .conf files will be processed in parallel
             if conf.file=2 there will be 2 thread per .conf file, each thread 
             executing a single group (identified by 'name' element) -->
        <property name="fork.factor.group" value="1"/>
        <property name="fork.factor.conf.file" value="1"/>
        <property name="e2e.debug" value="false"/>
        <property name="tests.to.run" value=""/>
        <property name="doas.user.tmp" value="${doas.user}" />
        <condition property="doas.user" value="${test.user.name}">
            <!--default doas.user (if not set) to test.user.name-->
            <isset property="doas.user.tmp"/>
        </condition>

        <exec executable="./test_harness.pl" dir="${test.location}" failonerror="true">
            <env key="HARNESS_ROOT" value="."/>
            <env key="TH_WORKING_DIR" value="${test.location}"/>
            <env key="TH_INPDIR_LOCAL" value="${inpdir.local}"/>
            <env key="TH_INPDIR_HDFS" value="${inpdir.hdfs}"/>
            <env key="TH_OUT" value="."/>
            <env key="TH_ROOT" value="."/>
            <env key="FORK_FACTOR_GROUP" value="${fork.factor.group}"/>
            <env key="FORK_FACTOR_FILE" value="${fork.factor.conf.file}"/>
            <env key="E2E_DEBUG" value="${e2e.debug}"/>
            <env key="WEBHDFS_URL" value="${harness.webhdfs.url}"/>
            <env key="TEMPLETON_URL" value="${harness.templeton.url}"/>
            <env key="USER_NAME" value="${test.user.name}"/>
            <env key="DOAS_USER" value="${doas.user}"/>
            <env key="HARNESS_CONF" value="${basedir}/conf/default.conf"/>
            <env key="SECURE_MODE" value="${secure.mode}"/>
            <arg line="${tests.to.run}"/>
            <arg value="${basedir}/tests/doas.conf"/>
        </exec>
    </target>

    <target name="clean">
        <delete dir="${test.location}"/>
        <delete file="${tar.name}"/>
        <delete dir="${tar.dir}"/>
    </target>

</project><|MERGE_RESOLUTION|>--- conflicted
+++ resolved
@@ -113,7 +113,6 @@
             <arg value="${basedir}/tests/serverstatus.conf"/>
             <arg value="${basedir}/tests/jobsubmission_streaming.conf"/>
             <arg value="${basedir}/tests/ddl.conf"/>
-            <arg value="${basedir}/tests/jobstatus.conf"/>
             <arg value="${basedir}/tests/jobsubmission.conf"/>
             <arg value="${basedir}/tests/jobsubmission2.conf"/>
         </exec>
@@ -126,13 +125,8 @@
         <property name="fork.factor.conf.file" value="1"/>
         <property name="e2e.debug" value="false"/>
         <property name="tests.to.run" value=""/>
-<<<<<<< HEAD
-        <exec executable="${harness.dir}/test_harness.pl" dir="${test.location}" failonerror="true">
-            <env key="HARNESS_ROOT" value="${harness.dir}"/>
-=======
         <exec executable="./test_harness.pl" dir="${test.location}" failonerror="true">
             <env key="HARNESS_ROOT" value="."/>
->>>>>>> 58936774
             <env key="DRIVER_ROOT" value="${basedir}/drivers"/>
             <env key="TH_WORKING_DIR" value="${test.location}"/>
             <env key="TH_INPDIR_LOCAL" value="${inpdir.local}"/>
