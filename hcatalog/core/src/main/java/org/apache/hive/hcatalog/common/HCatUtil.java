--- conflicted
+++ resolved
@@ -449,17 +449,10 @@
   public static Map<String, String>
   getInputJobProperties(HiveStorageHandler storageHandler,
       InputJobInfo inputJobInfo) {
-<<<<<<< HEAD
-    TableDesc tableDesc = new TableDesc(storageHandler.getSerDeClass(),
-      storageHandler.getInputFormatClass(),
-      storageHandler.getOutputFormatClass(),
-      inputJobInfo.getTableInfo().getStorerInfo().getProperties());
-=======
     Properties props = inputJobInfo.getTableInfo().getStorerInfo().getProperties();
     props.put(serdeConstants.SERIALIZATION_LIB,storageHandler.getSerDeClass().getName());
     TableDesc tableDesc = new TableDesc(storageHandler.getInputFormatClass(),
       storageHandler.getOutputFormatClass(),props);
->>>>>>> 58936774
     if (tableDesc.getJobProperties() == null) {
       tableDesc.setJobProperties(new HashMap<String, String>());
     }
