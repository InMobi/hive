--- conflicted
+++ resolved
@@ -23,17 +23,10 @@
 
   <modelVersion>4.0.0</modelVersion>
   <parent>
-<<<<<<< HEAD
-    <groupId>org.apache.hive.hcatalog</groupId>
-    <artifactId>hcatalog</artifactId>
-    <version>0.13.0-SNAPSHOT</version>
-    <relativePath>../../pom.xml</relativePath>
-=======
   <groupId>org.apache.hive.hcatalog</groupId>
   <artifactId>hive-hcatalog</artifactId>
   <version>0.13.0-SNAPSHOT</version>
   <relativePath>../../pom.xml</relativePath>
->>>>>>> 58936774
   </parent>
 
   <artifactId>hive-hcatalog-hbase-storage-handler</artifactId>
@@ -69,23 +62,11 @@
       <version>${libthrift.version}</version>
     </dependency>
     <dependency>
-      <groupId>org.apache.hive.hcatalog</groupId>
-      <artifactId>hcatalog-pig-adapter</artifactId>
-      <version>${hcatalog.version}</version>
-      <scope>compile</scope>
-    </dependency>
-    <dependency>
       <groupId>org.apache.zookeeper</groupId>
       <artifactId>zookeeper</artifactId>
       <version>${zookeeper.version}</version>
     </dependency>
     <!-- test inter-project -->
-    <dependency>
-      <groupId>org.apache.hive.hcatalog</groupId>
-      <artifactId>hcatalog-pig-adapter</artifactId>
-      <version>${hcatalog.version}</version>
-      <scope>test</scope>
-    </dependency>
     <dependency>
       <groupId>commons-io</groupId>
       <artifactId>commons-io</artifactId>
