<!--
  Licensed to the Apache Software Foundation (ASF) under one
  or more contributor license agreements.  See the NOTICE file
  distributed with this work for additional information
  regarding copyright ownership.  The ASF licenses this file
  to you under the Apache License, Version 2.0 (the
  "License"); you may not use this file except in compliance
  with the License.  You may obtain a copy of the License at

    http://www.apache.org/licenses/LICENSE-2.0

  Unless required by applicable law or agreed to in writing,
  software distributed under the License is distributed on an
  "AS IS" BASIS, WITHOUT WARRANTIES OR CONDITIONS OF ANY
  KIND, either express or implied.  See the License for the
  specific language governing permissions and limitations
  under the License.
-->

<project xmlns="http://maven.apache.org/POM/4.0.0"
     xmlns:xsi="http://www.w3.org/2001/XMLSchema-instance"
     xsi:schemaLocation="http://maven.apache.org/POM/4.0.0 http://maven.apache.org/maven-v4_0_0.xsd">

<<<<<<< HEAD
    <parent>
        <groupId>org.apache.hive.hcatalog</groupId>
        <artifactId>hcatalog</artifactId>
        <version>0.13.0-SNAPSHOT</version>
        <relativePath>../../pom.xml</relativePath>
    </parent>
=======
  <modelVersion>4.0.0</modelVersion>
  <parent>
    <groupId>org.apache.hive.hcatalog</groupId>
    <artifactId>hive-hcatalog</artifactId>
    <version>0.13.0-SNAPSHOT</version>
    <relativePath>../../pom.xml</relativePath>
  </parent>
>>>>>>> 58936774

  <artifactId>hive-webhcat</artifactId>
  <packaging>jar</packaging>
  <name>Hive HCatalog Webhcat</name>

<<<<<<< HEAD
    <dependencies>
        <dependency>
            <groupId>xerces</groupId>
            <artifactId>xercesImpl</artifactId>
            <version>2.9.1</version>
        </dependency>
        <!-- provided scope - made available as separate package
          not packaged or added as dependency
        -->
=======
  <properties>
    <hive.path.to.root>../../..</hive.path.to.root>
  </properties>
>>>>>>> 58936774

  <dependencies>
    <!-- dependencies are always listed in sorted order by groupId, artifectId -->
    <!-- intra-project -->
    <dependency>
      <groupId>org.apache.hive.hcatalog</groupId>
      <artifactId>hive-hcatalog-core</artifactId>
      <version>${project.version}</version>
      <scope>provided</scope>
    </dependency>
    <!-- inter-project -->
    <dependency>
      <groupId>com.sun.jersey</groupId>
      <artifactId>jersey-json</artifactId>
      <version>${jersey.version}</version>
    </dependency>
    <dependency>
      <groupId>com.sun.jersey</groupId>
      <artifactId>jersey-servlet</artifactId>
      <version>${jersey.version}</version>
    </dependency>
    <dependency>
      <groupId>com.sun.jersey.contribs</groupId>
      <artifactId>wadl-resourcedoc-doclet</artifactId>
      <version>${wadl-resourcedoc-doclet.version}</version>
    </dependency>
    <dependency>
      <groupId>org.apache.commons</groupId>
      <artifactId>commons-exec</artifactId>
      <version>${commons-exec.version}</version>
    </dependency>
    <dependency>
      <groupId>org.apache.zookeeper</groupId>
      <artifactId>zookeeper</artifactId>
      <version>${zookeeper.version}</version>
    </dependency>
    <dependency>
      <groupId>org.codehaus.jackson</groupId>
      <artifactId>jackson-core-asl</artifactId>
      <version>${jackson.version}</version>
    </dependency>
     <dependency>
      <groupId>org.codehaus.jackson</groupId>
      <artifactId>jackson-mapper-asl</artifactId>
      <version>${jackson.version}</version>
    </dependency>
    <dependency>
      <groupId>org.eclipse.jetty.aggregate</groupId>
      <artifactId>jetty-all-server</artifactId>
      <version>${jetty.webhcat.version}</version>
    </dependency>
    <dependency>
      <groupId>org.slf4j</groupId>
      <artifactId>jul-to-slf4j</artifactId>
      <version>${slf4j.version}</version>
    </dependency>
    <!-- test inter-project -->
    <dependency>
      <groupId>junit</groupId>
      <artifactId>junit</artifactId>
      <version>${junit.version}</version>
      <scope>test</scope>
    </dependency>
  </dependencies>


  <profiles>
    <profile>
      <id>hadoop-1</id>
      <dependencies>
        <dependency>
          <groupId>org.apache.hadoop</groupId>
          <artifactId>hadoop-core</artifactId>
          <version>${hadoop-20S.version}</version>
        </dependency>
      </dependencies>
    </profile>
   <profile>
      <id>hadoop-2</id>
      <dependencies>
        <dependency>
          <groupId>org.apache.hadoop</groupId>
          <artifactId>hadoop-auth</artifactId>
          <version>${hadoop-23.version}</version>
        </dependency>
        <dependency>
          <groupId>org.apache.hadoop</groupId>
          <artifactId>hadoop-common</artifactId>
          <version>${hadoop-23.version}</version>
        </dependency>
        <dependency>
          <groupId>org.apache.hadoop</groupId>
          <artifactId>hadoop-hdfs</artifactId>
          <version>${hadoop-23.version}</version>
        </dependency>
        <dependency>
          <groupId>org.apache.hadoop</groupId>
          <artifactId>hadoop-mapreduce-client-core</artifactId>
          <version>${hadoop-23.version}</version>
        </dependency>
      </dependencies>
    </profile>
  </profiles>

  <build>
    <plugins>
      <plugin>
        <groupId>org.apache.maven.plugins</groupId>
        <artifactId>maven-javadoc-plugin</artifactId>
        <version>${maven.javadoc.plugin.version}</version>
        <executions>
          <execution>
            <id>resourcesdoc.xml</id>
            <goals>
              <goal>javadoc</goal>
            </goals>
            <phase>compile</phase>
            <configuration>
              <encoding>${project.build.sourceEncoding}</encoding>
              <verbose>true</verbose>
              <show>public</show>
              <doclet>com.sun.jersey.wadl.resourcedoc.ResourceDoclet</doclet>
              <docletArtifacts>
                <docletArtifact>
                  <groupId>com.sun.jersey.contribs</groupId>
                  <artifactId>wadl-resourcedoc-doclet</artifactId>
                  <version>${wadl-resourcedoc-doclet.version}</version>
                </docletArtifact>
                <!--
                    Also specify jersey and xerces as doclet artifacts as the ResourceDoclet
                    uses classes provided by them to generate the resourcedoc.
                 -->
                <docletArtifact>
                  <groupId>com.sun.jersey</groupId>
                  <artifactId>jersey-server</artifactId>
                  <version>${jersey.version}</version>
                </docletArtifact>
                <docletArtifact>
                  <groupId>xerces</groupId>
                  <artifactId>xercesImpl</artifactId>
                  <version>${xerces.version}</version>
                </docletArtifact>
              </docletArtifacts>
              <additionalparam>-output ${project.build.outputDirectory}/resourcedoc.xml</additionalparam>
            </configuration>
          </execution>
        </executions>
      </plugin>
    </plugins>
  </build>
</project><|MERGE_RESOLUTION|>--- conflicted
+++ resolved
@@ -21,14 +21,6 @@
      xmlns:xsi="http://www.w3.org/2001/XMLSchema-instance"
      xsi:schemaLocation="http://maven.apache.org/POM/4.0.0 http://maven.apache.org/maven-v4_0_0.xsd">
 
-<<<<<<< HEAD
-    <parent>
-        <groupId>org.apache.hive.hcatalog</groupId>
-        <artifactId>hcatalog</artifactId>
-        <version>0.13.0-SNAPSHOT</version>
-        <relativePath>../../pom.xml</relativePath>
-    </parent>
-=======
   <modelVersion>4.0.0</modelVersion>
   <parent>
     <groupId>org.apache.hive.hcatalog</groupId>
@@ -36,27 +28,14 @@
     <version>0.13.0-SNAPSHOT</version>
     <relativePath>../../pom.xml</relativePath>
   </parent>
->>>>>>> 58936774
 
   <artifactId>hive-webhcat</artifactId>
   <packaging>jar</packaging>
   <name>Hive HCatalog Webhcat</name>
 
-<<<<<<< HEAD
-    <dependencies>
-        <dependency>
-            <groupId>xerces</groupId>
-            <artifactId>xercesImpl</artifactId>
-            <version>2.9.1</version>
-        </dependency>
-        <!-- provided scope - made available as separate package
-          not packaged or added as dependency
-        -->
-=======
   <properties>
     <hive.path.to.root>../../..</hive.path.to.root>
   </properties>
->>>>>>> 58936774
 
   <dependencies>
     <!-- dependencies are always listed in sorted order by groupId, artifectId -->
