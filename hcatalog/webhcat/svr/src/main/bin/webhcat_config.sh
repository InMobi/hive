#!/usr/bin/env bash

# Licensed to the Apache Software Foundation (ASF) under one
# or more contributor license agreements.  See the NOTICE file
# distributed with this work for additional information
# regarding copyright ownership.  The ASF licenses this file
# to you under the Apache License, Version 2.0 (the
# "License"); you may not use this file except in compliance
# with the License.  You may obtain a copy of the License at
#
#     http://www.apache.org/licenses/LICENSE-2.0
#
# Unless required by applicable law or agreed to in writing,
# software distributed under the License is distributed on an
# "AS IS" BASIS, WITHOUT WARRANTIES OR CONDITIONS OF ANY
# KIND, either express or implied.  See the License for the
# specific language governing permissions and limitations
# under the License.


# Print an error message and exit
function die() {
        echo "${this}: $@" 1>&2
        exit 1
}

#====================================
#Default config param values
#====================================

# The directory,file containing the running pid
PID_DIR=${WEBHCAT_PID_DIR:-.}
PID_FILE=${PID_DIR}/webhcat.pid

#default log directory
WEBHCAT_LOG_DIR=${WEBHCAT_LOG_DIR:-.}

# The console error log
ERROR_LOG=${WEBHCAT_LOG_DIR}/webhcat-console-error.log

# The console log
CONSOLE_LOG=${WEBHCAT_LOG_DIR}/webhcat-console.log

# The name of the webhcat jar file
WEBHCAT_JAR='hive-webhcat-*.jar'

# How long to wait before testing that the process started correctly
SLEEP_TIME_AFTER_START=10

#================================================
#See if the default configs have been overwritten
#================================================

#These parameters can be overriden by webhcat-env.sh
# the root of the WEBHCAT installation  ('this' is defined in webhcat_server.sh)
export WEBHCAT_PREFIX=`dirname "$this"`/..

#check to see if the conf dir is given as an optional argument
if [ $# -gt 1 ]
then
    if [ "--config" = "$1" ]
          then
              shift
              confdir=$1
              shift
              WEBHCAT_CONF_DIR=$confdir
    fi
fi

# Allow alternate conf dir location.
if [ -e "${WEBHCAT_PREFIX}/etc/webhcat/webhcat-env.sh" -o -e "${WEBHCAT_PREFIX}/etc/webhcat/webhcat-site.xml" ]; then
  DEFAULT_CONF_DIR=${WEBHCAT_PREFIX}/"etc/webhcat"
elif [ -e "${WEBHCAT_PREFIX}/conf/webhcat-env.sh" -o -e "${WEBHCAT_PREFIX}/etc/webhcat/webhcat-site.xml" ]; then
  DEFAULT_CONF_DIR=${WEBHCAT_PREFIX}/"conf"
else
  DEFAULT_CONF_DIR="/etc/webhcat"
fi
export WEBHCAT_CONF_DIR="${WEBHCAT_CONF_DIR:-$DEFAULT_CONF_DIR}"

#users can add various env vars to webhcat-env.sh in the conf
#rather than having to export them before running the command
if [ -f "${WEBHCAT_CONF_DIR}/webhcat-env.sh" ]; then
  source "${WEBHCAT_CONF_DIR}/webhcat-env.sh"
fi

#users can add various env vars to webhcat-env.sh in the conf
#rather than having to export them before running the command
if [ -f "${WEBHCAT_CONF_DIR}/webhcat-env.sh" ]; then
  source "${WEBHCAT_CONF_DIR}/webhcat-env.sh"
fi

#set defaults for HCAT_PREFIX, HIVE_HOME, TEMPLETON_HOME that work for default directory structure
DEFAULT_HCAT_PREFIX="${WEBHCAT_PREFIX}"
export HCAT_PREFIX="${HCAT_PREFIX:-$DEFAULT_HCAT_PREFIX}"
if [ ! -f ${HCAT_PREFIX}/bin/hcat ]; then
    die "HCAT_PREFIX=${HCAT_PREFIX} is invalid";
fi

#hcat script can sometimes determine HIVE_HOME itslef
#so HIVE_HOME does not need to be always set at this point
DEFAULT_HIVE_HOME="${WEBHCAT_PREFIX}/.."
if [ -n "$HIVE_HOME" ]; then
    echo "Lenght of string is non zero"
    if  [ ! -f ${HIVE_HOME}/bin/hive ]; then
        die "HIVE_HOME=${HIVE_HOME} is invalid";
    fi
elif [ -f ${DEFAULT_HIVE_HOME}/bin/hive ]; then
    export HIVE_HOME="${HIVE_HOME:-$DEFAULT_HIVE_HOME}"
    echo "Setting HIVE_HOME $HIVE_HOME"
fi



DEFAULT_TEMPLETON_HOME="${WEBHCAT_PREFIX}"
export TEMPLETON_HOME="${TEMPLETON_HOME:-$DEFAULT_TEMPLETON_HOME}"
if [ ! -d ${TEMPLETON_HOME}/share/webhcat ]; then
    die "TEMPLETON_HOME=${TEMPLETON_HOME} is invalid";
fi

<<<<<<< HEAD
=======
source $WEBHCAT_PREFIX/bin/common.sh
find_hadoop_home

>>>>>>> 58936774
#====================================
#determine where hadoop is
#====================================

#check HADOOP_HOME and then check HADOOP_PREFIX
if [ -f ${HADOOP_HOME}/bin/hadoop ]; then
  HADOOP_PREFIX=$HADOOP_HOME
#if this is an rpm install check for /usr/bin/hadoop
elif [ -f ${WEBHCAT_PREFIX}/bin/hadoop ]; then
  HADOOP_PREFIX=$WEBHCAT_PREFIX
#otherwise see if HADOOP_PREFIX is defined
elif [ ! -f ${HADOOP_PREFIX}/bin/hadoop ]; then
  echo "${this}: Hadoop not found."
  exit 1
fi<|MERGE_RESOLUTION|>--- conflicted
+++ resolved
@@ -83,12 +83,6 @@
   source "${WEBHCAT_CONF_DIR}/webhcat-env.sh"
 fi
 
-#users can add various env vars to webhcat-env.sh in the conf
-#rather than having to export them before running the command
-if [ -f "${WEBHCAT_CONF_DIR}/webhcat-env.sh" ]; then
-  source "${WEBHCAT_CONF_DIR}/webhcat-env.sh"
-fi
-
 #set defaults for HCAT_PREFIX, HIVE_HOME, TEMPLETON_HOME that work for default directory structure
 DEFAULT_HCAT_PREFIX="${WEBHCAT_PREFIX}"
 export HCAT_PREFIX="${HCAT_PREFIX:-$DEFAULT_HCAT_PREFIX}"
@@ -117,12 +111,9 @@
     die "TEMPLETON_HOME=${TEMPLETON_HOME} is invalid";
 fi
 
-<<<<<<< HEAD
-=======
 source $WEBHCAT_PREFIX/bin/common.sh
 find_hadoop_home
 
->>>>>>> 58936774
 #====================================
 #determine where hadoop is
 #====================================
