--- conflicted
+++ resolved
@@ -65,11 +65,8 @@
       args.addAll(makeBasicArgs(execute, srcFile, otherFiles, statusdir, completedUrl, enablelog));
       args.add("--");
       TempletonUtils.addCmdForWindows(args);
-<<<<<<< HEAD
-=======
       addHiveMetaStoreTokenArg();
       
->>>>>>> 58936774
       args.add(appConf.hivePath());
 
       args.add("--service");
@@ -125,15 +122,6 @@
       String[] ofs = TempletonUtils.hadoopFsListAsArray(otherFiles, appConf, runAs);
       allFiles.addAll(Arrays.asList(ofs));
     }
-<<<<<<< HEAD
-
-    args.addAll(makeLauncherArgs(appConf, statusdir, completedUrl, allFiles,
-                enablelog, JobType.HIVE));
-
-    if (appConf.hiveArchive() != null && !appConf.hiveArchive().equals(""))
-    {
-      args.add("-archives");
-=======
 
     args.addAll(makeLauncherArgs(appConf, statusdir, completedUrl, allFiles,
                 enablelog, JobType.HIVE));
@@ -141,7 +129,6 @@
     if (appConf.hiveArchive() != null && !appConf.hiveArchive().equals(""))
     {
       args.add(ARCHIVES);
->>>>>>> 58936774
       args.add(appConf.hiveArchive());
     }
 
