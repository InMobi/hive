--- conflicted
+++ resolved
@@ -44,12 +44,8 @@
 public class LauncherDelegator extends TempletonDelegator {
   private static final Log LOG = LogFactory.getLog(LauncherDelegator.class);
   protected String runAs = null;
-<<<<<<< HEAD
-  static public enum JobType {JAR, STREAMING, PIG, HIVE};
-=======
   static public enum JobType {JAR, STREAMING, PIG, HIVE}
   private boolean secureMeatastoreAccess = false;
->>>>>>> 58936774
 
   public LauncherDelegator(AppConfig appConf) {
     super(appConf);
@@ -89,12 +85,8 @@
 
       if (id == null) {
         throw new QueueException("Unable to get job id");
-<<<<<<< HEAD
-
-=======
       }
       
->>>>>>> 58936774
       registerJob(id, user, callback, userArgs);
 
       return new EnqueueBean(id);
