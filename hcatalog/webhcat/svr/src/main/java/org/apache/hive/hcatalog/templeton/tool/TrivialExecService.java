--- conflicted
+++ resolved
@@ -28,11 +28,6 @@
 import java.util.List;
 import java.util.Map;
 
-<<<<<<< HEAD
-import org.apache.commons.logging.Log;
-import org.apache.commons.logging.LogFactory;
-=======
->>>>>>> 58936774
 
 /**
  * Execute a local program.  This is a singleton service that will
@@ -46,12 +41,7 @@
   //with default log4j config, this output ends up in 'syslog' of the LaunchMapper task
   private static final Log LOG = LogFactory.getLog(TrivialExecService.class);
   private static volatile TrivialExecService theSingleton;
-<<<<<<< HEAD
-  private static final Log LOG = LogFactory.getLog(TrivialExecService.class);
-
-=======
   private static final String HADOOP_CLIENT_OPTS = "HADOOP_CLIENT_OPTS";
->>>>>>> 58936774
   /**
    * Retrieve the singleton.
    */
@@ -84,12 +74,8 @@
   public Process run(List<String> cmd, List<String> removeEnv,
              Map<String, String> environmentVariables, boolean overrideContainerLog4jProps)
     throws IOException {
-<<<<<<< HEAD
-    logDebugCmd(cmd, environmentVariables);
-=======
     LOG.info("run(cmd, removeEnv, environmentVariables, " + overrideContainerLog4jProps + ")");
     LOG.info("Starting cmd: " + cmd);
->>>>>>> 58936774
     ProcessBuilder pb = new ProcessBuilder(cmd);
     for (String key : removeEnv) {
       if(pb.environment().containsKey(key)) {
@@ -104,24 +90,6 @@
     logDebugInfo("Starting process with env:", pb.environment());
     return pb.start();
   }
-<<<<<<< HEAD
-
-  private void logDebugCmd(List<String> cmd,
-    Map<String, String> environmentVariables) {
-    if(!LOG.isDebugEnabled()){
-      return;
-    }
-    LOG.debug("starting " + cmd);
-    LOG.debug("With environment variables: " );
-    for(Map.Entry<String, String> keyVal : environmentVariables.entrySet()){
-      LOG.debug(keyVal.getKey() + "=" + keyVal.getValue());
-    }
-    LOG.debug("With environment variables already set: " );
-    Map<String, String> env = System.getenv();
-    for (String envName : env.keySet()) {
-      LOG.debug(envName + "=" + env.get(envName));
-    }
-=======
   private static void logDebugInfo(String msg, Map<String, String> props) {
     LOG.info(msg);
     List<String> keys = new ArrayList<String>();
@@ -130,6 +98,5 @@
     for(String key : keys) {
       LOG.info(key + "=" + props.get(key));
     }    
->>>>>>> 58936774
   }
 }