--- conflicted
+++ resolved
@@ -47,22 +47,14 @@
   public EnqueueBean run(String user, Map<String, Object> userArgs,
                String execute, String srcFile,
                List<String> pigArgs, String otherFiles,
-<<<<<<< HEAD
-               String statusdir, String callback, String completedUrl, boolean enablelog)
-=======
                String statusdir, String callback, 
                boolean usesHcatalog, String completedUrl, boolean enablelog)
->>>>>>> 58936774
     throws NotAuthorizedException, BadParam, BusyException, QueueException,
     ExecuteException, IOException, InterruptedException {
     runAs = user;
     List<String> args = makeArgs(execute,
       srcFile, pigArgs,
-<<<<<<< HEAD
-      otherFiles, statusdir, completedUrl, enablelog);
-=======
       otherFiles, statusdir, usesHcatalog, completedUrl, enablelog);
->>>>>>> 58936774
 
     return enqueueController(user, userArgs, callback, args);
   }
@@ -83,12 +75,8 @@
    */
   private List<String> makeArgs(String execute, String srcFile,
                   List<String> pigArgs, String otherFiles,
-<<<<<<< HEAD
-                  String statusdir, String completedUrl, boolean enablelog)
-=======
                   String statusdir, boolean usesHcatalog,
                   String completedUrl, boolean enablelog)
->>>>>>> 58936774
     throws BadParam, IOException, InterruptedException {
     ArrayList<String> args = new ArrayList<String>();
     //check if the REST command specified explicitly to use hcatalog
@@ -106,14 +94,6 @@
       }
 
       args.addAll(makeLauncherArgs(appConf, statusdir, completedUrl, allFiles, enablelog, JobType.PIG));
-<<<<<<< HEAD
-      if (appConf.pigArchive() != null && !appConf.pigArchive().equals(""))
-      {
-        args.add("-archives");
-        args.add(appConf.pigArchive());
-      }
-
-=======
       boolean shipPigTar = appConf.pigArchive() != null && !appConf.pigArchive().equals("");
       boolean shipHiveTar = needsMetastoreAccess && appConf.hiveArchive() != null 
               && !appConf.hiveArchive().equals("");
@@ -140,7 +120,6 @@
         addDef(args, JobSubmissionConstants.PigConstants.PIG_OPTS, 
                 appConf.get(AppConfig.HIVE_PROPS_NAME));
       }
->>>>>>> 58936774
       args.add("--");
       TempletonUtils.addCmdForWindows(args);
       args.add(appConf.pigPath());
@@ -150,13 +129,10 @@
       for (String pigArg : pigArgs) {
         args.add(TempletonUtils.quoteForWindows(pigArg));
       }
-<<<<<<< HEAD
-=======
       if(needsMetastoreAccess) {
         addHiveMetaStoreTokenArg();
       }
       
->>>>>>> 58936774
       if (TempletonUtils.isset(execute)) {
         args.add("-execute");
         args.add(TempletonUtils.quoteForWindows(execute));
