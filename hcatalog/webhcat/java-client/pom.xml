<!--
  Licensed to the Apache Software Foundation (ASF) under one
  or more contributor license agreements.  See the NOTICE file
  distributed with this work for additional information
  regarding copyright ownership.  The ASF licenses this file
  to you under the Apache License, Version 2.0 (the
  "License"); you may not use this file except in compliance
  with the License.  You may obtain a copy of the License at

    http://www.apache.org/licenses/LICENSE-2.0

  Unless required by applicable law or agreed to in writing,
  software distributed under the License is distributed on an
  "AS IS" BASIS, WITHOUT WARRANTIES OR CONDITIONS OF ANY
  KIND, either express or implied.  See the License for the
  specific language governing permissions and limitations
  under the License.
-->

<project xmlns="http://maven.apache.org/POM/4.0.0"
<<<<<<< HEAD
         xmlns:xsi="http://www.w3.org/2001/XMLSchema-instance"
         xsi:schemaLocation="http://maven.apache.org/POM/4.0.0 http://maven.apache.org/maven-v4_0_0.xsd">

    <parent>
        <groupId>org.apache.hive.hcatalog</groupId>
        <artifactId>hcatalog</artifactId>
        <version>0.13.0-SNAPSHOT</version>
        <relativePath>../../pom.xml</relativePath>
    </parent>

    <modelVersion>4.0.0</modelVersion>
    <artifactId>webhcat-java-client</artifactId>
    <packaging>jar</packaging>
    <name>webhcat-java-client</name>
    <url>http://maven.apache.org</url>

    <dependencies>
=======
     xmlns:xsi="http://www.w3.org/2001/XMLSchema-instance"
     xsi:schemaLocation="http://maven.apache.org/POM/4.0.0 http://maven.apache.org/maven-v4_0_0.xsd">

  <modelVersion>4.0.0</modelVersion>
  <parent>
    <groupId>org.apache.hive.hcatalog</groupId>
    <artifactId>hive-hcatalog</artifactId>
    <version>0.13.0-SNAPSHOT</version>
    <relativePath>../../pom.xml</relativePath>
  </parent>

  <artifactId>hive-webhcat-java-client</artifactId>
  <packaging>jar</packaging>
  <name>Hive HCatalog Webhcat Java Client</name>

  <properties>
    <hive.path.to.root>../../..</hive.path.to.root>
  </properties>

  <dependencies>
    <!-- dependencies are always listed in sorted order by groupId, artifectId -->
    <!-- intra-project -->
    <dependency>
      <groupId>org.apache.hive.hcatalog</groupId>
      <artifactId>hive-hcatalog-core</artifactId>
      <version>${project.version}</version>
    </dependency>
    <!-- test intra-project -->
    <dependency>
      <groupId>org.apache.hive.hcatalog</groupId>
      <artifactId>hive-hcatalog-core</artifactId>
      <version>${project.version}</version>
      <classifier>tests</classifier>
      <scope>test</scope>
    </dependency>
  </dependencies>

  <profiles>
    <profile>
      <id>hadoop-1</id>
      <dependencies>
        <dependency>
          <groupId>org.apache.hadoop</groupId>
          <artifactId>hadoop-core</artifactId>
          <version>${hadoop-20S.version}</version>
        </dependency>
      </dependencies>
    </profile>
   <profile>
      <id>hadoop-2</id>
      <dependencies>
>>>>>>> 58936774
        <dependency>
          <groupId>org.apache.hadoop</groupId>
          <artifactId>hadoop-common</artifactId>
          <version>${hadoop-23.version}</version>
        </dependency>
        <dependency>
          <groupId>org.apache.hadoop</groupId>
          <artifactId>hadoop-mapreduce-client-core</artifactId>
          <version>${hadoop-23.version}</version>
        </dependency>
      </dependencies>
    </profile>
  </profiles>

</project><|MERGE_RESOLUTION|>--- conflicted
+++ resolved
@@ -18,25 +18,6 @@
 -->
 
 <project xmlns="http://maven.apache.org/POM/4.0.0"
-<<<<<<< HEAD
-         xmlns:xsi="http://www.w3.org/2001/XMLSchema-instance"
-         xsi:schemaLocation="http://maven.apache.org/POM/4.0.0 http://maven.apache.org/maven-v4_0_0.xsd">
-
-    <parent>
-        <groupId>org.apache.hive.hcatalog</groupId>
-        <artifactId>hcatalog</artifactId>
-        <version>0.13.0-SNAPSHOT</version>
-        <relativePath>../../pom.xml</relativePath>
-    </parent>
-
-    <modelVersion>4.0.0</modelVersion>
-    <artifactId>webhcat-java-client</artifactId>
-    <packaging>jar</packaging>
-    <name>webhcat-java-client</name>
-    <url>http://maven.apache.org</url>
-
-    <dependencies>
-=======
      xmlns:xsi="http://www.w3.org/2001/XMLSchema-instance"
      xsi:schemaLocation="http://maven.apache.org/POM/4.0.0 http://maven.apache.org/maven-v4_0_0.xsd">
 
@@ -88,7 +69,6 @@
    <profile>
       <id>hadoop-2</id>
       <dependencies>
->>>>>>> 58936774
         <dependency>
           <groupId>org.apache.hadoop</groupId>
           <artifactId>hadoop-common</artifactId>
