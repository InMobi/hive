/**
 * Licensed to the Apache Software Foundation (ASF) under one
 * or more contributor license agreements.  See the NOTICE file
 * distributed with this work for additional information
 * regarding copyright ownership.  The ASF licenses this file
 * to you under the Apache License, Version 2.0 (the
 * "License"); you may not use this file except in compliance
 * with the License.  You may obtain a copy of the License at
 *
 *     http://www.apache.org/licenses/LICENSE-2.0
 *
 * Unless required by applicable law or agreed to in writing, software
 * distributed under the License is distributed on an "AS IS" BASIS,
 * WITHOUT WARRANTIES OR CONDITIONS OF ANY KIND, either express or implied.
 * See the License for the specific language governing permissions and
 * limitations under the License.
 */

package org.apache.hive.service.cli;

import java.util.List;
import java.util.Map;

import org.apache.hive.service.auth.HiveAuthFactory;


/**
 * EmbeddedCLIServiceClient.
 *
 */
public class EmbeddedCLIServiceClient extends CLIServiceClient {
  private final ICLIService cliService;

  public EmbeddedCLIServiceClient(ICLIService cliService) {
    this.cliService = cliService;
  }

  /* (non-Javadoc)
   * @see org.apache.hive.service.cli.CLIServiceClient#openSession(java.lang.String, java.lang.String, java.util.Map)
   */
  @Override
  public SessionHandle openSession(String username, String password,
      Map<String, String> configuration) throws HiveSQLException {
    return cliService.openSession(username, password, configuration);
  }

  @Override
  public SessionHandle openSessionWithImpersonation(String username, String password,
      Map<String, String> configuration, String delegationToken) throws HiveSQLException {
    throw new HiveSQLException("Impersonated session is not supported in the embedded mode");
  }

  /* (non-Javadoc)
   * @see org.apache.hive.service.cli.CLIServiceClient#closeSession(org.apache.hive.service.cli.SessionHandle)
   */
  @Override
  public void closeSession(SessionHandle sessionHandle) throws HiveSQLException {
    cliService.closeSession(sessionHandle);
  }

  /* (non-Javadoc)
   * @see org.apache.hive.service.cli.CLIServiceClient#getInfo(org.apache.hive.service.cli.SessionHandle, java.util.List)
   */
  @Override
  public GetInfoValue getInfo(SessionHandle sessionHandle, GetInfoType getInfoType)
      throws HiveSQLException {
    return cliService.getInfo(sessionHandle, getInfoType);
  }

  /* (non-Javadoc)
   * @see org.apache.hive.service.cli.CLIServiceClient#executeStatement(org.apache.hive.service.cli.SessionHandle,
   *  java.lang.String, java.util.Map)
   */
  @Override
  public OperationHandle executeStatement(SessionHandle sessionHandle, String statement,
      Map<String, String> confOverlay) throws HiveSQLException {
    return cliService.executeStatement(sessionHandle, statement, confOverlay);
  }

  /* (non-Javadoc)
   * @see org.apache.hive.service.cli.CLIServiceClient#executeStatementAsync(org.apache.hive.service.cli.SessionHandle,
   *  java.lang.String, java.util.Map)
   */
  @Override
  public OperationHandle executeStatementAsync(SessionHandle sessionHandle, String statement,
      Map<String, String> confOverlay) throws HiveSQLException {
    return cliService.executeStatementAsync(sessionHandle, statement, confOverlay);
  }


  /* (non-Javadoc)
   * @see org.apache.hive.service.cli.CLIServiceClient#getTypeInfo(org.apache.hive.service.cli.SessionHandle)
   */
  @Override
  public OperationHandle getTypeInfo(SessionHandle sessionHandle) throws HiveSQLException {
    return cliService.getTypeInfo(sessionHandle);
  }

  /* (non-Javadoc)
   * @see org.apache.hive.service.cli.CLIServiceClient#getCatalogs(org.apache.hive.service.cli.SessionHandle)
   */
  @Override
  public OperationHandle getCatalogs(SessionHandle sessionHandle) throws HiveSQLException {
    return cliService.getCatalogs(sessionHandle);
  }

  /* (non-Javadoc)
   * @see org.apache.hive.service.cli.CLIServiceClient#getSchemas(org.apache.hive.service.cli.SessionHandle, java.lang.String, java.lang.String)
   */
  @Override
  public OperationHandle getSchemas(SessionHandle sessionHandle, String catalogName,
      String schemaName) throws HiveSQLException {
    return cliService.getSchemas(sessionHandle, catalogName, schemaName);
  }

  /* (non-Javadoc)
   * @see org.apache.hive.service.cli.CLIServiceClient#getTables(org.apache.hive.service.cli.SessionHandle, java.lang.String, java.lang.String, java.lang.String, java.util.List)
   */
  @Override
  public OperationHandle getTables(SessionHandle sessionHandle, String catalogName,
      String schemaName, String tableName, List<String> tableTypes) throws HiveSQLException {
    return cliService.getTables(sessionHandle, catalogName, schemaName, tableName, tableTypes);
  }

  /* (non-Javadoc)
   * @see org.apache.hive.service.cli.CLIServiceClient#getTableTypes(org.apache.hive.service.cli.SessionHandle)
   */
  @Override
  public OperationHandle getTableTypes(SessionHandle sessionHandle) throws HiveSQLException {
    return cliService.getTableTypes(sessionHandle);
  }

  /* (non-Javadoc)
   * @see org.apache.hive.service.cli.CLIServiceClient#getColumns(org.apache.hive.service.cli.SessionHandle, java.lang.String, java.lang.String, java.lang.String, java.lang.String)
   */
  @Override
  public OperationHandle getColumns(SessionHandle sessionHandle, String catalogName,
      String schemaName, String tableName, String columnName) throws HiveSQLException {
    return cliService.getColumns(sessionHandle, catalogName, schemaName, tableName, columnName);
  }

  /* (non-Javadoc)
   * @see org.apache.hive.service.cli.CLIServiceClient#getFunctions(org.apache.hive.service.cli.SessionHandle, java.lang.String)
   */
  @Override
  public OperationHandle getFunctions(SessionHandle sessionHandle,
      String catalogName, String schemaName, String functionName)
          throws HiveSQLException {
    return cliService.getFunctions(sessionHandle, catalogName, schemaName, functionName);
  }

  /* (non-Javadoc)
   * @see org.apache.hive.service.cli.CLIServiceClient#getOperationStatus(org.apache.hive.service.cli.OperationHandle)
   */
  @Override
  public OperationStatus getOperationStatus(OperationHandle opHandle) throws HiveSQLException {
    return cliService.getOperationStatus(opHandle);
  }

  /* (non-Javadoc)
   * @see org.apache.hive.service.cli.CLIServiceClient#cancelOperation(org.apache.hive.service.cli.OperationHandle)
   */
  @Override
  public void cancelOperation(OperationHandle opHandle) throws HiveSQLException {
    cliService.cancelOperation(opHandle);
  }

  /* (non-Javadoc)
   * @see org.apache.hive.service.cli.CLIServiceClient#closeOperation(org.apache.hive.service.cli.OperationHandle)
   */
  @Override
  public void closeOperation(OperationHandle opHandle) throws HiveSQLException {
    cliService.closeOperation(opHandle);
  }

  /* (non-Javadoc)
   * @see org.apache.hive.service.cli.CLIServiceClient#getResultSetMetadata(org.apache.hive.service.cli.OperationHandle)
   */
  @Override
  public TableSchema getResultSetMetadata(OperationHandle opHandle) throws HiveSQLException {
    return cliService.getResultSetMetadata(opHandle);
  }

  /* (non-Javadoc)
   * @see org.apache.hive.service.cli.CLIServiceClient#fetchResults(org.apache.hive.service.cli.OperationHandle, org.apache.hive.service.cli.FetchOrientation, long)
   */
  @Override
  public RowSet fetchResults(OperationHandle opHandle, FetchOrientation orientation, long maxRows)
      throws HiveSQLException {
    return cliService.fetchResults(opHandle, orientation, maxRows);
  }

<<<<<<< HEAD
  @Override
  public String getQueryPlan(SessionHandle sessionHandle, String statement,
      Map<String, String> confOverlay) throws HiveSQLException {
    return cliService.getQueryPlan(sessionHandle, statement, confOverlay);
  }

=======

  @Override
  public String getDelegationToken(SessionHandle sessionHandle, HiveAuthFactory authFactory,
         String owner, String renewer) throws HiveSQLException {
    return cliService.getDelegationToken(sessionHandle, authFactory, owner, renewer);
  }

  @Override
  public void cancelDelegationToken(SessionHandle sessionHandle, HiveAuthFactory authFactory,
      String tokenStr) throws HiveSQLException {
    cliService.cancelDelegationToken(sessionHandle, authFactory, tokenStr);
  }

  @Override
  public void renewDelegationToken(SessionHandle sessionHandle, HiveAuthFactory authFactory,
      String tokenStr) throws HiveSQLException {
    cliService.renewDelegationToken(sessionHandle, authFactory, tokenStr);
  }
>>>>>>> c8a718b1
}<|MERGE_RESOLUTION|>--- conflicted
+++ resolved
@@ -190,15 +190,12 @@
     return cliService.fetchResults(opHandle, orientation, maxRows);
   }
 
-<<<<<<< HEAD
   @Override
   public String getQueryPlan(SessionHandle sessionHandle, String statement,
       Map<String, String> confOverlay) throws HiveSQLException {
     return cliService.getQueryPlan(sessionHandle, statement, confOverlay);
   }
 
-=======
-
   @Override
   public String getDelegationToken(SessionHandle sessionHandle, HiveAuthFactory authFactory,
          String owner, String renewer) throws HiveSQLException {
@@ -216,5 +213,4 @@
       String tokenStr) throws HiveSQLException {
     cliService.renewDelegationToken(sessionHandle, authFactory, tokenStr);
   }
->>>>>>> c8a718b1
 }