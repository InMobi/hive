/**
 * Licensed to the Apache Software Foundation (ASF) under one
 * or more contributor license agreements.  See the NOTICE file
 * distributed with this work for additional information
 * regarding copyright ownership.  The ASF licenses this file
 * to you under the Apache License, Version 2.0 (the
 * "License"); you may not use this file except in compliance
 * with the License.  You may obtain a copy of the License at
 *
 *     http://www.apache.org/licenses/LICENSE-2.0
 *
 * Unless required by applicable law or agreed to in writing, software
 * distributed under the License is distributed on an "AS IS" BASIS,
 * WITHOUT WARRANTIES OR CONDITIONS OF ANY KIND, either express or implied.
 * See the License for the specific language governing permissions and
 * limitations under the License.
 */

package org.apache.hive.service.cli.operation;

import java.io.ByteArrayOutputStream;
import java.io.IOException;
import java.io.Serializable;
import java.sql.SQLException;
import java.util.ArrayList;
import java.util.List;
import java.util.Map;
import java.util.Properties;
import java.util.concurrent.Future;
import java.util.concurrent.RejectedExecutionException;

import org.apache.hadoop.hive.conf.HiveConf;
import org.apache.hadoop.hive.metastore.api.FieldSchema;
import org.apache.hadoop.hive.metastore.api.Schema;
import org.apache.hadoop.hive.ql.CommandNeedRetryException;
import org.apache.hadoop.hive.ql.Driver;
import org.apache.hadoop.hive.ql.TaskStatus;
import org.apache.hadoop.hive.ql.exec.ExplainTask;
import org.apache.hadoop.hive.ql.exec.Task;
import org.apache.hadoop.hive.ql.parse.VariableSubstitution;
import org.apache.hadoop.hive.ql.processors.CommandProcessorResponse;
import org.apache.hadoop.hive.ql.session.SessionState;
import org.apache.hadoop.hive.serde.serdeConstants;
import org.apache.hadoop.hive.serde2.SerDe;
import org.apache.hadoop.hive.serde2.SerDeException;
import org.apache.hadoop.hive.serde2.SerDeUtils;
import org.apache.hadoop.hive.serde2.lazy.LazySimpleSerDe;
import org.apache.hadoop.hive.serde2.objectinspector.ObjectInspector;
import org.apache.hadoop.hive.serde2.objectinspector.StructField;
import org.apache.hadoop.hive.serde2.objectinspector.StructObjectInspector;
import org.apache.hadoop.io.BytesWritable;
import org.apache.hive.service.cli.FetchOrientation;
import org.apache.hive.service.cli.HiveSQLException;
import org.apache.hive.service.cli.OperationState;
import org.apache.hive.service.cli.OperationStatus;
import org.apache.hive.service.cli.RowSet;
import org.apache.hive.service.cli.RowSetFactory;
import org.apache.hive.service.cli.TableSchema;
import org.apache.hive.service.cli.session.HiveSession;
import org.codehaus.jackson.JsonGenerationException;
import org.codehaus.jackson.map.JsonMappingException;
import org.codehaus.jackson.map.ObjectMapper;

/**
 * SQLOperation.
 *
 */
public class SQLOperation extends ExecuteStatementOperation {

  private Driver driver = null;
  private CommandProcessorResponse response;
  private TableSchema resultSchema = null;
  private Schema mResultSchema = null;
  private SerDe serde = null;
  private final boolean runAsync;
  private volatile Future<?> backgroundHandle;
  private boolean fetchStarted = false;

<<<<<<< HEAD
  private final boolean runAsync;
  private volatile Future<?> backgroundHandle;
  private boolean fetchStarted = false;

=======
>>>>>>> 58936774
  public SQLOperation(HiveSession parentSession, String statement, Map<String,
      String> confOverlay, boolean runInBackground) {
    // TODO: call setRemoteUser in ExecuteStatementOperation or higher.
    super(parentSession, statement, confOverlay);
    this.runAsync = runInBackground;
<<<<<<< HEAD
    openLogStreams();
  }


  public void prepare() throws HiveSQLException {
  }

  private void runInternal(HiveConf sqlOperationConf) throws HiveSQLException {
    setState(OperationState.RUNNING);
    markOperationStartTime();
    String statement_trimmed = statement.trim();
    String[] tokens = statement_trimmed.split("\\s");
    String cmd_1 = statement_trimmed.substring(tokens[0].length()).trim();

    int ret = 0;
    String errorMessage = "";
    String SQLState = null;

    try {

      // TODO We need to merge the change to pass user name to driver
      driver = new Driver(sqlOperationConf);
      boolean logRedirectionEnabled = getParentSession().isLogRedirectionEnabled();
      driver.setLogRedirecionEnabled(logRedirectionEnabled);
      if (logRedirectionEnabled) {
        driver.setConsole(console);
      }

=======
  }

  /***
   * Compile the query and extract metadata
   * @param sqlOperationConf
   * @throws HiveSQLException
   */
  public void prepare(HiveConf sqlOperationConf) throws HiveSQLException {
    setState(OperationState.RUNNING);

    try {
      driver = new Driver(sqlOperationConf, getParentSession().getUserName());
>>>>>>> 58936774
      // In Hive server mode, we are not able to retry in the FetchTask
      // case, when calling fetch queries since execute() has returned.
      // For now, we disable the test attempts.
      driver.setTryCount(Integer.MAX_VALUE);

      String subStatement = new VariableSubstitution().substitute(sqlOperationConf, statement);
<<<<<<< HEAD

      response = driver.run(subStatement);
=======
      response = driver.compileAndRespond(subStatement);
>>>>>>> 58936774
      if (0 != response.getResponseCode()) {
        throw new HiveSQLException("Error while compiling statement: "
            + response.getErrorMessage(), response.getSQLState(), response.getResponseCode());
      }

      mResultSchema = driver.getSchema();

      // hasResultSet should be true only if the query has a FetchTask
      // "explain" is an exception for now
      if(driver.getPlan().getFetchTask() != null) {
        //Schema has to be set
        if (mResultSchema == null || !mResultSchema.isSetFieldSchemas()) {
          throw new HiveSQLException("Error compiling query: Schema and FieldSchema " +
              "should be set when query plan has a FetchTask");
        }
        resultSchema = new TableSchema(mResultSchema);
        setHasResultSet(true);
      } else {
        setHasResultSet(false);
      }
      // Set hasResultSet true if the plan has ExplainTask
      // TODO explain should use a FetchTask for reading
      for (Task<? extends Serializable> task: driver.getPlan().getRootTasks()) {
        if (task.getClass() == ExplainTask.class) {
          resultSchema = new TableSchema(mResultSchema);
          setHasResultSet(true);
          break;
        }
      }
    } catch (HiveSQLException e) {
      setState(OperationState.ERROR);
      throw e;
    } catch (Exception e) {
      setState(OperationState.ERROR);
      throw new HiveSQLException("Error running query: " + e.toString(), e);
    } finally {
      markOperationCompletedTime();
    }
  }

  private void runInternal(HiveConf sqlOperationConf) throws HiveSQLException {
    try {
      // In Hive server mode, we are not able to retry in the FetchTask
      // case, when calling fetch queries since execute() has returned.
      // For now, we disable the test attempts.
      driver.setTryCount(Integer.MAX_VALUE);

      response = driver.run();
      if (0 != response.getResponseCode()) {
        throw new HiveSQLException("Error while processing statement: "
            + response.getErrorMessage(), response.getSQLState(), response.getResponseCode());
      }

    } catch (HiveSQLException e) {
      setState(OperationState.ERROR);
      throw e;
    } catch (Exception e) {
      setState(OperationState.ERROR);
      throw new HiveSQLException("Error running query: " + e.toString(), e);
    }
    setState(OperationState.FINISHED);
  }
  @Override
  public void run() throws HiveSQLException {
    setState(OperationState.PENDING);
<<<<<<< HEAD
=======
    prepare(getConfigForOperation());
>>>>>>> 58936774
    if (!runAsync) {
      runInternal(getConfigForOperation());
    } else {
      Runnable backgroundOperation = new Runnable() {
        SessionState ss = SessionState.get();
        @Override
        public void run() {
<<<<<<< HEAD
          SessionState.start(ss);
=======
          SessionState.setCurrentSessionState(ss);
>>>>>>> 58936774
          try {
            runInternal(getConfigForOperation());
          } catch (HiveSQLException e) {
            setOperationException(e);
            LOG.error("Error: ", e);
          }
        }
      };
      try {
        // This submit blocks if no background threads are available to run this operation
        backgroundHandle =
            getParentSession().getSessionManager().submitBackgroundOperation(backgroundOperation);
      } catch (RejectedExecutionException rejected) {
        setState(OperationState.ERROR);
        throw new HiveSQLException("All the asynchronous threads are currently busy, " +
            "please retry the operation", rejected);
      }
    }
  }

  private void cleanup(OperationState state) throws HiveSQLException {
<<<<<<< HEAD
    if (runAsync) {
      if (backgroundHandle != null && !backgroundHandle.isDone()) {
=======
    setState(state);
    if (runAsync) {
      if (backgroundHandle != null) {
>>>>>>> 58936774
        backgroundHandle.cancel(true);
      }
    }
    if (driver != null) {
      driver.close();
      driver.destroy();
    }

    SessionState ss = SessionState.get();
    if (ss.getTmpOutputFile() != null) {
      ss.getTmpOutputFile().delete();
    }

    closeLogStreams();
    setState(state);
  }

  @Override
  public void cancel() throws HiveSQLException {
<<<<<<< HEAD
    markOperationCompletedTime();
=======
>>>>>>> 58936774
    cleanup(OperationState.CANCELED);
  }

  @Override
  public void close() throws HiveSQLException {
    cleanup(OperationState.CLOSED);
  }

  @Override
  public TableSchema getResultSetSchema() throws HiveSQLException {
    assertState(OperationState.FINISHED);
    if (resultSchema == null) {
      resultSchema = new TableSchema(driver.getSchema());
    }
    return resultSchema;
  }

  private transient final List<Object> convey = new ArrayList<Object>();

  @Override
  public RowSet getNextRowSet(FetchOrientation orientation, long maxRows) throws HiveSQLException {
    validateDefaultFetchOrientation(orientation);
    assertState(OperationState.FINISHED);

    RowSet rowSet = RowSetFactory.create(resultSchema, getProtocolVersion());

    try {
<<<<<<< HEAD
      driver.getResults(rows);

      getSerDe();
      StructObjectInspector soi = (StructObjectInspector) serde.getObjectInspector();
      List<? extends StructField> fieldRefs = soi.getAllStructFieldRefs();
      RowSet rowSet = new RowSet();

      Object[] deserializedFields = new Object[fieldRefs.size()];
      Object rowObj;
      ObjectInspector fieldOI;

      for (String rowString : rows) {
        rowObj = serde.deserialize(new BytesWritable(rowString.getBytes()));
        for (int i = 0; i < fieldRefs.size(); i++) {
          StructField fieldRef = fieldRefs.get(i);
          fieldOI = fieldRef.getFieldObjectInspector();
          deserializedFields[i] = convertLazyToJava(soi.getStructFieldData(rowObj, fieldRef), fieldOI);
        }
        rowSet.addRow(getResultSetSchema(), deserializedFields);
=======
      /* if client is requesting fetch-from-start and its not the first time reading from this operation
       * then reset the fetch position to beginning
       */
      if (orientation.equals(FetchOrientation.FETCH_FIRST) && fetchStarted) {
        driver.resetFetch();
      }
      fetchStarted = true;
      driver.setMaxRows((int) maxRows);
      if (driver.getResults(convey)) {
        return decode(convey, rowSet);
>>>>>>> 58936774
      }
      return rowSet;
    } catch (IOException e) {
      throw new HiveSQLException(e);
    } catch (CommandNeedRetryException e) {
      throw new HiveSQLException(e);
    } catch (Exception e) {
      throw new HiveSQLException(e);
    } finally {
      convey.clear();
    }
  }

  private RowSet decode(List<Object> rows, RowSet rowSet) throws Exception {
    if (driver.isFetchingTable()) {
      return prepareFromRow(rows, rowSet);
    }
    return decodeFromString(rows, rowSet);
  }

  // already encoded to thrift-able object in ThriftFormatter
  private RowSet prepareFromRow(List<Object> rows, RowSet rowSet) throws Exception {
    for (Object row : rows) {
      rowSet.addRow((Object[]) row);
    }
    return rowSet;
  }

  private RowSet decodeFromString(List<Object> rows, RowSet rowSet)
      throws SQLException, SerDeException {
    getSerDe();
    StructObjectInspector soi = (StructObjectInspector) serde.getObjectInspector();
    List<? extends StructField> fieldRefs = soi.getAllStructFieldRefs();

    Object[] deserializedFields = new Object[fieldRefs.size()];
    Object rowObj;
    ObjectInspector fieldOI;

    int protocol = getProtocolVersion().getValue();
    for (Object rowString : rows) {
      rowObj = serde.deserialize(new BytesWritable(((String)rowString).getBytes()));
      for (int i = 0; i < fieldRefs.size(); i++) {
        StructField fieldRef = fieldRefs.get(i);
        fieldOI = fieldRef.getFieldObjectInspector();
        Object fieldData = soi.getStructFieldData(rowObj, fieldRef);
        deserializedFields[i] = SerDeUtils.toThriftPayload(fieldData, fieldOI, protocol);
      }
      rowSet.addRow(deserializedFields);
    }
    return rowSet;
  }

  private SerDe getSerDe() throws SQLException {
    if (serde != null) {
      return serde;
    }
    try {
      List<FieldSchema> fieldSchemas = mResultSchema.getFieldSchemas();
      StringBuilder namesSb = new StringBuilder();
      StringBuilder typesSb = new StringBuilder();

      if (fieldSchemas != null && !fieldSchemas.isEmpty()) {
        for (int pos = 0; pos < fieldSchemas.size(); pos++) {
          if (pos != 0) {
            namesSb.append(",");
            typesSb.append(",");
          }
          namesSb.append(fieldSchemas.get(pos).getName());
          typesSb.append(fieldSchemas.get(pos).getType());
        }
      }
      String names = namesSb.toString();
      String types = typesSb.toString();

      serde = new LazySimpleSerDe();
      Properties props = new Properties();
      if (names.length() > 0) {
        LOG.debug("Column names: " + names);
        props.setProperty(serdeConstants.LIST_COLUMNS, names);
      }
      if (types.length() > 0) {
        LOG.debug("Column types: " + types);
        props.setProperty(serdeConstants.LIST_COLUMN_TYPES, types);
      }
      serde.initialize(new HiveConf(), props);

    } catch (Exception ex) {
      ex.printStackTrace();
      throw new SQLException("Could not create ResultSet: " + ex.getMessage(), ex);
    }
    return serde;
  }

<<<<<<< HEAD
  public String getQueryPlan() throws HiveSQLException {
    try {
      driver = new Driver(getParentSession().getHiveConf());
      int errorCode = driver.compile(statement);
      if (errorCode != 0) {
        throw new HiveSQLException("Error getting query plan: " + errorCode);
      } else {
        return driver.getPlan().toThriftJSONString();
      }
    } catch (IOException e) {
      throw new HiveSQLException(e);
    }
  }


  private boolean shouldRunAsync() {
    return runAsync;
  }

  @Override
  public String getTaskStatus() throws HiveSQLException {
    if (driver != null) {
      List<TaskStatus> statuses = driver.getTaskStatuses();
      if (statuses != null) {
        ByteArrayOutputStream out = null;
        try {
          ObjectMapper mapper = new ObjectMapper();
          out = new ByteArrayOutputStream();
          mapper.writeValue(out, statuses);
          return out.toString("UTF-8");
        } catch (JsonGenerationException e) {
          throw new HiveSQLException(e);
        } catch (JsonMappingException e) {
          throw new HiveSQLException(e);
        } catch (IOException e) {
          throw new HiveSQLException(e);
        } finally {
          if (out != null) {
            try {
              out.close();
            } catch (IOException e) {
              throw new HiveSQLException(e);
            }
          }
        }
      }
    }

    // Driver not initialized
    return null;
  }
=======
>>>>>>> 58936774
  /**
   * If there are query specific settings to overlay, then create a copy of config
   * There are two cases we need to clone the session config that's being passed to hive driver
   * 1. Async query -
   *    If the client changes a config setting, that shouldn't reflect in the execution already underway
   * 2. confOverlay -
   *    The query specific settings should only be applied to the query config and not session
   * @return new configuration
   * @throws HiveSQLException
   */
  private HiveConf getConfigForOperation() throws HiveSQLException {
    HiveConf sqlOperationConf = getParentSession().getHiveConf();
    if (!getConfOverlay().isEmpty() || runAsync) {
      // clone the partent session config for this query
      sqlOperationConf = new HiveConf(sqlOperationConf);

      // apply overlay query specific settings, if any
      for (Map.Entry<String, String> confEntry : getConfOverlay().entrySet()) {
        try {
          sqlOperationConf.verifyAndSet(confEntry.getKey(), confEntry.getValue());
        } catch (IllegalArgumentException e) {
          throw new HiveSQLException("Error applying statement specific settings", e);
        }
      }
    }
    return sqlOperationConf;
  }
<<<<<<< HEAD
=======

>>>>>>> 58936774
}<|MERGE_RESOLUTION|>--- conflicted
+++ resolved
@@ -52,7 +52,6 @@
 import org.apache.hive.service.cli.FetchOrientation;
 import org.apache.hive.service.cli.HiveSQLException;
 import org.apache.hive.service.cli.OperationState;
-import org.apache.hive.service.cli.OperationStatus;
 import org.apache.hive.service.cli.RowSet;
 import org.apache.hive.service.cli.RowSetFactory;
 import org.apache.hive.service.cli.TableSchema;
@@ -76,48 +75,12 @@
   private volatile Future<?> backgroundHandle;
   private boolean fetchStarted = false;
 
-<<<<<<< HEAD
-  private final boolean runAsync;
-  private volatile Future<?> backgroundHandle;
-  private boolean fetchStarted = false;
-
-=======
->>>>>>> 58936774
   public SQLOperation(HiveSession parentSession, String statement, Map<String,
       String> confOverlay, boolean runInBackground) {
     // TODO: call setRemoteUser in ExecuteStatementOperation or higher.
     super(parentSession, statement, confOverlay);
     this.runAsync = runInBackground;
-<<<<<<< HEAD
     openLogStreams();
-  }
-
-
-  public void prepare() throws HiveSQLException {
-  }
-
-  private void runInternal(HiveConf sqlOperationConf) throws HiveSQLException {
-    setState(OperationState.RUNNING);
-    markOperationStartTime();
-    String statement_trimmed = statement.trim();
-    String[] tokens = statement_trimmed.split("\\s");
-    String cmd_1 = statement_trimmed.substring(tokens[0].length()).trim();
-
-    int ret = 0;
-    String errorMessage = "";
-    String SQLState = null;
-
-    try {
-
-      // TODO We need to merge the change to pass user name to driver
-      driver = new Driver(sqlOperationConf);
-      boolean logRedirectionEnabled = getParentSession().isLogRedirectionEnabled();
-      driver.setLogRedirecionEnabled(logRedirectionEnabled);
-      if (logRedirectionEnabled) {
-        driver.setConsole(console);
-      }
-
-=======
   }
 
   /***
@@ -130,19 +93,18 @@
 
     try {
       driver = new Driver(sqlOperationConf, getParentSession().getUserName());
->>>>>>> 58936774
+      boolean logRedirectionEnabled = getParentSession().isLogRedirectionEnabled();
+      driver.setLogRedirecionEnabled(logRedirectionEnabled);
+      if (logRedirectionEnabled) {
+        driver.setConsole(console);
+      }
       // In Hive server mode, we are not able to retry in the FetchTask
       // case, when calling fetch queries since execute() has returned.
       // For now, we disable the test attempts.
       driver.setTryCount(Integer.MAX_VALUE);
 
       String subStatement = new VariableSubstitution().substitute(sqlOperationConf, statement);
-<<<<<<< HEAD
-
-      response = driver.run(subStatement);
-=======
       response = driver.compileAndRespond(subStatement);
->>>>>>> 58936774
       if (0 != response.getResponseCode()) {
         throw new HiveSQLException("Error while compiling statement: "
             + response.getErrorMessage(), response.getSQLState(), response.getResponseCode());
@@ -172,6 +134,28 @@
           break;
         }
       }
+    } catch (HiveSQLException e) {
+      setState(OperationState.ERROR);
+      throw e;
+    } catch (Exception e) {
+      setState(OperationState.ERROR);
+      throw new HiveSQLException("Error running query: " + e.toString(), e);
+    }
+  }
+
+  private void runInternal(HiveConf sqlOperationConf) throws HiveSQLException {
+    try {
+      // In Hive server mode, we are not able to retry in the FetchTask
+      // case, when calling fetch queries since execute() has returned.
+      // For now, we disable the test attempts.
+      driver.setTryCount(Integer.MAX_VALUE);
+
+      response = driver.run();
+      if (0 != response.getResponseCode()) {
+        throw new HiveSQLException("Error while processing statement: "
+            + response.getErrorMessage(), response.getSQLState(), response.getResponseCode());
+      }
+
     } catch (HiveSQLException e) {
       setState(OperationState.ERROR);
       throw e;
@@ -181,37 +165,13 @@
     } finally {
       markOperationCompletedTime();
     }
-  }
-
-  private void runInternal(HiveConf sqlOperationConf) throws HiveSQLException {
-    try {
-      // In Hive server mode, we are not able to retry in the FetchTask
-      // case, when calling fetch queries since execute() has returned.
-      // For now, we disable the test attempts.
-      driver.setTryCount(Integer.MAX_VALUE);
-
-      response = driver.run();
-      if (0 != response.getResponseCode()) {
-        throw new HiveSQLException("Error while processing statement: "
-            + response.getErrorMessage(), response.getSQLState(), response.getResponseCode());
-      }
-
-    } catch (HiveSQLException e) {
-      setState(OperationState.ERROR);
-      throw e;
-    } catch (Exception e) {
-      setState(OperationState.ERROR);
-      throw new HiveSQLException("Error running query: " + e.toString(), e);
-    }
     setState(OperationState.FINISHED);
   }
   @Override
   public void run() throws HiveSQLException {
     setState(OperationState.PENDING);
-<<<<<<< HEAD
-=======
+    markOperationStartTime();
     prepare(getConfigForOperation());
->>>>>>> 58936774
     if (!runAsync) {
       runInternal(getConfigForOperation());
     } else {
@@ -219,11 +179,7 @@
         SessionState ss = SessionState.get();
         @Override
         public void run() {
-<<<<<<< HEAD
-          SessionState.start(ss);
-=======
           SessionState.setCurrentSessionState(ss);
->>>>>>> 58936774
           try {
             runInternal(getConfigForOperation());
           } catch (HiveSQLException e) {
@@ -245,14 +201,9 @@
   }
 
   private void cleanup(OperationState state) throws HiveSQLException {
-<<<<<<< HEAD
-    if (runAsync) {
-      if (backgroundHandle != null && !backgroundHandle.isDone()) {
-=======
     setState(state);
     if (runAsync) {
       if (backgroundHandle != null) {
->>>>>>> 58936774
         backgroundHandle.cancel(true);
       }
     }
@@ -272,10 +223,7 @@
 
   @Override
   public void cancel() throws HiveSQLException {
-<<<<<<< HEAD
     markOperationCompletedTime();
-=======
->>>>>>> 58936774
     cleanup(OperationState.CANCELED);
   }
 
@@ -303,27 +251,6 @@
     RowSet rowSet = RowSetFactory.create(resultSchema, getProtocolVersion());
 
     try {
-<<<<<<< HEAD
-      driver.getResults(rows);
-
-      getSerDe();
-      StructObjectInspector soi = (StructObjectInspector) serde.getObjectInspector();
-      List<? extends StructField> fieldRefs = soi.getAllStructFieldRefs();
-      RowSet rowSet = new RowSet();
-
-      Object[] deserializedFields = new Object[fieldRefs.size()];
-      Object rowObj;
-      ObjectInspector fieldOI;
-
-      for (String rowString : rows) {
-        rowObj = serde.deserialize(new BytesWritable(rowString.getBytes()));
-        for (int i = 0; i < fieldRefs.size(); i++) {
-          StructField fieldRef = fieldRefs.get(i);
-          fieldOI = fieldRef.getFieldObjectInspector();
-          deserializedFields[i] = convertLazyToJava(soi.getStructFieldData(rowObj, fieldRef), fieldOI);
-        }
-        rowSet.addRow(getResultSetSchema(), deserializedFields);
-=======
       /* if client is requesting fetch-from-start and its not the first time reading from this operation
        * then reset the fetch position to beginning
        */
@@ -334,7 +261,6 @@
       driver.setMaxRows((int) maxRows);
       if (driver.getResults(convey)) {
         return decode(convey, rowSet);
->>>>>>> 58936774
       }
       return rowSet;
     } catch (IOException e) {
@@ -428,7 +354,6 @@
     return serde;
   }
 
-<<<<<<< HEAD
   public String getQueryPlan() throws HiveSQLException {
     try {
       driver = new Driver(getParentSession().getHiveConf());
@@ -480,8 +405,7 @@
     // Driver not initialized
     return null;
   }
-=======
->>>>>>> 58936774
+
   /**
    * If there are query specific settings to overlay, then create a copy of config
    * There are two cases we need to clone the session config that's being passed to hive driver
@@ -509,8 +433,5 @@
     }
     return sqlOperationConf;
   }
-<<<<<<< HEAD
-=======
-
->>>>>>> 58936774
+
 }