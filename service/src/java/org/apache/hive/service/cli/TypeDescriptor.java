/**
 * Licensed to the Apache Software Foundation (ASF) under one
 * or more contributor license agreements.  See the NOTICE file
 * distributed with this work for additional information
 * regarding copyright ownership.  The ASF licenses this file
 * to you under the Apache License, Version 2.0 (the
 * "License"); you may not use this file except in compliance
 * with the License.  You may obtain a copy of the License at
 *
 *     http://www.apache.org/licenses/LICENSE-2.0
 *
 * Unless required by applicable law or agreed to in writing, software
 * distributed under the License is distributed on an "AS IS" BASIS,
 * WITHOUT WARRANTIES OR CONDITIONS OF ANY KIND, either express or implied.
 * See the License for the specific language governing permissions and
 * limitations under the License.
 */

package org.apache.hive.service.cli;

import java.util.List;

<<<<<<< HEAD
import org.apache.hadoop.hive.metastore.api.FieldSchema;
import org.apache.hadoop.hive.serde2.typeinfo.BaseTypeParams;
import org.apache.hadoop.hive.serde2.typeinfo.PrimitiveTypeInfo;
import org.apache.hadoop.hive.serde2.typeinfo.TypeInfo;
=======
import org.apache.hadoop.hive.serde2.typeinfo.PrimitiveTypeInfo;
>>>>>>> 58936774
import org.apache.hadoop.hive.serde2.typeinfo.TypeInfoFactory;
import org.apache.hive.service.cli.thrift.TPrimitiveTypeEntry;
import org.apache.hive.service.cli.thrift.TTypeDesc;
import org.apache.hive.service.cli.thrift.TTypeEntry;

/**
 * TypeDescriptor.
 *
 */
public class TypeDescriptor {

  private final Type type;
  private String typeName = null;
  private TypeQualifiers typeQualifiers = null;

  public TypeDescriptor(Type type) {
    this.type = type;
  }

  public TypeDescriptor(TTypeDesc tTypeDesc) {
    List<TTypeEntry> tTypeEntries = tTypeDesc.getTypes();
    TPrimitiveTypeEntry top = tTypeEntries.get(0).getPrimitiveEntry();
    this.type = Type.getType(top.getType());
    if (top.isSetTypeQualifiers()) {
      setTypeQualifiers(TypeQualifiers.fromTTypeQualifiers(top.getTypeQualifiers()));
    }
  }

  public TypeDescriptor(String typeName) {
    this.type = Type.getType(typeName);
    if (this.type.isComplexType()) {
      this.typeName = typeName;
    } else if (this.type.isQualifiedType()) {
<<<<<<< HEAD
      TypeInfo pti = TypeInfoFactory.getPrimitiveTypeInfo(typeName);
      BaseTypeParams typeParams = ((PrimitiveTypeInfo) pti).getTypeParams();
      if (typeParams != null) {
        setTypeQualifiers(TypeQualifiers.fromBaseTypeParams(typeParams));
      }
=======
      PrimitiveTypeInfo pti = TypeInfoFactory.getPrimitiveTypeInfo(typeName);
      setTypeQualifiers(TypeQualifiers.fromTypeInfo(pti));
>>>>>>> 58936774
    }
  }

  public Type getType() {
    return type;
  }

  public TTypeDesc toTTypeDesc() {
    TPrimitiveTypeEntry primitiveEntry = new TPrimitiveTypeEntry(type.toTType());
    if (getTypeQualifiers() != null) {
      primitiveEntry.setTypeQualifiers(getTypeQualifiers().toTTypeQualifiers());
    }
    TTypeEntry entry = TTypeEntry.primitiveEntry(primitiveEntry);

    TTypeDesc desc = new TTypeDesc();
    desc.addToTypes(entry);
    return desc;
  }

  public String getTypeName() {
    if (typeName != null) {
      return typeName;
    } else {
      return type.getName();
    }
  }

  public TypeQualifiers getTypeQualifiers() {
    return typeQualifiers;
  }

  public void setTypeQualifiers(TypeQualifiers typeQualifiers) {
    this.typeQualifiers = typeQualifiers;
  }
}<|MERGE_RESOLUTION|>--- conflicted
+++ resolved
@@ -20,14 +20,7 @@
 
 import java.util.List;
 
-<<<<<<< HEAD
-import org.apache.hadoop.hive.metastore.api.FieldSchema;
-import org.apache.hadoop.hive.serde2.typeinfo.BaseTypeParams;
 import org.apache.hadoop.hive.serde2.typeinfo.PrimitiveTypeInfo;
-import org.apache.hadoop.hive.serde2.typeinfo.TypeInfo;
-=======
-import org.apache.hadoop.hive.serde2.typeinfo.PrimitiveTypeInfo;
->>>>>>> 58936774
 import org.apache.hadoop.hive.serde2.typeinfo.TypeInfoFactory;
 import org.apache.hive.service.cli.thrift.TPrimitiveTypeEntry;
 import org.apache.hive.service.cli.thrift.TTypeDesc;
@@ -61,16 +54,8 @@
     if (this.type.isComplexType()) {
       this.typeName = typeName;
     } else if (this.type.isQualifiedType()) {
-<<<<<<< HEAD
-      TypeInfo pti = TypeInfoFactory.getPrimitiveTypeInfo(typeName);
-      BaseTypeParams typeParams = ((PrimitiveTypeInfo) pti).getTypeParams();
-      if (typeParams != null) {
-        setTypeQualifiers(TypeQualifiers.fromBaseTypeParams(typeParams));
-      }
-=======
       PrimitiveTypeInfo pti = TypeInfoFactory.getPrimitiveTypeInfo(typeName);
       setTypeQualifiers(TypeQualifiers.fromTypeInfo(pti));
->>>>>>> 58936774
     }
   }
 
