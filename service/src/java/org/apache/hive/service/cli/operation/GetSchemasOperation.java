/**
 * Licensed to the Apache Software Foundation (ASF) under one
 * or more contributor license agreements.  See the NOTICE file
 * distributed with this work for additional information
 * regarding copyright ownership.  The ASF licenses this file
 * to you under the Apache License, Version 2.0 (the
 * "License"); you may not use this file except in compliance
 * with the License.  You may obtain a copy of the License at
 *
 *     http://www.apache.org/licenses/LICENSE-2.0
 *
 * Unless required by applicable law or agreed to in writing, software
 * distributed under the License is distributed on an "AS IS" BASIS,
 * WITHOUT WARRANTIES OR CONDITIONS OF ANY KIND, either express or implied.
 * See the License for the specific language governing permissions and
 * limitations under the License.
 */

package org.apache.hive.service.cli.operation;

import org.apache.hadoop.hive.metastore.IMetaStoreClient;
import org.apache.hive.service.cli.FetchOrientation;
import org.apache.hive.service.cli.HiveSQLException;
import org.apache.hive.service.cli.OperationState;
import org.apache.hive.service.cli.OperationType;
import org.apache.hive.service.cli.RowSet;
import org.apache.hive.service.cli.RowSetFactory;
import org.apache.hive.service.cli.TableSchema;
import org.apache.hive.service.cli.session.HiveSession;

/**
 * GetSchemasOperation.
 *
 */
public class GetSchemasOperation extends MetadataOperation {
  private final String catalogName;
  private final String schemaName;

  private static final TableSchema RESULT_SET_SCHEMA = new TableSchema()
  .addStringColumn("TABLE_SCHEM", "Schema name.")
  .addStringColumn("TABLE_CATALOG", "Catalog name.");

  private RowSet rowSet;

  protected GetSchemasOperation(HiveSession parentSession,
      String catalogName, String schemaName) {
    super(parentSession, OperationType.GET_SCHEMAS);
    this.catalogName = catalogName;
    this.schemaName = schemaName;
    this.rowSet = RowSetFactory.create(RESULT_SET_SCHEMA, getProtocolVersion());
  }

  /* (non-Javadoc)
   * @see org.apache.hive.service.cli.Operation#run()
   */
  @Override
  public void run() throws HiveSQLException {
    setState(OperationState.RUNNING);
<<<<<<< HEAD
    markOperationStartTime();
    rowSet = new RowSet();
=======
>>>>>>> 58936774
    try {
      IMetaStoreClient metastoreClient = getParentSession().getMetaStoreClient();
      String schemaPattern = convertSchemaPattern(schemaName);
      for (String dbName : metastoreClient.getDatabases(schemaPattern)) {
        rowSet.addRow(new Object[] {dbName, DEFAULT_HIVE_CATALOG});
      }
      setState(OperationState.FINISHED);
    } catch (Exception e) {
      setState(OperationState.ERROR);
      throw new HiveSQLException(e);
    } finally {
      markOperationCompletedTime();
    }
  }


  /* (non-Javadoc)
   * @see org.apache.hive.service.cli.Operation#getResultSetSchema()
   */
  @Override
  public TableSchema getResultSetSchema() throws HiveSQLException {
    assertState(OperationState.FINISHED);
    return RESULT_SET_SCHEMA;
  }

  /* (non-Javadoc)
   * @see org.apache.hive.service.cli.Operation#getNextRowSet(org.apache.hive.service.cli.FetchOrientation, long)
   */
  @Override
  public RowSet getNextRowSet(FetchOrientation orientation, long maxRows) throws HiveSQLException {
    assertState(OperationState.FINISHED);
    validateDefaultFetchOrientation(orientation);
    if (orientation.equals(FetchOrientation.FETCH_FIRST)) {
      rowSet.setStartOffset(0);
    }
    return rowSet.extractSubset((int)maxRows);
  }
}<|MERGE_RESOLUTION|>--- conflicted
+++ resolved
@@ -56,11 +56,7 @@
   @Override
   public void run() throws HiveSQLException {
     setState(OperationState.RUNNING);
-<<<<<<< HEAD
     markOperationStartTime();
-    rowSet = new RowSet();
-=======
->>>>>>> 58936774
     try {
       IMetaStoreClient metastoreClient = getParentSession().getMetaStoreClient();
       String schemaPattern = convertSchemaPattern(schemaName);
