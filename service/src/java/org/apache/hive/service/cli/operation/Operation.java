/**
 * Licensed to the Apache Software Foundation (ASF) under one
 * or more contributor license agreements.  See the NOTICE file
 * distributed with this work for additional information
 * regarding copyright ownership.  The ASF licenses this file
 * to you under the Apache License, Version 2.0 (the
 * "License"); you may not use this file except in compliance
 * with the License.  You may obtain a copy of the License at
 *
 *     http://www.apache.org/licenses/LICENSE-2.0
 *
 * Unless required by applicable law or agreed to in writing, software
 * distributed under the License is distributed on an "AS IS" BASIS,
 * WITHOUT WARRANTIES OR CONDITIONS OF ANY KIND, either express or implied.
 * See the License for the specific language governing permissions and
 * limitations under the License.
 */
package org.apache.hive.service.cli.operation;

<<<<<<< HEAD
import java.io.*;
import java.util.List;
=======
import java.util.EnumSet;
>>>>>>> 58936774

import org.apache.commons.logging.Log;
import org.apache.commons.logging.LogFactory;
import org.apache.hadoop.hive.conf.HiveConf;
import org.apache.hadoop.hive.ql.TaskStatus;
import org.apache.hadoop.hive.ql.session.SessionState;
import org.apache.hive.service.cli.FetchOrientation;
import org.apache.hive.service.cli.HiveSQLException;
import org.apache.hive.service.cli.OperationHandle;
import org.apache.hive.service.cli.OperationState;
import org.apache.hive.service.cli.OperationStatus;
import org.apache.hive.service.cli.OperationType;
import org.apache.hive.service.cli.RowSet;
import org.apache.hive.service.cli.TableSchema;
import org.apache.hive.service.cli.session.HiveSession;
import org.apache.hive.service.cli.thrift.TProtocolVersion;


public abstract class Operation {
  protected final HiveSession parentSession;
  private OperationState state = OperationState.INITIALIZED;
  private final OperationHandle opHandle;
  private HiveConf configuration;
  public static final Log LOG = LogFactory.getLog(Operation.class.getName());
  public static final long DEFAULT_FETCH_MAX_ROWS = 100;
  protected boolean hasResultSet;
<<<<<<< HEAD
  protected SessionState.LogHelper console;
  protected PrintStream opLogOut;
  protected PrintStream opLogErr;
  protected volatile HiveSQLException operationException;
  protected long operationStart;
  protected long operationComplete;
=======
  protected volatile HiveSQLException operationException;
>>>>>>> 58936774

  protected static final EnumSet<FetchOrientation> DEFAULT_FETCH_ORIENTATION_SET =
      EnumSet.of(FetchOrientation.FETCH_NEXT,FetchOrientation.FETCH_FIRST);
  
  protected Operation(HiveSession parentSession, OperationType opType) {
    super();
    this.parentSession = parentSession;
<<<<<<< HEAD
    opHandle = new OperationHandle(opType);
    console = new SessionState.LogHelper(LOG);
=======
    this.opHandle = new OperationHandle(opType, parentSession.getProtocolVersion());
>>>>>>> 58936774
  }

  public void setConfiguration(HiveConf configuration) {
    this.configuration = new HiveConf(configuration);
  }

  public HiveConf getConfiguration() {
    return new HiveConf(configuration);
  }

  public HiveSession getParentSession() {
    return parentSession;
  }

  public OperationHandle getHandle() {
    return opHandle;
  }

  public TProtocolVersion getProtocolVersion() {
    return opHandle.getProtocolVersion();
  }

  public OperationType getType() {
    return opHandle.getOperationType();
  }

  public OperationStatus getStatus() {
<<<<<<< HEAD
    String taskStatus = null;
    try {
      taskStatus = getTaskStatus();
    } catch (HiveSQLException sqlException) {
      LOG.error("Error getting task status for " + opHandle.toString(), sqlException);
    }
    return new OperationStatus(state, operationException, taskStatus, operationStart, operationComplete);
=======
    return new OperationStatus(state, operationException);
>>>>>>> 58936774
  }

  public boolean hasResultSet() {
    return hasResultSet;
  }

  protected void setHasResultSet(boolean hasResultSet) {
    this.hasResultSet = hasResultSet;
    opHandle.setHasResultSet(hasResultSet);
  }

  protected final OperationState setState(OperationState newState) throws HiveSQLException {
    state.validateTransition(newState);
    this.state = newState;
    return this.state;
  }

  protected void setOperationException(HiveSQLException operationException) {
    this.operationException = operationException;
  }

  protected final void assertState(OperationState state) throws HiveSQLException {
    if (this.state != state) {
      throw new HiveSQLException("Expected state " + state + ", but found " + this.state);
    }
  }

  public boolean isRunning() {
    return OperationState.RUNNING.equals(state);
  }

  public boolean isFinished() {
    return OperationState.FINISHED.equals(state);
  }

  public boolean isCanceled() {
    return OperationState.CANCELED.equals(state);
  }

  public boolean isFailed() {
    return OperationState.ERROR.equals(state);
  }

  public abstract void run() throws HiveSQLException;

  // TODO: make this abstract and implement in subclasses.
  public void cancel() throws HiveSQLException {
    setState(OperationState.CANCELED);
    throw new UnsupportedOperationException("SQLOperation.cancel()");
  }

  public abstract void close() throws HiveSQLException;

  public abstract TableSchema getResultSetSchema() throws HiveSQLException;

  public abstract RowSet getNextRowSet(FetchOrientation orientation, long maxRows) throws HiveSQLException;

  public RowSet getNextRowSet() throws HiveSQLException {
    return getNextRowSet(FetchOrientation.FETCH_NEXT, DEFAULT_FETCH_MAX_ROWS);
  }

<<<<<<< HEAD
  public String getTaskStatus() throws HiveSQLException {
    return null;
  }

  public void setConsole(SessionState.LogHelper log) {
    console = log;
  }

  public SessionState.LogHelper getConsole() {
    return console;
  }

  protected void openLogStreams() {
    if (parentSession.isLogRedirectionEnabled()) {
      File sessionLogDir = parentSession.getSessionLogDir();
      String operationId = opHandle.getHandleIdentifier().toString();
      try {
        opLogOut = new PrintStream(new FileOutputStream(new File(sessionLogDir, operationId + ".out")),
          true, "UTF-8");
        opLogErr = new PrintStream(new FileOutputStream(new File(sessionLogDir, operationId + ".err")),
          true, "UTF-8" );
        console.setInfoStream(opLogOut);
        console.setOutStream(opLogOut);
        console.setErrorStream(opLogErr);
        console.setChildErrStream(opLogErr);
        console.setChildOutStream(opLogOut);
      } catch (FileNotFoundException e) {
        LOG.error("Error setting up log redirection for operation " + getHandle().toString(), e);
      } catch (UnsupportedEncodingException e) {
        LOG.error("Error setting up log redirection, unable to create print stream", e);
      }

      LOG.info("Created session log files in dir " + parentSession.getSessionLogDir().getAbsolutePath()
        + " operation " + operationId);
    }
  }

  protected void closeLogStreams() {
    if (parentSession.isLogRedirectionEnabled()) {
      if (opLogOut != null) {
        opLogOut.close();
      }

      if (opLogErr != null) {
        opLogErr.close();
      }
    }
  }

  public long getOperationComplete() {
    return operationComplete;
  }

  public long getOperationStart() {
    return operationStart;
  }

  protected void markOperationStartTime() {
    operationStart = System.currentTimeMillis();
  }
  protected void markOperationCompletedTime() {
    operationComplete = System.currentTimeMillis();
  }
=======
  /**
   * Verify if the given fetch orientation is part of the default orientation types.
   * @param orientation
   * @throws HiveSQLException
   */
  protected void validateDefaultFetchOrientation(FetchOrientation orientation)
      throws HiveSQLException {
    validateFetchOrientation(orientation, DEFAULT_FETCH_ORIENTATION_SET);
  }

  /**
   * Verify if the given fetch orientation is part of the supported orientation types.
   * @param orientation
   * @param supportedOrientations
   * @throws HiveSQLException
   */
  protected void validateFetchOrientation(FetchOrientation orientation,
      EnumSet<FetchOrientation> supportedOrientations) throws HiveSQLException {
    if (!supportedOrientations.contains(orientation)) {
      throw new HiveSQLException("The fetch type " + orientation.toString() +
        " is not supported for this resultset", "HY106");
    }
  }
>>>>>>> 58936774
}<|MERGE_RESOLUTION|>--- conflicted
+++ resolved
@@ -17,12 +17,7 @@
  */
 package org.apache.hive.service.cli.operation;
 
-<<<<<<< HEAD
-import java.io.*;
-import java.util.List;
-=======
 import java.util.EnumSet;
->>>>>>> 58936774
 
 import org.apache.commons.logging.Log;
 import org.apache.commons.logging.LogFactory;
@@ -49,16 +44,12 @@
   public static final Log LOG = LogFactory.getLog(Operation.class.getName());
   public static final long DEFAULT_FETCH_MAX_ROWS = 100;
   protected boolean hasResultSet;
-<<<<<<< HEAD
   protected SessionState.LogHelper console;
   protected PrintStream opLogOut;
   protected PrintStream opLogErr;
   protected volatile HiveSQLException operationException;
   protected long operationStart;
   protected long operationComplete;
-=======
-  protected volatile HiveSQLException operationException;
->>>>>>> 58936774
 
   protected static final EnumSet<FetchOrientation> DEFAULT_FETCH_ORIENTATION_SET =
       EnumSet.of(FetchOrientation.FETCH_NEXT,FetchOrientation.FETCH_FIRST);
@@ -66,12 +57,8 @@
   protected Operation(HiveSession parentSession, OperationType opType) {
     super();
     this.parentSession = parentSession;
-<<<<<<< HEAD
-    opHandle = new OperationHandle(opType);
+    this.opHandle = new OperationHandle(opType, parentSession.getProtocolVersion());
     console = new SessionState.LogHelper(LOG);
-=======
-    this.opHandle = new OperationHandle(opType, parentSession.getProtocolVersion());
->>>>>>> 58936774
   }
 
   public void setConfiguration(HiveConf configuration) {
@@ -99,7 +86,6 @@
   }
 
   public OperationStatus getStatus() {
-<<<<<<< HEAD
     String taskStatus = null;
     try {
       taskStatus = getTaskStatus();
@@ -107,9 +93,6 @@
       LOG.error("Error getting task status for " + opHandle.toString(), sqlException);
     }
     return new OperationStatus(state, operationException, taskStatus, operationStart, operationComplete);
-=======
-    return new OperationStatus(state, operationException);
->>>>>>> 58936774
   }
 
   public boolean hasResultSet() {
@@ -171,7 +154,6 @@
     return getNextRowSet(FetchOrientation.FETCH_NEXT, DEFAULT_FETCH_MAX_ROWS);
   }
 
-<<<<<<< HEAD
   public String getTaskStatus() throws HiveSQLException {
     return null;
   }
@@ -235,7 +217,7 @@
   protected void markOperationCompletedTime() {
     operationComplete = System.currentTimeMillis();
   }
-=======
+
   /**
    * Verify if the given fetch orientation is part of the default orientation types.
    * @param orientation
@@ -259,5 +241,4 @@
         " is not supported for this resultset", "HY106");
     }
   }
->>>>>>> 58936774
 }