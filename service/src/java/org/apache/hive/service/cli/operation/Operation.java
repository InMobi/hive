/**
 * Licensed to the Apache Software Foundation (ASF) under one
 * or more contributor license agreements.  See the NOTICE file
 * distributed with this work for additional information
 * regarding copyright ownership.  The ASF licenses this file
 * to you under the Apache License, Version 2.0 (the
 * "License"); you may not use this file except in compliance
 * with the License.  You may obtain a copy of the License at
 *
 *     http://www.apache.org/licenses/LICENSE-2.0
 *
 * Unless required by applicable law or agreed to in writing, software
 * distributed under the License is distributed on an "AS IS" BASIS,
 * WITHOUT WARRANTIES OR CONDITIONS OF ANY KIND, either express or implied.
 * See the License for the specific language governing permissions and
 * limitations under the License.
 */
package org.apache.hive.service.cli.operation;

import java.io.*;
import java.util.List;
import java.util.EnumSet;
import java.util.concurrent.Future;

import org.apache.commons.logging.Log;
import org.apache.commons.logging.LogFactory;
import org.apache.hadoop.hive.conf.HiveConf;
import org.apache.hadoop.hive.ql.TaskStatus;
import org.apache.hadoop.hive.ql.session.SessionState;
import org.apache.hive.service.cli.FetchOrientation;
import org.apache.hive.service.cli.HiveSQLException;
import org.apache.hive.service.cli.OperationHandle;
import org.apache.hive.service.cli.OperationState;
import org.apache.hive.service.cli.OperationStatus;
import org.apache.hive.service.cli.OperationType;
import org.apache.hive.service.cli.RowSet;
import org.apache.hive.service.cli.TableSchema;
import org.apache.hive.service.cli.session.HiveSession;
import org.apache.hive.service.cli.thrift.TProtocolVersion;



public abstract class Operation {
  protected final HiveSession parentSession;
  private OperationState state = OperationState.INITIALIZED;
  private final OperationHandle opHandle;
  private HiveConf configuration;
  public static final Log LOG = LogFactory.getLog(Operation.class.getName());
  public static final long DEFAULT_FETCH_MAX_ROWS = 100;
  protected boolean hasResultSet;
  protected SessionState.LogHelper console;
  protected PrintStream opLogOut;
  protected PrintStream opLogErr;
  protected volatile HiveSQLException operationException;
<<<<<<< HEAD
  protected long operationStart;
  protected long operationComplete;
=======
  protected final boolean runAsync;
  protected volatile Future<?> backgroundHandle;
>>>>>>> 376aed50

  protected static final EnumSet<FetchOrientation> DEFAULT_FETCH_ORIENTATION_SET =
      EnumSet.of(FetchOrientation.FETCH_NEXT,FetchOrientation.FETCH_FIRST);

  protected Operation(HiveSession parentSession, OperationType opType, boolean runInBackground) {
    super();
    this.parentSession = parentSession;
    this.runAsync = runInBackground;
    this.opHandle = new OperationHandle(opType, parentSession.getProtocolVersion());
    console = new SessionState.LogHelper(LOG);
  }

  public Future<?> getBackgroundHandle() {
    return backgroundHandle;
  }

  protected void setBackgroundHandle(Future<?> backgroundHandle) {
    this.backgroundHandle = backgroundHandle;
  }

  public boolean shouldRunAsync() {
    return runAsync;
  }

  public void setConfiguration(HiveConf configuration) {
    this.configuration = new HiveConf(configuration);
  }

  public HiveConf getConfiguration() {
    return new HiveConf(configuration);
  }

  public HiveSession getParentSession() {
    return parentSession;
  }

  public OperationHandle getHandle() {
    return opHandle;
  }

  public TProtocolVersion getProtocolVersion() {
    return opHandle.getProtocolVersion();
  }

  public OperationType getType() {
    return opHandle.getOperationType();
  }

  public OperationStatus getStatus() {
    String taskStatus = null;
    try {
      taskStatus = getTaskStatus();
    } catch (HiveSQLException sqlException) {
      LOG.error("Error getting task status for " + opHandle.toString(), sqlException);
    }
    return new OperationStatus(state, operationException, taskStatus, operationStart, operationComplete);
  }

  public boolean hasResultSet() {
    return hasResultSet;
  }

  protected void setHasResultSet(boolean hasResultSet) {
    this.hasResultSet = hasResultSet;
    opHandle.setHasResultSet(hasResultSet);
  }

  protected final OperationState setState(OperationState newState) throws HiveSQLException {
    state.validateTransition(newState);
    this.state = newState;
    return this.state;
  }

  protected void setOperationException(HiveSQLException operationException) {
    this.operationException = operationException;
  }

  protected final void assertState(OperationState state) throws HiveSQLException {
    if (this.state != state) {
      throw new HiveSQLException("Expected state " + state + ", but found " + this.state);
    }
  }

  public boolean isRunning() {
    return OperationState.RUNNING.equals(state);
  }

  public boolean isFinished() {
    return OperationState.FINISHED.equals(state);
  }

  public boolean isCanceled() {
    return OperationState.CANCELED.equals(state);
  }

  public boolean isFailed() {
    return OperationState.ERROR.equals(state);
  }

  public abstract void run() throws HiveSQLException;

  // TODO: make this abstract and implement in subclasses.
  public void cancel() throws HiveSQLException {
    setState(OperationState.CANCELED);
    throw new UnsupportedOperationException("SQLOperation.cancel()");
  }

  public abstract void close() throws HiveSQLException;

  public abstract TableSchema getResultSetSchema() throws HiveSQLException;

  public abstract RowSet getNextRowSet(FetchOrientation orientation, long maxRows) throws HiveSQLException;

  public RowSet getNextRowSet() throws HiveSQLException {
    return getNextRowSet(FetchOrientation.FETCH_NEXT, DEFAULT_FETCH_MAX_ROWS);
  }

  public String getTaskStatus() throws HiveSQLException {
    return null;
  }

  public void setConsole(SessionState.LogHelper log) {
    console = log;
  }

  public SessionState.LogHelper getConsole() {
    return console;
  }

  protected void openLogStreams() {
    if (parentSession.isLogRedirectionEnabled()) {
      File sessionLogDir = parentSession.getSessionLogDir();
      String operationId = opHandle.getHandleIdentifier().toString();
      try {
        opLogOut = new PrintStream(new FileOutputStream(new File(sessionLogDir, operationId + ".out")),
          true, "UTF-8");
        opLogErr = new PrintStream(new FileOutputStream(new File(sessionLogDir, operationId + ".err")),
          true, "UTF-8" );
        console.setInfoStream(opLogOut);
        console.setOutStream(opLogOut);
        console.setErrorStream(opLogErr);
        console.setChildErrStream(opLogErr);
        console.setChildOutStream(opLogOut);
      } catch (FileNotFoundException e) {
        LOG.error("Error setting up log redirection for operation " + getHandle().toString(), e);
      } catch (UnsupportedEncodingException e) {
        LOG.error("Error setting up log redirection, unable to create print stream", e);
      }

      LOG.info("Created session log files in dir " + parentSession.getSessionLogDir().getAbsolutePath()
        + " operation " + operationId);
    }
  }

  protected void closeLogStreams() {
    if (parentSession.isLogRedirectionEnabled()) {
      if (opLogOut != null) {
        opLogOut.close();
      }

      if (opLogErr != null) {
        opLogErr.close();
      }
    }
  }

  public long getOperationComplete() {
    return operationComplete;
  }

  public long getOperationStart() {
    return operationStart;
  }

  protected void markOperationStartTime() {
    operationStart = System.currentTimeMillis();
  }
  protected void markOperationCompletedTime() {
    operationComplete = System.currentTimeMillis();
  }

  /**
   * Verify if the given fetch orientation is part of the default orientation types.
   * @param orientation
   * @throws HiveSQLException
   */
  protected void validateDefaultFetchOrientation(FetchOrientation orientation)
      throws HiveSQLException {
    validateFetchOrientation(orientation, DEFAULT_FETCH_ORIENTATION_SET);
  }

  /**
   * Verify if the given fetch orientation is part of the supported orientation types.
   * @param orientation
   * @param supportedOrientations
   * @throws HiveSQLException
   */
  protected void validateFetchOrientation(FetchOrientation orientation,
      EnumSet<FetchOrientation> supportedOrientations) throws HiveSQLException {
    if (!supportedOrientations.contains(orientation)) {
      throw new HiveSQLException("The fetch type " + orientation.toString() +
          " is not supported for this resultset", "HY106");
    }
  }
}<|MERGE_RESOLUTION|>--- conflicted
+++ resolved
@@ -39,7 +39,6 @@
 import org.apache.hive.service.cli.thrift.TProtocolVersion;
 
 
-
 public abstract class Operation {
   protected final HiveSession parentSession;
   private OperationState state = OperationState.INITIALIZED;
@@ -52,13 +51,10 @@
   protected PrintStream opLogOut;
   protected PrintStream opLogErr;
   protected volatile HiveSQLException operationException;
-<<<<<<< HEAD
   protected long operationStart;
   protected long operationComplete;
-=======
   protected final boolean runAsync;
   protected volatile Future<?> backgroundHandle;
->>>>>>> 376aed50
 
   protected static final EnumSet<FetchOrientation> DEFAULT_FETCH_ORIENTATION_SET =
       EnumSet.of(FetchOrientation.FETCH_NEXT,FetchOrientation.FETCH_FIRST);
