--- conflicted
+++ resolved
@@ -408,7 +408,6 @@
   }
 
   @Override
-<<<<<<< HEAD
   public String getQueryPlan(SessionHandle sessionHandle, String statement,
       Map<String, String> confOverlay) throws HiveSQLException {
     try {
@@ -420,7 +419,9 @@
       return resp.getPlan();
     } catch (HiveSQLException e) {
       throw e;
-=======
+    }
+  }
+
   public String getDelegationToken(SessionHandle sessionHandle, HiveAuthFactory authFactory,
       String owner, String renewer) throws HiveSQLException {
     TGetDelegationTokenReq req = new TGetDelegationTokenReq(
@@ -429,14 +430,11 @@
       TGetDelegationTokenResp tokenResp = cliService.GetDelegationToken(req);
       checkStatus(tokenResp.getStatus());
       return tokenResp.getDelegationToken();
->>>>>>> c8a718b1
-    } catch (Exception e) {
-      throw new HiveSQLException(e);
-    }
-  }
-
-<<<<<<< HEAD
-=======
+    } catch (Exception e) {
+      throw new HiveSQLException(e);
+    }
+  }
+
   @Override
   public void cancelDelegationToken(SessionHandle sessionHandle, HiveAuthFactory authFactory,
       String tokenStr) throws HiveSQLException {
@@ -466,5 +464,4 @@
       throw new HiveSQLException(e);
     }
   }
->>>>>>> c8a718b1
 }