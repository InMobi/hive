/**
 * Licensed to the Apache Software Foundation (ASF) under one
 * or more contributor license agreements.  See the NOTICE file
 * distributed with this work for additional information
 * regarding copyright ownership.  The ASF licenses this file
 * to you under the Apache License, Version 2.0 (the
 * "License"); you may not use this file except in compliance
 * with the License.  You may obtain a copy of the License at
 *
 *     http://www.apache.org/licenses/LICENSE-2.0
 *
 * Unless required by applicable law or agreed to in writing, software
 * distributed under the License is distributed on an "AS IS" BASIS,
 * WITHOUT WARRANTIES OR CONDITIONS OF ANY KIND, either express or implied.
 * See the License for the specific language governing permissions and
 * limitations under the License.
 */

package org.apache.hive.service.cli.session;

<<<<<<< HEAD
import java.io.*;
=======
import java.io.IOException;
>>>>>>> 58936774
import java.util.HashMap;
import java.util.HashSet;
import java.util.List;
import java.util.Map;
import java.util.Set;

import org.apache.commons.logging.Log;
import org.apache.commons.logging.LogFactory;
import org.apache.hadoop.hive.conf.HiveConf;
import org.apache.hadoop.hive.conf.HiveConf.ConfVars;
import org.apache.hadoop.hive.metastore.HiveMetaStoreClient;
import org.apache.hadoop.hive.metastore.IMetaStoreClient;
import org.apache.hadoop.hive.metastore.api.MetaException;
import org.apache.hadoop.hive.ql.exec.FetchFormatter;
import org.apache.hadoop.hive.ql.exec.ListSinkOperator;
import org.apache.hadoop.hive.ql.history.HiveHistory;
import org.apache.hadoop.hive.ql.io.HiveSequenceFileOutputFormat;
import org.apache.hadoop.hive.ql.session.SessionState;
import org.apache.hive.common.util.HiveVersionInfo;
import org.apache.hive.service.cli.FetchOrientation;
import org.apache.hive.service.cli.GetInfoType;
import org.apache.hive.service.cli.GetInfoValue;
import org.apache.hive.service.cli.HiveSQLException;
import org.apache.hive.service.cli.OperationHandle;
import org.apache.hive.service.cli.RowSet;
import org.apache.hive.service.cli.SessionHandle;
import org.apache.hive.service.cli.TableSchema;
import org.apache.hive.service.cli.operation.ExecuteStatementOperation;
import org.apache.hive.service.cli.operation.GetCatalogsOperation;
import org.apache.hive.service.cli.operation.GetColumnsOperation;
import org.apache.hive.service.cli.operation.GetFunctionsOperation;
import org.apache.hive.service.cli.operation.GetSchemasOperation;
import org.apache.hive.service.cli.operation.GetTableTypesOperation;
import org.apache.hive.service.cli.operation.GetTypeInfoOperation;
import org.apache.hive.service.cli.operation.MetadataOperation;
import org.apache.hive.service.cli.operation.OperationManager;
<<<<<<< HEAD
import org.apache.hive.service.cli.operation.SQLOperation;
=======
import org.apache.hive.service.cli.thrift.TProtocolVersion;
>>>>>>> 58936774

/**
 * HiveSession
 *
 */
public class HiveSessionImpl implements HiveSession {
<<<<<<< HEAD
  private final SessionHandle sessionHandle = new SessionHandle();
=======

  private final SessionHandle sessionHandle;

>>>>>>> 58936774
  private String username;
  private final String password;
  private final Map<String, String> sessionConf = new HashMap<String, String>();
  private final HiveConf hiveConf = new HiveConf();
  private final SessionState sessionState;

  private static final String FETCH_WORK_SERDE_CLASS =
      "org.apache.hadoop.hive.serde2.lazy.LazySimpleSerDe";
  private static final Log LOG = LogFactory.getLog(HiveSessionImpl.class);


  private SessionManager sessionManager;
  private OperationManager operationManager;
  private IMetaStoreClient metastoreClient = null;
  private final Set<OperationHandle> opHandleSet = new HashSet<OperationHandle>();
  private boolean isLogRedirectionEnabled;
  protected File queryLogDir;
  private PrintStream sessionOut;
  private PrintStream sessionErr;
  private File sessionLogDir;

  public HiveSessionImpl(TProtocolVersion protocol, String username, String password,
      Map<String, String> sessionConf) {
    this.username = username;
    this.password = password;
    this.sessionHandle = new SessionHandle(protocol);

    if (sessionConf != null) {
      for (Map.Entry<String, String> entry : sessionConf.entrySet()) {
        hiveConf.set(entry.getKey(), entry.getValue());
      }
    }
    // set an explicit session name to control the download directory name
    hiveConf.set(ConfVars.HIVESESSIONID.varname,
        sessionHandle.getHandleIdentifier().toString());
    // use thrift transportable formatter
    hiveConf.set(ListSinkOperator.OUTPUT_FORMATTER,
        FetchFormatter.ThriftFormatter.class.getName());
    hiveConf.setInt(ListSinkOperator.OUTPUT_PROTOCOL, protocol.getValue());
    sessionState = new SessionState(hiveConf);
    SessionState.start(sessionState);
  }

  public TProtocolVersion getProtocolVersion() {
    return sessionHandle.getProtocolVersion();
  }

<<<<<<< HEAD
  @Override
  public void setupLogRedirection(File queryLogDir) throws HiveSQLException {
    // Create session.out and .err directories
    sessionLogDir = new File(queryLogDir, sessionHandle.getHandleIdentifier().toString());
    isLogRedirectionEnabled = true;
    if (!sessionLogDir.exists()) {
      if (!sessionLogDir.mkdir()) {
        LOG.warn("Query logs - unable to create session dir " + sessionLogDir.getAbsolutePath());
        isLogRedirectionEnabled = false;
        return;
      }
    } else {
      LOG.warn("Session log directory already exsits " + sessionLogDir.getAbsolutePath());
    }

    try {
      sessionOut = new PrintStream(new FileOutputStream(new File(sessionLogDir, "session.out")), true, "UTF-8");
      sessionErr = new PrintStream(new FileOutputStream(new File(sessionLogDir, "session.err")), true, "UTF-8");
      SessionState.LogHelper console = new SessionState.LogHelper(LOG);
      console.setErrorStream(sessionErr);
      console.setInfoStream(sessionOut);
      console.setOutStream(sessionOut);
      sessionState.setSessionConsole(console);
      LOG.info("Created session log files in " + sessionLogDir.getAbsolutePath());
    } catch (FileNotFoundException e) {
      isLogRedirectionEnabled = false;
      LOG.error("Error creating session log file for " + sessionHandle.toString(), e);
    } catch (UnsupportedEncodingException e) {
      isLogRedirectionEnabled = false;
      LOG.error("Error creating session log file for " + sessionHandle.toString(), e);
    }
  }

  private void closeSessionLog() {
    if (isLogRedirectionEnabled) {
      if (sessionOut != null) {
        sessionOut.close();
      }

      if (sessionErr != null) {
        sessionErr.close();
      }
      // Mark session as closed in log dir
      File sessionClosed = new File(sessionLogDir,  SESSION_CLOSED_MARKER);
      try {
        sessionClosed.createNewFile();
      } catch (IOException e) {
        LOG.error("Unable to create session closed marker", e);
      }
    }
  }

=======
>>>>>>> 58936774
  public SessionManager getSessionManager() {
    return sessionManager;
  }

  public void setSessionManager(SessionManager sessionManager) {
    this.sessionManager = sessionManager;
  }

  private OperationManager getOperationManager() {
    return operationManager;
  }

  public void setOperationManager(OperationManager operationManager) {
    this.operationManager = operationManager;
  }

  protected synchronized void acquire() throws HiveSQLException {
    // need to make sure that the this connections session state is
    // stored in the thread local for sessions.
    SessionState.setCurrentSessionState(sessionState);
  }

  protected synchronized void release() {
    assert sessionState != null;
    // no need to release sessionState...
  }

  public SessionHandle getSessionHandle() {
    return sessionHandle;
  }

  public String getUsername() {
    return username;
  }

  public String getPassword() {
    return password;
  }

  public HiveConf getHiveConf() {
    hiveConf.setVar(HiveConf.ConfVars.HIVEFETCHOUTPUTSERDE, FETCH_WORK_SERDE_CLASS);
    return hiveConf;
  }

  public IMetaStoreClient getMetaStoreClient() throws HiveSQLException {
    if (metastoreClient == null) {
      try {
        metastoreClient = new HiveMetaStoreClient(getHiveConf());
      } catch (MetaException e) {
        throw new HiveSQLException(e);
      }
    }
    return metastoreClient;
  }

  public GetInfoValue getInfo(GetInfoType getInfoType)
      throws HiveSQLException {
    acquire();
    try {
      switch (getInfoType) {
      case CLI_SERVER_NAME:
        return new GetInfoValue("Hive");
      case CLI_DBMS_NAME:
        return new GetInfoValue("Apache Hive");
      case CLI_DBMS_VER:
        return new GetInfoValue(HiveVersionInfo.getVersion());
      case CLI_MAX_COLUMN_NAME_LEN:
        return new GetInfoValue(128);
      case CLI_MAX_SCHEMA_NAME_LEN:
        return new GetInfoValue(128);
      case CLI_MAX_TABLE_NAME_LEN:
        return new GetInfoValue(128);
      case CLI_TXN_CAPABLE:
      default:
        throw new HiveSQLException("Unrecognized GetInfoType value: " + getInfoType.toString());
      }
    } finally {
      release();
    }
  }

  public OperationHandle executeStatement(String statement, Map<String, String> confOverlay,
      boolean runAsync)
      throws HiveSQLException {
    return executeStatementInternal(statement, confOverlay, false);
  }

  public OperationHandle executeStatementAsync(String statement, Map<String, String> confOverlay)
      throws HiveSQLException {
    return executeStatementInternal(statement, confOverlay, true);
  }

  private OperationHandle executeStatementInternal(String statement, Map<String, String> confOverlay,
      boolean runAsync)
      throws HiveSQLException {
    return executeStatementInternal(statement, confOverlay, false);
  }

  public OperationHandle executeStatementAsync(String statement, Map<String, String> confOverlay)
      throws HiveSQLException {
    return executeStatementInternal(statement, confOverlay, true);
  }

  private OperationHandle executeStatementInternal(String statement, Map<String, String> confOverlay,
      boolean runAsync)
      throws HiveSQLException {
    acquire();

    OperationManager operationManager = getOperationManager();
    ExecuteStatementOperation operation = operationManager
          .newExecuteStatementOperation(getSession(), statement, confOverlay, runAsync);
    OperationHandle opHandle = operation.getHandle();
    try {
      operation.run();
      opHandleSet.add(opHandle);
      return opHandle;
    } catch (HiveSQLException e) {
      // Cleanup opHandle in case the query is synchronous
      // Async query needs to retain and pass back the opHandle for error reporting
      if (!runAsync) {
        operationManager.closeOperation(opHandle);
      }
      throw e;
    } finally {
      release();
    }
  }

  public OperationHandle getTypeInfo()
      throws HiveSQLException {
    acquire();

    OperationManager operationManager = getOperationManager();
    GetTypeInfoOperation operation = operationManager.newGetTypeInfoOperation(getSession());
    OperationHandle opHandle = operation.getHandle();
    try {
      operation.run();
      opHandleSet.add(opHandle);
      return opHandle;
    } catch (HiveSQLException e) {
      operationManager.closeOperation(opHandle);
      throw e;
    } finally {
      release();
    }
  }

  public OperationHandle getCatalogs()
      throws HiveSQLException {
    acquire();

    OperationManager operationManager = getOperationManager();
    GetCatalogsOperation operation = operationManager.newGetCatalogsOperation(getSession());
    OperationHandle opHandle = operation.getHandle();
    try {
      operation.run();
      opHandleSet.add(opHandle);
      return opHandle;
    } catch (HiveSQLException e) {
      operationManager.closeOperation(opHandle);
      throw e;
    } finally {
      release();
    }
  }

  public OperationHandle getSchemas(String catalogName, String schemaName)
      throws HiveSQLException {
    acquire();

    OperationManager operationManager = getOperationManager();
    GetSchemasOperation operation =
        operationManager.newGetSchemasOperation(getSession(), catalogName, schemaName);
    OperationHandle opHandle = operation.getHandle();
    try {
      operation.run();
      opHandleSet.add(opHandle);
      return opHandle;
    } catch (HiveSQLException e) {
      operationManager.closeOperation(opHandle);
      throw e;
    } finally {
      release();
    }
  }

  public OperationHandle getTables(String catalogName, String schemaName, String tableName,
      List<String> tableTypes)
      throws HiveSQLException {
    acquire();

    OperationManager operationManager = getOperationManager();
    MetadataOperation operation =
        operationManager.newGetTablesOperation(getSession(), catalogName, schemaName, tableName, tableTypes);
    OperationHandle opHandle = operation.getHandle();
    try {
      operation.run();
      opHandleSet.add(opHandle);
      return opHandle;
    } catch (HiveSQLException e) {
      operationManager.closeOperation(opHandle);
      throw e;
    } finally {
      release();
    }
  }

  public OperationHandle getTableTypes()
      throws HiveSQLException {
    acquire();

    OperationManager operationManager = getOperationManager();
    GetTableTypesOperation operation = operationManager.newGetTableTypesOperation(getSession());
    OperationHandle opHandle = operation.getHandle();
    try {
      operation.run();
      opHandleSet.add(opHandle);
      return opHandle;
    } catch (HiveSQLException e) {
      operationManager.closeOperation(opHandle);
      throw e;
    } finally {
      release();
    }
  }

  public OperationHandle getColumns(String catalogName, String schemaName,
      String tableName, String columnName)  throws HiveSQLException {
    acquire();

    OperationManager operationManager = getOperationManager();
    GetColumnsOperation operation = operationManager.newGetColumnsOperation(getSession(),
        catalogName, schemaName, tableName, columnName);
    OperationHandle opHandle = operation.getHandle();
    try {
    operation.run();
    opHandleSet.add(opHandle);
    return opHandle;
    } catch (HiveSQLException e) {
<<<<<<< HEAD
      operationManager.closeOperation(opHandle); 
=======
      operationManager.closeOperation(opHandle);
>>>>>>> 58936774
      throw e;
    } finally {
      release();
    }
  }

  public OperationHandle getFunctions(String catalogName, String schemaName, String functionName)
      throws HiveSQLException {
    acquire();

    OperationManager operationManager = getOperationManager();
    GetFunctionsOperation operation = operationManager
        .newGetFunctionsOperation(getSession(), catalogName, schemaName, functionName);
    OperationHandle opHandle = operation.getHandle();
    try {
      operation.run();
      opHandleSet.add(opHandle);
      return opHandle;
    } catch (HiveSQLException e) {
      operationManager.closeOperation(opHandle);
      throw e;
    } finally {
      release();
    }
  }

  public void close() throws HiveSQLException {
    try {
      acquire();
      /**
       *  For metadata operations like getTables(), getColumns() etc,
       * the session allocates a private metastore handler which should be
       * closed at the end of the session
       */
      if (metastoreClient != null) {
        metastoreClient.close();
      }
      // Iterate through the opHandles and close their operations
      for (OperationHandle opHandle : opHandleSet) {
        operationManager.closeOperation(opHandle);
      }
      opHandleSet.clear();
      HiveHistory hiveHist = sessionState.getHiveHistory();
      if (null != hiveHist) {
        hiveHist.closeStream();
      }
      sessionState.close();
    } catch (IOException ioe) {
      throw new HiveSQLException("Failure to close", ioe);
    } finally {
      release();
      closeSessionLog();
    }
  }

  public SessionState getSessionState() {
    return sessionState;
  }

  public String getUserName() {
    return username;
  }
  public void setUserName(String userName) {
    this.username = userName;
  }

  @Override
  public void cancelOperation(OperationHandle opHandle) throws HiveSQLException {
    acquire();
    try {
      sessionManager.getOperationManager().cancelOperation(opHandle);
    } finally {
      release();
    }
  }

  @Override
  public void closeOperation(OperationHandle opHandle) throws HiveSQLException {
    acquire();
    try {
      operationManager.closeOperation(opHandle);
      opHandleSet.remove(opHandle);
    } finally {
      release();
    }
  }

  @Override
  public TableSchema getResultSetMetadata(OperationHandle opHandle) throws HiveSQLException {
    acquire();
    try {
      return sessionManager.getOperationManager().getOperationResultSetSchema(opHandle);
    } finally {
      release();
    }
  }

  @Override
  public RowSet fetchResults(OperationHandle opHandle, FetchOrientation orientation, long maxRows)
      throws HiveSQLException {
    acquire();
    try {
      return sessionManager.getOperationManager()
          .getOperationNextRowSet(opHandle, orientation, maxRows);
    } finally {
      release();
    }
  }

  @Override
  public RowSet fetchResults(OperationHandle opHandle) throws HiveSQLException {
    acquire();
    try {
      return sessionManager.getOperationManager().getOperationNextRowSet(opHandle);
    } finally {
      release();
    }
  }

  protected HiveSession getSession() {
    return this;
  }

  @Override
  public String getQueryPlan(String statement, Map<String, String> params)
      throws HiveSQLException {
    ExecuteStatementOperation operation = getOperationManager()
        .newExecuteStatementOperation(getSession(), statement, params, false);

    if (operation instanceof SQLOperation) {
      SQLOperation sqlOperation = (SQLOperation) operation;
      return sqlOperation.getQueryPlan();
    } else {
      throw new HiveSQLException("Not an SQL statement: " + statement);
    }
  }

  @Override
  public boolean isLogRedirectionEnabled() {
    return isLogRedirectionEnabled;
  }

  public File getSessionLogDir() {
    return sessionLogDir;
  }
}<|MERGE_RESOLUTION|>--- conflicted
+++ resolved
@@ -18,11 +18,7 @@
 
 package org.apache.hive.service.cli.session;
 
-<<<<<<< HEAD
-import java.io.*;
-=======
 import java.io.IOException;
->>>>>>> 58936774
 import java.util.HashMap;
 import java.util.HashSet;
 import java.util.List;
@@ -39,7 +35,6 @@
 import org.apache.hadoop.hive.ql.exec.FetchFormatter;
 import org.apache.hadoop.hive.ql.exec.ListSinkOperator;
 import org.apache.hadoop.hive.ql.history.HiveHistory;
-import org.apache.hadoop.hive.ql.io.HiveSequenceFileOutputFormat;
 import org.apache.hadoop.hive.ql.session.SessionState;
 import org.apache.hive.common.util.HiveVersionInfo;
 import org.apache.hive.service.cli.FetchOrientation;
@@ -59,24 +54,16 @@
 import org.apache.hive.service.cli.operation.GetTypeInfoOperation;
 import org.apache.hive.service.cli.operation.MetadataOperation;
 import org.apache.hive.service.cli.operation.OperationManager;
-<<<<<<< HEAD
-import org.apache.hive.service.cli.operation.SQLOperation;
-=======
 import org.apache.hive.service.cli.thrift.TProtocolVersion;
->>>>>>> 58936774
 
 /**
  * HiveSession
  *
  */
 public class HiveSessionImpl implements HiveSession {
-<<<<<<< HEAD
-  private final SessionHandle sessionHandle = new SessionHandle();
-=======
 
   private final SessionHandle sessionHandle;
 
->>>>>>> 58936774
   private String username;
   private final String password;
   private final Map<String, String> sessionConf = new HashMap<String, String>();
@@ -124,7 +111,6 @@
     return sessionHandle.getProtocolVersion();
   }
 
-<<<<<<< HEAD
   @Override
   public void setupLogRedirection(File queryLogDir) throws HiveSQLException {
     // Create session.out and .err directories
@@ -177,8 +163,6 @@
     }
   }
 
-=======
->>>>>>> 58936774
   public SessionManager getSessionManager() {
     return sessionManager;
   }
@@ -260,19 +244,7 @@
     }
   }
 
-  public OperationHandle executeStatement(String statement, Map<String, String> confOverlay,
-      boolean runAsync)
-      throws HiveSQLException {
-    return executeStatementInternal(statement, confOverlay, false);
-  }
-
-  public OperationHandle executeStatementAsync(String statement, Map<String, String> confOverlay)
-      throws HiveSQLException {
-    return executeStatementInternal(statement, confOverlay, true);
-  }
-
-  private OperationHandle executeStatementInternal(String statement, Map<String, String> confOverlay,
-      boolean runAsync)
+  public OperationHandle executeStatement(String statement, Map<String, String> confOverlay)
       throws HiveSQLException {
     return executeStatementInternal(statement, confOverlay, false);
   }
@@ -418,11 +390,7 @@
     opHandleSet.add(opHandle);
     return opHandle;
     } catch (HiveSQLException e) {
-<<<<<<< HEAD
-      operationManager.closeOperation(opHandle); 
-=======
-      operationManager.closeOperation(opHandle);
->>>>>>> 58936774
+      operationManager.closeOperation(opHandle);
       throw e;
     } finally {
       release();
