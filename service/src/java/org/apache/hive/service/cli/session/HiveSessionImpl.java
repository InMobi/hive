/**
 * Licensed to the Apache Software Foundation (ASF) under one
 * or more contributor license agreements.  See the NOTICE file
 * distributed with this work for additional information
 * regarding copyright ownership.  The ASF licenses this file
 * to you under the Apache License, Version 2.0 (the
 * "License"); you may not use this file except in compliance
 * with the License.  You may obtain a copy of the License at
 *
 *     http://www.apache.org/licenses/LICENSE-2.0
 *
 * Unless required by applicable law or agreed to in writing, software
 * distributed under the License is distributed on an "AS IS" BASIS,
 * WITHOUT WARRANTIES OR CONDITIONS OF ANY KIND, either express or implied.
 * See the License for the specific language governing permissions and
 * limitations under the License.
 */

package org.apache.hive.service.cli.session;

import java.io.*;
import java.util.HashMap;
import java.util.HashSet;
import java.util.List;
import java.util.Map;
import java.util.Set;

import org.apache.commons.logging.Log;
import org.apache.commons.logging.LogFactory;
import org.apache.hadoop.hive.conf.HiveConf;
import org.apache.hadoop.hive.conf.HiveConf.ConfVars;
import org.apache.hadoop.hive.metastore.HiveMetaStoreClient;
import org.apache.hadoop.hive.metastore.IMetaStoreClient;
import org.apache.hadoop.hive.metastore.api.MetaException;
import org.apache.hadoop.hive.ql.exec.FetchFormatter;
import org.apache.hadoop.hive.ql.exec.ListSinkOperator;
import org.apache.hadoop.hive.ql.history.HiveHistory;
import org.apache.hadoop.hive.ql.session.SessionState;
import org.apache.hive.common.util.HiveVersionInfo;
import org.apache.hive.service.auth.HiveAuthFactory;
import org.apache.hive.service.cli.FetchOrientation;
import org.apache.hive.service.cli.GetInfoType;
import org.apache.hive.service.cli.GetInfoValue;
import org.apache.hive.service.cli.HiveSQLException;
import org.apache.hive.service.cli.OperationHandle;
import org.apache.hive.service.cli.RowSet;
import org.apache.hive.service.cli.SessionHandle;
import org.apache.hive.service.cli.TableSchema;
import org.apache.hive.service.cli.operation.ExecuteStatementOperation;
import org.apache.hive.service.cli.operation.GetCatalogsOperation;
import org.apache.hive.service.cli.operation.GetColumnsOperation;
import org.apache.hive.service.cli.operation.GetFunctionsOperation;
import org.apache.hive.service.cli.operation.GetSchemasOperation;
import org.apache.hive.service.cli.operation.GetTableTypesOperation;
import org.apache.hive.service.cli.operation.GetTypeInfoOperation;
import org.apache.hive.service.cli.operation.MetadataOperation;
import org.apache.hive.service.cli.operation.OperationManager;
import org.apache.hive.service.cli.operation.SQLOperation;
import org.apache.hive.service.cli.thrift.TProtocolVersion;

/**
 * HiveSession
 *
 */
public class HiveSessionImpl implements HiveSession {

  private final SessionHandle sessionHandle;

  private String username;
  private final String password;
  private final HiveConf hiveConf;
  private final SessionState sessionState;
  private String ipAddress;

  private static final String FETCH_WORK_SERDE_CLASS =
      "org.apache.hadoop.hive.serde2.lazy.LazySimpleSerDe";
  private static final Log LOG = LogFactory.getLog(HiveSessionImpl.class);


  private SessionManager sessionManager;
  private OperationManager operationManager;
  private IMetaStoreClient metastoreClient = null;
  private final Set<OperationHandle> opHandleSet = new HashSet<OperationHandle>();
  private boolean isLogRedirectionEnabled;
  protected File queryLogDir;
  private PrintStream sessionOut;
  private PrintStream sessionErr;
  private File sessionLogDir;

  public HiveSessionImpl(TProtocolVersion protocol, String username, String password,
      HiveConf serverhiveConf, Map<String, String> sessionConfMap, String ipAddress) {
    this.username = username;
    this.password = password;
    this.sessionHandle = new SessionHandle(protocol);
    this.hiveConf = new HiveConf(serverhiveConf);
    this.ipAddress = ipAddress;

    //set conf properties specified by user from client side
    if (sessionConfMap != null) {
      for (Map.Entry<String, String> entry : sessionConfMap.entrySet()) {
        hiveConf.set(entry.getKey(), entry.getValue());
      }
    }
    // set an explicit session name to control the download directory name
    hiveConf.set(ConfVars.HIVESESSIONID.varname,
        sessionHandle.getHandleIdentifier().toString());
    // use thrift transportable formatter
    hiveConf.set(ListSinkOperator.OUTPUT_FORMATTER,
        FetchFormatter.ThriftFormatter.class.getName());
    hiveConf.setInt(ListSinkOperator.OUTPUT_PROTOCOL, protocol.getValue());
    sessionState = new SessionState(hiveConf, username);
    sessionState.setIsHiveServerQuery(true);
    SessionState.start(sessionState);
  }

  @Override
  public TProtocolVersion getProtocolVersion() {
    return sessionHandle.getProtocolVersion();
  }

  @Override
  public void setupLogRedirection(File queryLogDir) throws HiveSQLException {
    // Create session.out and .err directories
    sessionLogDir = new File(queryLogDir, sessionHandle.getHandleIdentifier().toString());
    isLogRedirectionEnabled = true;
    if (!sessionLogDir.exists()) {
      if (!sessionLogDir.mkdir()) {
        LOG.warn("Query logs - unable to create session dir " + sessionLogDir.getAbsolutePath());
        isLogRedirectionEnabled = false;
        return;
      }
    } else {
      LOG.warn("Session log directory already exsits " + sessionLogDir.getAbsolutePath());
    }

    try {
      sessionOut = new PrintStream(new FileOutputStream(new File(sessionLogDir, "session.out")), true, "UTF-8");
      sessionErr = new PrintStream(new FileOutputStream(new File(sessionLogDir, "session.err")), true, "UTF-8");
      SessionState.LogHelper console = new SessionState.LogHelper(LOG);
      console.setErrorStream(sessionErr);
      console.setInfoStream(sessionOut);
      console.setOutStream(sessionOut);
      sessionState.setSessionConsole(console);
      LOG.info("Created session log files in " + sessionLogDir.getAbsolutePath());
    } catch (FileNotFoundException e) {
      isLogRedirectionEnabled = false;
      LOG.error("Error creating session log file for " + sessionHandle.toString(), e);
    } catch (UnsupportedEncodingException e) {
      isLogRedirectionEnabled = false;
      LOG.error("Error creating session log file for " + sessionHandle.toString(), e);
    }
  }

  private void closeSessionLog() {
    if (isLogRedirectionEnabled) {
      if (sessionOut != null) {
        sessionOut.close();
      }

      if (sessionErr != null) {
        sessionErr.close();
      }
      // Mark session as closed in log dir
      File sessionClosed = new File(sessionLogDir,  SESSION_CLOSED_MARKER);
      try {
        sessionClosed.createNewFile();
      } catch (IOException e) {
        LOG.error("Unable to create session closed marker", e);
      }
    }
  }

  @Override
  public SessionManager getSessionManager() {
    return sessionManager;
  }

  @Override
  public void setSessionManager(SessionManager sessionManager) {
    this.sessionManager = sessionManager;
  }

  private OperationManager getOperationManager() {
    return operationManager;
  }

  @Override
  public void setOperationManager(OperationManager operationManager) {
    this.operationManager = operationManager;
  }

  @Override
  public void open() {
    SessionState.start(sessionState);
  }

  protected synchronized void acquire() throws HiveSQLException {
    // need to make sure that the this connections session state is
    // stored in the thread local for sessions.
    SessionState.setCurrentSessionState(sessionState);
  }

  protected synchronized void release() {
    assert sessionState != null;
    SessionState.detachSession();
  }

  @Override
  public SessionHandle getSessionHandle() {
    return sessionHandle;
  }

  @Override
  public String getUsername() {
    return username;
  }

  @Override
  public String getPassword() {
    return password;
  }

  @Override
  public HiveConf getHiveConf() {
    hiveConf.setVar(HiveConf.ConfVars.HIVEFETCHOUTPUTSERDE, FETCH_WORK_SERDE_CLASS);
    return hiveConf;
  }

  @Override
  public IMetaStoreClient getMetaStoreClient() throws HiveSQLException {
    if (metastoreClient == null) {
      try {
        metastoreClient = new HiveMetaStoreClient(getHiveConf());
      } catch (MetaException e) {
        throw new HiveSQLException(e);
      }
    }
    return metastoreClient;
  }

  @Override
  public GetInfoValue getInfo(GetInfoType getInfoType)
      throws HiveSQLException {
    acquire();
    try {
      switch (getInfoType) {
      case CLI_SERVER_NAME:
        return new GetInfoValue("Hive");
      case CLI_DBMS_NAME:
        return new GetInfoValue("Apache Hive");
      case CLI_DBMS_VER:
        return new GetInfoValue(HiveVersionInfo.getVersion());
      case CLI_MAX_COLUMN_NAME_LEN:
        return new GetInfoValue(128);
      case CLI_MAX_SCHEMA_NAME_LEN:
        return new GetInfoValue(128);
      case CLI_MAX_TABLE_NAME_LEN:
        return new GetInfoValue(128);
      case CLI_TXN_CAPABLE:
      default:
        throw new HiveSQLException("Unrecognized GetInfoType value: " + getInfoType.toString());
      }
    } finally {
      release();
    }
  }

  @Override
  public OperationHandle executeStatement(String statement, Map<String, String> confOverlay)
      throws HiveSQLException {
    return executeStatementInternal(statement, confOverlay, false);
  }

  @Override
  public OperationHandle executeStatementAsync(String statement, Map<String, String> confOverlay)
      throws HiveSQLException {
    return executeStatementInternal(statement, confOverlay, true);
  }

  private OperationHandle executeStatementInternal(String statement, Map<String, String> confOverlay,
      boolean runAsync)
          throws HiveSQLException {
    acquire();

    OperationManager operationManager = getOperationManager();
    ExecuteStatementOperation operation = operationManager
        .newExecuteStatementOperation(getSession(), statement, confOverlay, runAsync);
    OperationHandle opHandle = operation.getHandle();
    try {
      operation.run();
      opHandleSet.add(opHandle);
      return opHandle;
    } catch (HiveSQLException e) {
      // Cleanup opHandle in case the query is synchronous
      // Async query needs to retain and pass back the opHandle for error reporting
      if (!runAsync) {
        operationManager.closeOperation(opHandle);
      }
      throw e;
    } finally {
      release();
    }
  }

  @Override
  public OperationHandle getTypeInfo()
      throws HiveSQLException {
    acquire();

    OperationManager operationManager = getOperationManager();
    GetTypeInfoOperation operation = operationManager.newGetTypeInfoOperation(getSession());
    OperationHandle opHandle = operation.getHandle();
    try {
      operation.run();
      opHandleSet.add(opHandle);
      return opHandle;
    } catch (HiveSQLException e) {
      operationManager.closeOperation(opHandle);
      throw e;
    } finally {
      release();
    }
  }

  @Override
  public OperationHandle getCatalogs()
      throws HiveSQLException {
    acquire();

    OperationManager operationManager = getOperationManager();
    GetCatalogsOperation operation = operationManager.newGetCatalogsOperation(getSession());
    OperationHandle opHandle = operation.getHandle();
    try {
      operation.run();
      opHandleSet.add(opHandle);
      return opHandle;
    } catch (HiveSQLException e) {
      operationManager.closeOperation(opHandle);
      throw e;
    } finally {
      release();
    }
  }

  @Override
  public OperationHandle getSchemas(String catalogName, String schemaName)
      throws HiveSQLException {
    acquire();

    OperationManager operationManager = getOperationManager();
    GetSchemasOperation operation =
        operationManager.newGetSchemasOperation(getSession(), catalogName, schemaName);
    OperationHandle opHandle = operation.getHandle();
    try {
      operation.run();
      opHandleSet.add(opHandle);
      return opHandle;
    } catch (HiveSQLException e) {
      operationManager.closeOperation(opHandle);
      throw e;
    } finally {
      release();
    }
  }

  @Override
  public OperationHandle getTables(String catalogName, String schemaName, String tableName,
      List<String> tableTypes)
          throws HiveSQLException {
    acquire();

    OperationManager operationManager = getOperationManager();
    MetadataOperation operation =
        operationManager.newGetTablesOperation(getSession(), catalogName, schemaName, tableName, tableTypes);
    OperationHandle opHandle = operation.getHandle();
    try {
      operation.run();
      opHandleSet.add(opHandle);
      return opHandle;
    } catch (HiveSQLException e) {
      operationManager.closeOperation(opHandle);
      throw e;
    } finally {
      release();
    }
  }

  @Override
  public OperationHandle getTableTypes()
      throws HiveSQLException {
    acquire();

    OperationManager operationManager = getOperationManager();
    GetTableTypesOperation operation = operationManager.newGetTableTypesOperation(getSession());
    OperationHandle opHandle = operation.getHandle();
    try {
      operation.run();
      opHandleSet.add(opHandle);
      return opHandle;
    } catch (HiveSQLException e) {
      operationManager.closeOperation(opHandle);
      throw e;
    } finally {
      release();
    }
  }

  @Override
  public OperationHandle getColumns(String catalogName, String schemaName,
      String tableName, String columnName)  throws HiveSQLException {
    acquire();

    OperationManager operationManager = getOperationManager();
    GetColumnsOperation operation = operationManager.newGetColumnsOperation(getSession(),
        catalogName, schemaName, tableName, columnName);
    OperationHandle opHandle = operation.getHandle();
    try {
      operation.run();
      opHandleSet.add(opHandle);
      return opHandle;
    } catch (HiveSQLException e) {
      operationManager.closeOperation(opHandle);
      throw e;
    } finally {
      release();
    }
  }

  @Override
  public OperationHandle getFunctions(String catalogName, String schemaName, String functionName)
      throws HiveSQLException {
    acquire();

    OperationManager operationManager = getOperationManager();
    GetFunctionsOperation operation = operationManager
        .newGetFunctionsOperation(getSession(), catalogName, schemaName, functionName);
    OperationHandle opHandle = operation.getHandle();
    try {
      operation.run();
      opHandleSet.add(opHandle);
      return opHandle;
    } catch (HiveSQLException e) {
      operationManager.closeOperation(opHandle);
      throw e;
    } finally {
      release();
    }
  }

  @Override
  public void close() throws HiveSQLException {
    try {
      acquire();
      /**
       *  For metadata operations like getTables(), getColumns() etc,
       * the session allocates a private metastore handler which should be
       * closed at the end of the session
       */
      if (metastoreClient != null) {
        metastoreClient.close();
      }
      // Iterate through the opHandles and close their operations
      for (OperationHandle opHandle : opHandleSet) {
        operationManager.closeOperation(opHandle);
      }
      opHandleSet.clear();
      HiveHistory hiveHist = sessionState.getHiveHistory();
      if (null != hiveHist) {
        hiveHist.closeStream();
      }
      sessionState.close();
    } catch (IOException ioe) {
      throw new HiveSQLException("Failure to close", ioe);
    } finally {
      release();
<<<<<<< HEAD
      closeSessionLog();
=======
>>>>>>> c8a718b1
    }
  }

  @Override
  public SessionState getSessionState() {
    return sessionState;
  }

  @Override
  public String getUserName() {
    return username;
  }

  @Override
  public void setUserName(String userName) {
    this.username = userName;
  }

  @Override
  public void cancelOperation(OperationHandle opHandle) throws HiveSQLException {
    acquire();
    try {
      sessionManager.getOperationManager().cancelOperation(opHandle);
    } finally {
      release();
    }
  }

  @Override
  public void closeOperation(OperationHandle opHandle) throws HiveSQLException {
    acquire();
    try {
      operationManager.closeOperation(opHandle);
      opHandleSet.remove(opHandle);
    } finally {
      release();
    }
  }

  @Override
  public TableSchema getResultSetMetadata(OperationHandle opHandle) throws HiveSQLException {
    acquire();
    try {
      return sessionManager.getOperationManager().getOperationResultSetSchema(opHandle);
    } finally {
      release();
    }
  }

  @Override
  public RowSet fetchResults(OperationHandle opHandle, FetchOrientation orientation, long maxRows)
      throws HiveSQLException {
    acquire();
    try {
      return sessionManager.getOperationManager()
          .getOperationNextRowSet(opHandle, orientation, maxRows);
    } finally {
      release();
    }
  }

  @Override
  public RowSet fetchResults(OperationHandle opHandle) throws HiveSQLException {
    acquire();
    try {
      return sessionManager.getOperationManager().getOperationNextRowSet(opHandle);
    } finally {
      release();
    }
  }

  protected HiveSession getSession() {
    return this;
  }

  @Override
<<<<<<< HEAD
  public String getQueryPlan(String statement, Map<String, String> params)
      throws HiveSQLException {
    ExecuteStatementOperation operation = getOperationManager()
        .newExecuteStatementOperation(getSession(), statement, params, false);

    if (operation instanceof SQLOperation) {
      SQLOperation sqlOperation = (SQLOperation) operation;
      return sqlOperation.getQueryPlan();
    } else {
      throw new HiveSQLException("Not an SQL statement: " + statement);
    }
  }

  @Override
  public boolean isLogRedirectionEnabled() {
    return isLogRedirectionEnabled;
  }

  public File getSessionLogDir() {
    return sessionLogDir;
=======
  public String getIpAddress() {
    return ipAddress;
  }

  @Override
  public void setIpAddress(String ipAddress) {
    this.ipAddress = ipAddress;
  }

  @Override
  public String getDelegationToken(HiveAuthFactory authFactory, String owner, String renewer)
      throws HiveSQLException {
    HiveAuthFactory.verifyProxyAccess(getUsername(), owner, getIpAddress(), getHiveConf());
    return authFactory.getDelegationToken(owner, renewer);
  }

  @Override
  public void cancelDelegationToken(HiveAuthFactory authFactory, String tokenStr)
      throws HiveSQLException {
    HiveAuthFactory.verifyProxyAccess(getUsername(), getUserFromToken(authFactory, tokenStr),
        getIpAddress(), getHiveConf());
    authFactory.cancelDelegationToken(tokenStr);
  }

  @Override
  public void renewDelegationToken(HiveAuthFactory authFactory, String tokenStr)
      throws HiveSQLException {
    HiveAuthFactory.verifyProxyAccess(getUsername(), getUserFromToken(authFactory, tokenStr),
        getIpAddress(), getHiveConf());
    authFactory.renewDelegationToken(tokenStr);
  }

  // extract the real user from the given token string
  private String getUserFromToken(HiveAuthFactory authFactory, String tokenStr) throws HiveSQLException {
    return authFactory.getUserFromToken(tokenStr);
>>>>>>> c8a718b1
  }
}<|MERGE_RESOLUTION|>--- conflicted
+++ resolved
@@ -473,10 +473,7 @@
       throw new HiveSQLException("Failure to close", ioe);
     } finally {
       release();
-<<<<<<< HEAD
       closeSessionLog();
-=======
->>>>>>> c8a718b1
     }
   }
 
@@ -553,7 +550,6 @@
   }
 
   @Override
-<<<<<<< HEAD
   public String getQueryPlan(String statement, Map<String, String> params)
       throws HiveSQLException {
     ExecuteStatementOperation operation = getOperationManager()
@@ -574,7 +570,8 @@
 
   public File getSessionLogDir() {
     return sessionLogDir;
-=======
+  }
+
   public String getIpAddress() {
     return ipAddress;
   }
@@ -610,6 +607,5 @@
   // extract the real user from the given token string
   private String getUserFromToken(HiveAuthFactory authFactory, String tokenStr) throws HiveSQLException {
     return authFactory.getUserFromToken(tokenStr);
->>>>>>> c8a718b1
   }
 }