--- conflicted
+++ resolved
@@ -18,12 +18,8 @@
 
 package org.apache.hive.service.cli.session;
 
-<<<<<<< HEAD
 import java.io.*;
 import java.util.HashMap;
-=======
-import java.io.IOException;
->>>>>>> 376aed50
 import java.util.HashSet;
 import java.util.List;
 import java.util.Map;
@@ -120,7 +116,6 @@
   }
 
   @Override
-<<<<<<< HEAD
   public void setupLogRedirection(File queryLogDir) throws HiveSQLException {
     // Create session.out and .err directories
     sessionLogDir = new File(queryLogDir, sessionHandle.getHandleIdentifier().toString());
@@ -172,8 +167,7 @@
     }
   }
 
-=======
->>>>>>> 376aed50
+  @Override
   public SessionManager getSessionManager() {
     return sessionManager;
   }
