/**
 * Licensed to the Apache Software Foundation (ASF) under one
 * or more contributor license agreements.  See the NOTICE file
 * distributed with this work for additional information
 * regarding copyright ownership.  The ASF licenses this file
 * to you under the Apache License, Version 2.0 (the
 * "License"); you may not use this file except in compliance
 * with the License.  You may obtain a copy of the License at
 *
 *     http://www.apache.org/licenses/LICENSE-2.0
 *
 * Unless required by applicable law or agreed to in writing, software
 * distributed under the License is distributed on an "AS IS" BASIS,
 * WITHOUT WARRANTIES OR CONDITIONS OF ANY KIND, either express or implied.
 * See the License for the specific language governing permissions and
 * limitations under the License.
 */
package org.apache.hive.service.cli;

import java.util.List;
import java.util.Map;




import org.apache.hive.service.auth.HiveAuthFactory;

public interface ICLIService {

  public abstract SessionHandle openSession(String username, String password,
      Map<String, String> configuration)
          throws HiveSQLException;

  public abstract SessionHandle openSessionWithImpersonation(String username, String password,
      Map<String, String> configuration, String delegationToken)
          throws HiveSQLException;

  public abstract void closeSession(SessionHandle sessionHandle)
      throws HiveSQLException;

  public abstract GetInfoValue getInfo(SessionHandle sessionHandle, GetInfoType infoType)
      throws HiveSQLException;

  public abstract OperationHandle executeStatement(SessionHandle sessionHandle, String statement,
      Map<String, String> confOverlay)
          throws HiveSQLException;

  public abstract OperationHandle executeStatementAsync(SessionHandle sessionHandle,
      String statement, Map<String, String> confOverlay)
          throws HiveSQLException;

  public abstract OperationHandle getTypeInfo(SessionHandle sessionHandle)
      throws HiveSQLException;

  public abstract OperationHandle getCatalogs(SessionHandle sessionHandle)
      throws HiveSQLException;

  public abstract OperationHandle getSchemas(SessionHandle sessionHandle,
      String catalogName, String schemaName)
          throws HiveSQLException;

  public abstract OperationHandle getTables(SessionHandle sessionHandle,
      String catalogName, String schemaName, String tableName, List<String> tableTypes)
          throws HiveSQLException;

  public abstract OperationHandle getTableTypes(SessionHandle sessionHandle)
      throws HiveSQLException;

  public abstract OperationHandle getColumns(SessionHandle sessionHandle,
      String catalogName, String schemaName, String tableName, String columnName)
          throws HiveSQLException;

  public abstract OperationHandle getFunctions(SessionHandle sessionHandle,
      String catalogName, String schemaName, String functionName)
          throws HiveSQLException;

  public abstract OperationStatus getOperationStatus(OperationHandle opHandle)
      throws HiveSQLException;

  public abstract void cancelOperation(OperationHandle opHandle)
      throws HiveSQLException;

  public abstract void closeOperation(OperationHandle opHandle)
      throws HiveSQLException;

  public abstract TableSchema getResultSetMetadata(OperationHandle opHandle)
      throws HiveSQLException;

  public abstract RowSet fetchResults(OperationHandle opHandle, FetchOrientation orientation,
      long maxRows)
          throws HiveSQLException;

  public abstract RowSet fetchResults(OperationHandle opHandle)
      throws HiveSQLException;

<<<<<<< HEAD
  public abstract String getQueryPlan(SessionHandle sessionHandle,
      String statement, Map<String, String> confOverlay)
      throws HiveSQLException;
=======
  public abstract String getDelegationToken(SessionHandle sessionHandle, HiveAuthFactory authFactory,
      String owner, String renewer) throws HiveSQLException;

  public abstract void cancelDelegationToken(SessionHandle sessionHandle, HiveAuthFactory authFactory,
      String tokenStr) throws HiveSQLException;

  public abstract void renewDelegationToken(SessionHandle sessionHandle, HiveAuthFactory authFactory,
      String tokenStr) throws HiveSQLException;

>>>>>>> c8a718b1

}<|MERGE_RESOLUTION|>--- conflicted
+++ resolved
@@ -93,11 +93,10 @@
   public abstract RowSet fetchResults(OperationHandle opHandle)
       throws HiveSQLException;
 
-<<<<<<< HEAD
   public abstract String getQueryPlan(SessionHandle sessionHandle,
       String statement, Map<String, String> confOverlay)
       throws HiveSQLException;
-=======
+
   public abstract String getDelegationToken(SessionHandle sessionHandle, HiveAuthFactory authFactory,
       String owner, String renewer) throws HiveSQLException;
 
@@ -107,6 +106,4 @@
   public abstract void renewDelegationToken(SessionHandle sessionHandle, HiveAuthFactory authFactory,
       String tokenStr) throws HiveSQLException;
 
->>>>>>> c8a718b1
-
 }