/**
 * Licensed to the Apache Software Foundation (ASF) under one
 * or more contributor license agreements.  See the NOTICE file
 * distributed with this work for additional information
 * regarding copyright ownership.  The ASF licenses this file
 * to you under the Apache License, Version 2.0 (the
 * "License"); you may not use this file except in compliance
 * with the License.  You may obtain a copy of the License at
 *
 *     http://www.apache.org/licenses/LICENSE-2.0
 *
 * Unless required by applicable law or agreed to in writing, software
 * distributed under the License is distributed on an "AS IS" BASIS,
 * WITHOUT WARRANTIES OR CONDITIONS OF ANY KIND, either express or implied.
 * See the License for the specific language governing permissions and
 * limitations under the License.
 */

package org.apache.hive.service.cli;

import static org.junit.Assert.*;

import java.io.ByteArrayInputStream;
import java.util.Collections;
import java.util.HashMap;
import java.util.List;

import org.junit.After;
import org.junit.Before;
import org.junit.Test;
import org.apache.hadoop.hive.conf.HiveConf;
import org.apache.hadoop.hive.ql.Driver;
import org.apache.hadoop.hive.ql.TaskStatus;
import org.apache.hadoop.hive.ql.plan.api.Query;
import org.apache.hadoop.hive.ql.plan.api.Stage;
import org.apache.hadoop.hive.ql.plan.api.Task;
import org.apache.thrift.protocol.TJSONProtocol;
import org.apache.thrift.transport.TMemoryBuffer;
import org.apache.thrift.TException;
import org.codehaus.jackson.map.ObjectMapper;
import org.codehaus.jackson.type.TypeReference;


/**
 * CLIServiceTest.
 *
 */
public abstract class CLIServiceTest {

  protected static CLIServiceClient client;

  /**
   * @throws java.lang.Exception
   */
  @Before
  public void setUp() throws Exception {
  }

  /**
   * @throws java.lang.Exception
   */
  @After
  public void tearDown() throws Exception {
  }

  @Test
  public void createSessionTest() throws Exception {
    SessionHandle sessionHandle = client
        .openSession("tom", "password", Collections.<String, String>emptyMap());
    assertNotNull(sessionHandle);
    client.closeSession(sessionHandle);

    sessionHandle = client.openSession("tom", "password");
    assertNotNull(sessionHandle);
    client.closeSession(sessionHandle);
  }

  @Test
  public void getFunctionsTest() throws Exception {
    SessionHandle sessionHandle = client.openSession("tom", "password", new HashMap<String, String>());
    assertNotNull(sessionHandle);
    OperationHandle opHandle = client.getFunctions(sessionHandle, null, null, "*");
    TableSchema schema = client.getResultSetMetadata(opHandle);

    ColumnDescriptor columnDesc = schema.getColumnDescriptorAt(0);
    assertEquals("FUNCTION_CAT", columnDesc.getName());
    assertEquals(Type.STRING_TYPE, columnDesc.getType());

    columnDesc = schema.getColumnDescriptorAt(1);
    assertEquals("FUNCTION_SCHEM", columnDesc.getName());
    assertEquals(Type.STRING_TYPE, columnDesc.getType());

    columnDesc = schema.getColumnDescriptorAt(2);
    assertEquals("FUNCTION_NAME", columnDesc.getName());
    assertEquals(Type.STRING_TYPE, columnDesc.getType());

    columnDesc = schema.getColumnDescriptorAt(3);
    assertEquals("REMARKS", columnDesc.getName());
    assertEquals(Type.STRING_TYPE, columnDesc.getType());

    columnDesc = schema.getColumnDescriptorAt(4);
    assertEquals("FUNCTION_TYPE", columnDesc.getName());
    assertEquals(Type.INT_TYPE, columnDesc.getType());

    columnDesc = schema.getColumnDescriptorAt(5);
    assertEquals("SPECIFIC_NAME", columnDesc.getName());
    assertEquals(Type.STRING_TYPE, columnDesc.getType());

    client.closeOperation(opHandle);
    client.closeSession(sessionHandle);
  }

  @Test
  public void getInfoTest() throws Exception {
    SessionHandle sessionHandle = client.openSession("tom", "password", new HashMap<String, String>());
    assertNotNull(sessionHandle);

    GetInfoValue value = client.getInfo(sessionHandle, GetInfoType.CLI_DBMS_NAME);
    System.out.println(value.getStringValue());

    value = client.getInfo(sessionHandle, GetInfoType.CLI_SERVER_NAME);
    System.out.println(value.getStringValue());

    value = client.getInfo(sessionHandle, GetInfoType.CLI_DBMS_VER);
    System.out.println(value.getStringValue());

    client.closeSession(sessionHandle);
  }

  @Test
<<<<<<< HEAD
  public void testGetQueryPlan() throws Exception {
=======
  public void testExecuteStatement() throws Exception {
>>>>>>> f9484dfe
    HashMap<String, String> confOverlay = new HashMap<String, String>();
    SessionHandle sessionHandle = client.openSession("tom", "password",
        new HashMap<String, String>());
    assertNotNull(sessionHandle);

<<<<<<< HEAD
    client.executeStatement(sessionHandle,
        "CREATE TABLE TEST_QUERY_PLAN_TAB(ID STRING)", confOverlay);

    String testquery = "SELECT ID FROM TEST_QUERY_PLAN_TAB";
    String queryPlan = client.getQueryPlan(sessionHandle, testquery, confOverlay);
    System.out.println("%%QUERY_PLAN:" + queryPlan);

    // Read the object back from JSON
    TMemoryBuffer tmb = new TMemoryBuffer(queryPlan.length());
    byte[] buf = queryPlan.getBytes("UTF-8");
    tmb.write(buf, 0, buf.length);
    TJSONProtocol oprot = new TJSONProtocol(tmb);
    Query plan = new Query();
    plan.read(oprot);
    
    assertNotNull(plan);
    List<Stage> stgList = plan.getStageList();
    assertNotNull(stgList);
    
    Driver expDriver = null;

    try {
      expDriver = new Driver(new HiveConf(this.getClass()));
      expDriver.compile(testquery);
      org.apache.hadoop.hive.ql.plan.api.Query expPlan = expDriver.getQueryPlan();
      
      assertEquals(expPlan.getStageList().size(), stgList.size());

      for (int i = 0; i < stgList.size(); i++) {
        Stage stg = stgList.get(i);
        Stage expStg = expPlan.getStageList().get(i);
        assertEquals(expStg.getStageType(), stg.getStageType());

        List<Task> stgTaskList = stg.getTaskList();
        assertNotNull(stgTaskList);
        List<Task> expStgTaskList = expStg.getTaskList();

        assertEquals(expStg.getTaskListSize(), stg.getTaskListSize());

        for (int j = 0; j < stgTaskList.size(); j++) {
          Task stgTask = stgTaskList.get(j);
          Task expTask = expStgTaskList.get(j);
          assertEquals(expTask.getTaskType(), stgTask.getTaskType());
        }
      }
    } finally {
      if (expDriver != null) {
        expDriver.close();
      }
    }
    
  }

  @Test
  public void testExecuteStatement() throws Exception {
    HashMap<String, String> confOverlay = new HashMap<String, String>();
    SessionHandle sessionHandle = client.openSession("tom", "password",
        new HashMap<String, String>());
    assertNotNull(sessionHandle);
=======
    // Change lock manager, otherwise unit-test doesn't go through
    String setLockMgr = "SET hive.lock.manager=" +
        "org.apache.hadoop.hive.ql.lockmgr.EmbeddedLockManager";
    client.executeStatement(sessionHandle, setLockMgr, confOverlay);

    String createTable = "CREATE TABLE TEST_EXEC(ID STRING)";
    client.executeStatement(sessionHandle, createTable, confOverlay);

    // blocking execute
    String select = "SELECT ID FROM TEST_EXEC";
    OperationHandle ophandle = client.executeStatement(sessionHandle, select, confOverlay);

    // expect query to be completed now
    assertEquals("Query should be finished",
        OperationState.FINISHED, client.getOperationStatus(ophandle));
  }

  @Test
  public void testExecuteStatementAsync() throws Exception {
    HashMap<String, String> confOverlay = new HashMap<String, String>();
    SessionHandle sessionHandle = client.openSession("tom", "password",
        new HashMap<String, String>());
    // Timeout for the poll in case of asynchronous execute
    long pollTimeout = System.currentTimeMillis() + 100000;
    assertNotNull(sessionHandle);
    OperationState state = null;
    OperationHandle ophandle;
>>>>>>> f9484dfe

    // Change lock manager, otherwise unit-test doesn't go through
    String setLockMgr = "SET hive.lock.manager=" +
        "org.apache.hadoop.hive.ql.lockmgr.EmbeddedLockManager";
    client.executeStatement(sessionHandle, setLockMgr, confOverlay);

    String createTable = "CREATE TABLE TEST_EXEC_ASYNC(ID STRING)";
<<<<<<< HEAD
    client.executeStatement(sessionHandle, createTable, confOverlay);

    // nonblocking execute
    String select = "SELECT ID FROM TEST_EXEC_ASYNC";
    OperationHandle ophandle =
        client.executeStatementAsync(sessionHandle, select, confOverlay);

    OperationStatus status = null;
    int count = 0;
    while (true) {
      status = client.getOperationStatus(ophandle);
      OperationState state = status.getState();
      System.out.println("Polling: " + ophandle + " count=" + (++count) 
          + " state=" + state);
      
      String jsonTaskStatus = status.getTaskStatus();
      if (jsonTaskStatus != null) {
        System.out.println("JSON TASK STATUS:\n" + jsonTaskStatus);
        ObjectMapper mapper = new ObjectMapper();
        ByteArrayInputStream in = new ByteArrayInputStream(jsonTaskStatus.getBytes("UTF-8"));
        List<TaskStatus> taskStatuses = 
            mapper.readValue(in, new TypeReference<List<TaskStatus>>(){});
        assertNotNull(taskStatuses);
        System.out.println("Got statuses:" + taskStatuses.size());
        for (int i = 0 ; i < taskStatuses.size(); i++) {
          System.out.println(i + ": " + taskStatuses.get(i).toString());
        }
      } else {
        System.out.println("JSON STATUS NULL");
      }
      
      
      if (OperationState.CANCELED == state || state == OperationState.CLOSED
          || state == OperationState.FINISHED
          || state == OperationState.ERROR) {
=======
    client.executeStatementAsync(sessionHandle, createTable, confOverlay);

    // Test async execution response when query is malformed
    String wrongQuery = "SELECT NAME FROM TEST_EXEC";
    ophandle = client.executeStatementAsync(sessionHandle, wrongQuery, confOverlay);

    int count = 0;
    while (true) {
      // Break if polling times out
      if (System.currentTimeMillis() > pollTimeout) {
          System.out.println("Polling timed out");
          break;
      }
      state = client.getOperationStatus(ophandle);
      System.out.println("Polling: " + ophandle + " count=" + (++count)
          + " state=" + state);

      if (OperationState.CANCELED == state || state == OperationState.CLOSED
          || state == OperationState.FINISHED || state == OperationState.ERROR) {
>>>>>>> f9484dfe
        break;
      }
      Thread.sleep(1000);
    }
<<<<<<< HEAD

    assertEquals("Query should be finished",
        OperationState.FINISHED, client.getOperationStatus(ophandle).getState());

    // blocking execute
    ophandle = client.executeStatement(sessionHandle, select, confOverlay);
    // expect query to be completed now
    assertEquals("Query should be finished",
        OperationState.FINISHED, client.getOperationStatus(ophandle).getState());

    // cancellation test
    ophandle = client.executeStatementAsync(sessionHandle, select, confOverlay);
    System.out.println("cancelling " + ophandle);
    client.cancelOperation(ophandle);
    OperationState state = client.getOperationStatus(ophandle).getState();
=======
    assertEquals("Query should return an error state",
        OperationState.ERROR, client.getOperationStatus(ophandle));

    // Test async execution when query is well formed
    String select = "SELECT ID FROM TEST_EXEC_ASYNC";
    ophandle =
        client.executeStatementAsync(sessionHandle, select, confOverlay);

    count = 0;
    while (true) {
      // Break if polling times out
      if (System.currentTimeMillis() > pollTimeout) {
          System.out.println("Polling timed out");
          break;
      }
      state = client.getOperationStatus(ophandle);
      System.out.println("Polling: " + ophandle + " count=" + (++count)
          + " state=" + state);

      if (OperationState.CANCELED == state || state == OperationState.CLOSED
          || state == OperationState.FINISHED || state == OperationState.ERROR) {
        break;
      }
      Thread.sleep(1000);
    }
    assertEquals("Query should be finished",
        OperationState.FINISHED, client.getOperationStatus(ophandle));

    // Cancellation test
    ophandle = client.executeStatementAsync(sessionHandle, select, confOverlay);
    System.out.println("cancelling " + ophandle);
    client.cancelOperation(ophandle);
    state = client.getOperationStatus(ophandle);
>>>>>>> f9484dfe
    System.out.println(ophandle + " after cancelling, state= " + state);
    assertEquals("Query should be cancelled", OperationState.CANCELED, state);
  }
}<|MERGE_RESOLUTION|>--- conflicted
+++ resolved
@@ -128,77 +128,12 @@
   }
 
   @Test
-<<<<<<< HEAD
-  public void testGetQueryPlan() throws Exception {
-=======
-  public void testExecuteStatement() throws Exception {
->>>>>>> f9484dfe
-    HashMap<String, String> confOverlay = new HashMap<String, String>();
-    SessionHandle sessionHandle = client.openSession("tom", "password",
-        new HashMap<String, String>());
-    assertNotNull(sessionHandle);
-
-<<<<<<< HEAD
-    client.executeStatement(sessionHandle,
-        "CREATE TABLE TEST_QUERY_PLAN_TAB(ID STRING)", confOverlay);
-
-    String testquery = "SELECT ID FROM TEST_QUERY_PLAN_TAB";
-    String queryPlan = client.getQueryPlan(sessionHandle, testquery, confOverlay);
-    System.out.println("%%QUERY_PLAN:" + queryPlan);
-
-    // Read the object back from JSON
-    TMemoryBuffer tmb = new TMemoryBuffer(queryPlan.length());
-    byte[] buf = queryPlan.getBytes("UTF-8");
-    tmb.write(buf, 0, buf.length);
-    TJSONProtocol oprot = new TJSONProtocol(tmb);
-    Query plan = new Query();
-    plan.read(oprot);
-    
-    assertNotNull(plan);
-    List<Stage> stgList = plan.getStageList();
-    assertNotNull(stgList);
-    
-    Driver expDriver = null;
-
-    try {
-      expDriver = new Driver(new HiveConf(this.getClass()));
-      expDriver.compile(testquery);
-      org.apache.hadoop.hive.ql.plan.api.Query expPlan = expDriver.getQueryPlan();
-      
-      assertEquals(expPlan.getStageList().size(), stgList.size());
-
-      for (int i = 0; i < stgList.size(); i++) {
-        Stage stg = stgList.get(i);
-        Stage expStg = expPlan.getStageList().get(i);
-        assertEquals(expStg.getStageType(), stg.getStageType());
-
-        List<Task> stgTaskList = stg.getTaskList();
-        assertNotNull(stgTaskList);
-        List<Task> expStgTaskList = expStg.getTaskList();
-
-        assertEquals(expStg.getTaskListSize(), stg.getTaskListSize());
-
-        for (int j = 0; j < stgTaskList.size(); j++) {
-          Task stgTask = stgTaskList.get(j);
-          Task expTask = expStgTaskList.get(j);
-          assertEquals(expTask.getTaskType(), stgTask.getTaskType());
-        }
-      }
-    } finally {
-      if (expDriver != null) {
-        expDriver.close();
-      }
-    }
-    
-  }
-
-  @Test
   public void testExecuteStatement() throws Exception {
     HashMap<String, String> confOverlay = new HashMap<String, String>();
     SessionHandle sessionHandle = client.openSession("tom", "password",
         new HashMap<String, String>());
     assertNotNull(sessionHandle);
-=======
+
     // Change lock manager, otherwise unit-test doesn't go through
     String setLockMgr = "SET hive.lock.manager=" +
         "org.apache.hadoop.hive.ql.lockmgr.EmbeddedLockManager";
@@ -212,8 +147,8 @@
     OperationHandle ophandle = client.executeStatement(sessionHandle, select, confOverlay);
 
     // expect query to be completed now
-    assertEquals("Query should be finished",
-        OperationState.FINISHED, client.getOperationStatus(ophandle));
+    //assertEquals("Query should be finished",
+    //    OperationState.FINISHED, client.getOperationStatus(ophandle).getState());
   }
 
   @Test
@@ -226,7 +161,6 @@
     assertNotNull(sessionHandle);
     OperationState state = null;
     OperationHandle ophandle;
->>>>>>> f9484dfe
 
     // Change lock manager, otherwise unit-test doesn't go through
     String setLockMgr = "SET hive.lock.manager=" +
@@ -234,43 +168,6 @@
     client.executeStatement(sessionHandle, setLockMgr, confOverlay);
 
     String createTable = "CREATE TABLE TEST_EXEC_ASYNC(ID STRING)";
-<<<<<<< HEAD
-    client.executeStatement(sessionHandle, createTable, confOverlay);
-
-    // nonblocking execute
-    String select = "SELECT ID FROM TEST_EXEC_ASYNC";
-    OperationHandle ophandle =
-        client.executeStatementAsync(sessionHandle, select, confOverlay);
-
-    OperationStatus status = null;
-    int count = 0;
-    while (true) {
-      status = client.getOperationStatus(ophandle);
-      OperationState state = status.getState();
-      System.out.println("Polling: " + ophandle + " count=" + (++count) 
-          + " state=" + state);
-      
-      String jsonTaskStatus = status.getTaskStatus();
-      if (jsonTaskStatus != null) {
-        System.out.println("JSON TASK STATUS:\n" + jsonTaskStatus);
-        ObjectMapper mapper = new ObjectMapper();
-        ByteArrayInputStream in = new ByteArrayInputStream(jsonTaskStatus.getBytes("UTF-8"));
-        List<TaskStatus> taskStatuses = 
-            mapper.readValue(in, new TypeReference<List<TaskStatus>>(){});
-        assertNotNull(taskStatuses);
-        System.out.println("Got statuses:" + taskStatuses.size());
-        for (int i = 0 ; i < taskStatuses.size(); i++) {
-          System.out.println(i + ": " + taskStatuses.get(i).toString());
-        }
-      } else {
-        System.out.println("JSON STATUS NULL");
-      }
-      
-      
-      if (OperationState.CANCELED == state || state == OperationState.CLOSED
-          || state == OperationState.FINISHED
-          || state == OperationState.ERROR) {
-=======
     client.executeStatementAsync(sessionHandle, createTable, confOverlay);
 
     // Test async execution response when query is malformed
@@ -284,36 +181,19 @@
           System.out.println("Polling timed out");
           break;
       }
-      state = client.getOperationStatus(ophandle);
+      state = client.getOperationStatus(ophandle).getState();
       System.out.println("Polling: " + ophandle + " count=" + (++count)
           + " state=" + state);
 
       if (OperationState.CANCELED == state || state == OperationState.CLOSED
           || state == OperationState.FINISHED || state == OperationState.ERROR) {
->>>>>>> f9484dfe
         break;
       }
       Thread.sleep(1000);
     }
-<<<<<<< HEAD
-
-    assertEquals("Query should be finished",
-        OperationState.FINISHED, client.getOperationStatus(ophandle).getState());
-
-    // blocking execute
-    ophandle = client.executeStatement(sessionHandle, select, confOverlay);
-    // expect query to be completed now
-    assertEquals("Query should be finished",
-        OperationState.FINISHED, client.getOperationStatus(ophandle).getState());
-
-    // cancellation test
-    ophandle = client.executeStatementAsync(sessionHandle, select, confOverlay);
-    System.out.println("cancelling " + ophandle);
-    client.cancelOperation(ophandle);
-    OperationState state = client.getOperationStatus(ophandle).getState();
-=======
+
     assertEquals("Query should return an error state",
-        OperationState.ERROR, client.getOperationStatus(ophandle));
+        OperationState.ERROR, client.getOperationStatus(ophandle).getState());
 
     // Test async execution when query is well formed
     String select = "SELECT ID FROM TEST_EXEC_ASYNC";
@@ -321,13 +201,15 @@
         client.executeStatementAsync(sessionHandle, select, confOverlay);
 
     count = 0;
+    boolean timedout = false;
     while (true) {
       // Break if polling times out
       if (System.currentTimeMillis() > pollTimeout) {
           System.out.println("Polling timed out");
+          timedout = true;
           break;
       }
-      state = client.getOperationStatus(ophandle);
+      state = client.getOperationStatus(ophandle).getState();
       System.out.println("Polling: " + ophandle + " count=" + (++count)
           + " state=" + state);
 
@@ -337,15 +219,17 @@
       }
       Thread.sleep(1000);
     }
-    assertEquals("Query should be finished",
-        OperationState.FINISHED, client.getOperationStatus(ophandle));
+
+    if (!timedout) {
+      assertEquals("Query should be finished",
+          OperationState.FINISHED, client.getOperationStatus(ophandle).getState());
+    }
 
     // Cancellation test
     ophandle = client.executeStatementAsync(sessionHandle, select, confOverlay);
     System.out.println("cancelling " + ophandle);
     client.cancelOperation(ophandle);
-    state = client.getOperationStatus(ophandle);
->>>>>>> f9484dfe
+    state = client.getOperationStatus(ophandle).getState();
     System.out.println(ophandle + " after cancelling, state= " + state);
     assertEquals("Query should be cancelled", OperationState.CANCELED, state);
   }
