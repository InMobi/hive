// Licensed to the Apache Software Foundation (ASF) under one
// or more contributor license agreements.  See the NOTICE file
// distributed with this work for additional information
// regarding copyright ownership.  The ASF licenses this file
// to you under the Apache License, Version 2.0 (the
// "License"); you may not use this file except in compliance
// with the License.  You may obtain a copy of the License at
//
//     http://www.apache.org/licenses/LICENSE-2.0
//
// Unless required by applicable law or agreed to in writing, software
// distributed under the License is distributed on an "AS IS" BASIS,
// WITHOUT WARRANTIES OR CONDITIONS OF ANY KIND, either express or implied.
// See the License for the specific language governing permissions and
// limitations under the License.

// Coding Conventions for this file:
//
// Structs/Enums/Unions
// * Struct, Enum, and Union names begin with a "T",
//   and use a capital letter for each new word, with no underscores.
// * All fields should be declared as either optional or required.
//
// Functions
// * Function names start with a capital letter and have a capital letter for
//   each new word, with no underscores.
// * Each function should take exactly one parameter, named TFunctionNameReq,
//   and should return either void or TFunctionNameResp. This convention allows
//   incremental updates.
//
// Services
// * Service names begin with the letter "T", use a capital letter for each
//   new word (with no underscores), and end with the word "Service".
namespace java org.apache.hive.service.cli.thrift
namespace cpp apache.hive.service.cli.thrift

// List of protocol versions. A new token should be
// added to the end of this list every time a change is made.
enum TProtocolVersion {
  HIVE_CLI_SERVICE_PROTOCOL_V1,
  
  // V2 adds support for asynchronous execution
  HIVE_CLI_SERVICE_PROTOCOL_V2

  // V3 add varchar type, primitive type qualifiers
  HIVE_CLI_SERVICE_PROTOCOL_V3

  // V4 add decimal precision/scale, char type
  HIVE_CLI_SERVICE_PROTOCOL_V4

  // V5 adds error details when GetOperationStatus returns in error state
  HIVE_CLI_SERVICE_PROTOCOL_V5
<<<<<<< HEAD
=======

  // V6 uses binary type for binary payload (was string) and uses columnar result set
  HIVE_CLI_SERVICE_PROTOCOL_V6
>>>>>>> 58936774
}

enum TTypeId {
  BOOLEAN_TYPE,
  TINYINT_TYPE,
  SMALLINT_TYPE,
  INT_TYPE,
  BIGINT_TYPE,
  FLOAT_TYPE,
  DOUBLE_TYPE,
  STRING_TYPE,
  TIMESTAMP_TYPE,
  BINARY_TYPE,
  ARRAY_TYPE,
  MAP_TYPE,
  STRUCT_TYPE,
  UNION_TYPE,
  USER_DEFINED_TYPE,
  DECIMAL_TYPE,
  NULL_TYPE,
  DATE_TYPE,
<<<<<<< HEAD
  VARCHAR_TYPE
=======
  VARCHAR_TYPE,
  CHAR_TYPE
>>>>>>> 58936774
}
  
const set<TTypeId> PRIMITIVE_TYPES = [
  TTypeId.BOOLEAN_TYPE,
  TTypeId.TINYINT_TYPE,
  TTypeId.SMALLINT_TYPE,
  TTypeId.INT_TYPE,
  TTypeId.BIGINT_TYPE,
  TTypeId.FLOAT_TYPE,
  TTypeId.DOUBLE_TYPE,
  TTypeId.STRING_TYPE,
  TTypeId.TIMESTAMP_TYPE,
  TTypeId.BINARY_TYPE,
  TTypeId.DECIMAL_TYPE,
<<<<<<< HEAD
  TTypeId.NULL_TYPE
  TTypeId.DATE_TYPE
  TTypeId.VARCHAR_TYPE
=======
  TTypeId.NULL_TYPE,
  TTypeId.DATE_TYPE,
  TTypeId.VARCHAR_TYPE,
  TTypeId.CHAR_TYPE
>>>>>>> 58936774
]

const set<TTypeId> COMPLEX_TYPES = [
  TTypeId.ARRAY_TYPE
  TTypeId.MAP_TYPE
  TTypeId.STRUCT_TYPE
  TTypeId.UNION_TYPE
  TTypeId.USER_DEFINED_TYPE
]

const set<TTypeId> COLLECTION_TYPES = [
  TTypeId.ARRAY_TYPE
  TTypeId.MAP_TYPE
]

const map<TTypeId,string> TYPE_NAMES = {
  TTypeId.BOOLEAN_TYPE: "BOOLEAN",
  TTypeId.TINYINT_TYPE: "TINYINT",
  TTypeId.SMALLINT_TYPE: "SMALLINT",
  TTypeId.INT_TYPE: "INT",
  TTypeId.BIGINT_TYPE: "BIGINT",
  TTypeId.FLOAT_TYPE: "FLOAT",
  TTypeId.DOUBLE_TYPE: "DOUBLE",
  TTypeId.STRING_TYPE: "STRING",
  TTypeId.TIMESTAMP_TYPE: "TIMESTAMP",
  TTypeId.BINARY_TYPE: "BINARY",
  TTypeId.ARRAY_TYPE: "ARRAY",
  TTypeId.MAP_TYPE: "MAP",
  TTypeId.STRUCT_TYPE: "STRUCT",
  TTypeId.UNION_TYPE: "UNIONTYPE",
  TTypeId.DECIMAL_TYPE: "DECIMAL",
  TTypeId.NULL_TYPE: "NULL"
  TTypeId.DATE_TYPE: "DATE"
  TTypeId.VARCHAR_TYPE: "VARCHAR"
<<<<<<< HEAD
=======
  TTypeId.CHAR_TYPE: "CHAR"
>>>>>>> 58936774
}

// Thrift does not support recursively defined types or forward declarations,
// which makes it difficult to represent Hive's nested types.
// To get around these limitations TTypeDesc employs a type list that maps
// integer "pointers" to TTypeEntry objects. The following examples show
// how different types are represented using this scheme:
//
// "INT":
// TTypeDesc {
//   types = [
//     TTypeEntry.primitive_entry {
//       type = INT_TYPE
//     }
//   ]
// }
//
// "ARRAY<INT>":
// TTypeDesc {
//   types = [
//     TTypeEntry.array_entry {
//       object_type_ptr = 1
//     },
//     TTypeEntry.primitive_entry {
//       type = INT_TYPE
//     }
//   ]
// }
//
// "MAP<INT,STRING>":
// TTypeDesc {
//   types = [
//     TTypeEntry.map_entry {
//       key_type_ptr = 1
//       value_type_ptr = 2
//     },
//     TTypeEntry.primitive_entry {
//       type = INT_TYPE
//     },
//     TTypeEntry.primitive_entry {
//       type = STRING_TYPE
//     }
//   ]
// }

typedef i32 TTypeEntryPtr

// Valid TTypeQualifiers key names
const string CHARACTER_MAXIMUM_LENGTH = "characterMaximumLength"

<<<<<<< HEAD
=======
// Type qualifier key name for decimal
const string PRECISION = "precision"
const string SCALE = "scale"

>>>>>>> 58936774
union TTypeQualifierValue {
  1: optional i32 i32Value
  2: optional string stringValue
}

// Type qualifiers for primitive type.
struct TTypeQualifiers {
  1: required map <string, TTypeQualifierValue> qualifiers
}

// Type entry for a primitive type.
struct TPrimitiveTypeEntry {
  // The primitive type token. This must satisfy the condition
  // that type is in the PRIMITIVE_TYPES set.
  1: required TTypeId type
  2: optional TTypeQualifiers typeQualifiers
}

// Type entry for an ARRAY type.
struct TArrayTypeEntry {
  1: required TTypeEntryPtr objectTypePtr
}

// Type entry for a MAP type.
struct TMapTypeEntry {
  1: required TTypeEntryPtr keyTypePtr
  2: required TTypeEntryPtr valueTypePtr
}

// Type entry for a STRUCT type.
struct TStructTypeEntry {
  1: required map<string, TTypeEntryPtr> nameToTypePtr
}

// Type entry for a UNIONTYPE type.
struct TUnionTypeEntry {
  1: required map<string, TTypeEntryPtr> nameToTypePtr
}

struct TUserDefinedTypeEntry {
  // The fully qualified name of the class implementing this type.
  1: required string typeClassName
}

// We use a union here since Thrift does not support inheritance.
union TTypeEntry {
  1: TPrimitiveTypeEntry primitiveEntry
  2: TArrayTypeEntry arrayEntry
  3: TMapTypeEntry mapEntry
  4: TStructTypeEntry structEntry
  5: TUnionTypeEntry unionEntry
  6: TUserDefinedTypeEntry userDefinedTypeEntry
}

// Type descriptor for columns.
struct TTypeDesc {
  // The "top" type is always the first element of the list.
  // If the top type is an ARRAY, MAP, STRUCT, or UNIONTYPE
  // type, then subsequent elements represent nested types.
  1: required list<TTypeEntry> types
}

// A result set column descriptor.
struct TColumnDesc {
  // The name of the column
  1: required string columnName

  // The type descriptor for this column
  2: required TTypeDesc typeDesc
  
  // The ordinal position of this column in the schema
  3: required i32 position

  4: optional string comment
}

// Metadata used to describe the schema (column names, types, comments)
// of result sets.
struct TTableSchema {
  1: required list<TColumnDesc> columns
}

// A Boolean column value.
struct TBoolValue {
  // NULL if value is unset.
  1: optional bool value
}

// A Byte column value.
struct TByteValue {
  // NULL if value is unset.
  1: optional byte value
}

// A signed, 16 bit column value.
struct TI16Value {
  // NULL if value is unset
  1: optional i16 value
}

// A signed, 32 bit column value
struct TI32Value {
  // NULL if value is unset
  1: optional i32 value
}

// A signed 64 bit column value
struct TI64Value {
  // NULL if value is unset
  1: optional i64 value
}

// A floating point 64 bit column value
struct TDoubleValue {
  // NULL if value is unset
  1: optional double value
}

struct TStringValue {
  // NULL if value is unset
  1: optional string value
}

// A single column value in a result set.
// Note that Hive's type system is richer than Thrift's,
// so in some cases we have to map multiple Hive types
// to the same Thrift type. On the client-side this is
// disambiguated by looking at the Schema of the
// result set.
union TColumnValue {
  1: TBoolValue   boolVal      // BOOLEAN
  2: TByteValue   byteVal      // TINYINT
  3: TI16Value    i16Val       // SMALLINT
  4: TI32Value    i32Val       // INT
  5: TI64Value    i64Val       // BIGINT, TIMESTAMP
  6: TDoubleValue doubleVal    // FLOAT, DOUBLE
  7: TStringValue stringVal    // STRING, LIST, MAP, STRUCT, UNIONTYPE, BINARY, DECIMAL, NULL
}

// Represents a row in a rowset.
struct TRow {
  1: required list<TColumnValue> colVals
}

struct TBoolColumn {
  1: required list<bool> values
  2: required binary nulls
}

struct TByteColumn {
  1: required list<byte> values
  2: required binary nulls
}

struct TI16Column {
  1: required list<i16> values
  2: required binary nulls
}

struct TI32Column {
  1: required list<i32> values
  2: required binary nulls
}

struct TI64Column {
  1: required list<i64> values
  2: required binary nulls
}

struct TDoubleColumn {
  1: required list<double> values
  2: required binary nulls
}

struct TStringColumn {
  1: required list<string> values
  2: required binary nulls
}

struct TBinaryColumn {
  1: required list<binary> values
  2: required binary nulls
}

// Note that Hive's type system is richer than Thrift's,
// so in some cases we have to map multiple Hive types
// to the same Thrift type. On the client-side this is
// disambiguated by looking at the Schema of the
// result set.
union TColumn {
  1: TBoolColumn   boolVal      // BOOLEAN
  2: TByteColumn   byteVal      // TINYINT
  3: TI16Column    i16Val       // SMALLINT
  4: TI32Column    i32Val       // INT
  5: TI64Column    i64Val       // BIGINT, TIMESTAMP
  6: TDoubleColumn doubleVal    // FLOAT, DOUBLE
  7: TStringColumn stringVal    // STRING, LIST, MAP, STRUCT, UNIONTYPE, DECIMAL, NULL
  8: TBinaryColumn binaryVal    // BINARY
}

// Represents a rowset
struct TRowSet {
  // The starting row offset of this rowset.
  1: required i64 startRowOffset
  2: required list<TRow> rows
  3: optional list<TColumn> columns
}

// The return status code contained in each response.
enum TStatusCode {
  SUCCESS_STATUS,
  SUCCESS_WITH_INFO_STATUS,
  STILL_EXECUTING_STATUS,
  ERROR_STATUS,
  INVALID_HANDLE_STATUS
}

// The return status of a remote request
struct TStatus {
  1: required TStatusCode statusCode

  // If status is SUCCESS_WITH_INFO, info_msgs may be populated with
  // additional diagnostic information.
  2: optional list<string> infoMessages

  // If status is ERROR, then the following fields may be set
  3: optional string sqlState  // as defined in the ISO/IEF CLI specification
  4: optional i32 errorCode    // internal error code
  5: optional string errorMessage
}

// The state of an operation (i.e. a query or other
// asynchronous operation that generates a result set)
// on the server.
enum TOperationState {
  // The operation has been initialized
  INITIALIZED_STATE,

  // The operation is running. In this state the result
  // set is not available.
  RUNNING_STATE,

  // The operation has completed. When an operation is in
  // this state its result set may be fetched.
  FINISHED_STATE,

  // The operation was canceled by a client
  CANCELED_STATE,

  // The operation was closed by a client
  CLOSED_STATE,

  // The operation failed due to an error
  ERROR_STATE,

  // The operation is in an unrecognized state
  UKNOWN_STATE,

  // The operation is in an pending state
  PENDING_STATE,
}

// A string identifier. This is interpreted literally.
typedef string TIdentifier

// A search pattern.
//
// Valid search pattern characters:
// '_': Any single character.
// '%': Any sequence of zero or more characters.
// '\': Escape character used to include special characters,
//      e.g. '_', '%', '\'. If a '\' precedes a non-special
//      character it has no special meaning and is interpreted
//      literally.
typedef string TPattern


// A search pattern or identifier. Used as input
// parameter for many of the catalog functions.
typedef string TPatternOrIdentifier

struct THandleIdentifier {
  // 16 byte globally unique identifier
  // This is the public ID of the handle and
  // can be used for reporting.
  1: required binary guid,

  // 16 byte secret generated by the server
  // and used to verify that the handle is not
  // being hijacked by another user.
  2: required binary secret,
}

// Client-side handle to persistent
// session information on the server-side.
struct TSessionHandle {
  1: required THandleIdentifier sessionId
}

// The subtype of an OperationHandle.
enum TOperationType {
  EXECUTE_STATEMENT,
  GET_TYPE_INFO,
  GET_CATALOGS,
  GET_SCHEMAS,
  GET_TABLES,
  GET_TABLE_TYPES,
  GET_COLUMNS,
  GET_FUNCTIONS,
  UNKNOWN,
}

// Client-side reference to a task running
// asynchronously on the server.
struct TOperationHandle {
  1: required THandleIdentifier operationId
  2: required TOperationType operationType

  // If hasResultSet = TRUE, then this operation
  // generates a result set that can be fetched.
  // Note that the result set may be empty.
  //
  // If hasResultSet = FALSE, then this operation
  // does not generate a result set, and calling
  // GetResultSetMetadata or FetchResults against
  // this OperationHandle will generate an error.
  3: required bool hasResultSet

  // For operations that don't generate result sets,
  // modifiedRowCount is either:
  //
  // 1) The number of rows that were modified by
  //    the DML operation (e.g. number of rows inserted,
  //    number of rows deleted, etc).
  //
  // 2) 0 for operations that don't modify or add rows.
  //
  // 3) < 0 if the operation is capable of modifiying rows,
  //    but Hive is unable to determine how many rows were
  //    modified. For example, Hive's LOAD DATA command
  //    doesn't generate row count information because
  //    Hive doesn't inspect the data as it is loaded.
  //
  // modifiedRowCount is unset if the operation generates
  // a result set.
  4: optional double modifiedRowCount
}


// OpenSession()
//
// Open a session (connection) on the server against
// which operations may be executed.
struct TOpenSessionReq {
  // The version of the HiveServer2 protocol that the client is using.
<<<<<<< HEAD
  1: required TProtocolVersion client_protocol = TProtocolVersion.HIVE_CLI_SERVICE_PROTOCOL_V5
=======
  1: required TProtocolVersion client_protocol = TProtocolVersion.HIVE_CLI_SERVICE_PROTOCOL_V6
>>>>>>> 58936774

  // Username and password for authentication.
  // Depending on the authentication scheme being used,
  // this information may instead be provided by a lower
  // protocol layer, in which case these fields may be
  // left unset.
  2: optional string username
  3: optional string password

  // Configuration overlay which is applied when the session is
  // first created.
  4: optional map<string, string> configuration
}

struct TOpenSessionResp {
  1: required TStatus status

  // The protocol version that the server is using.
<<<<<<< HEAD
  2: required TProtocolVersion serverProtocolVersion = TProtocolVersion.HIVE_CLI_SERVICE_PROTOCOL_V5
=======
  2: required TProtocolVersion serverProtocolVersion = TProtocolVersion.HIVE_CLI_SERVICE_PROTOCOL_V6
>>>>>>> 58936774

  // Session Handle
  3: optional TSessionHandle sessionHandle

  // The configuration settings for this session.
  4: optional map<string, string> configuration
}


// CloseSession()
//
// Closes the specified session and frees any resources
// currently allocated to that session. Any open
// operations in that session will be canceled.
struct TCloseSessionReq {
  1: required TSessionHandle sessionHandle
}

struct TCloseSessionResp {
  1: required TStatus status
}



enum TGetInfoType {
  CLI_MAX_DRIVER_CONNECTIONS =           0,
  CLI_MAX_CONCURRENT_ACTIVITIES =        1,
  CLI_DATA_SOURCE_NAME =                 2,
  CLI_FETCH_DIRECTION =                  8,
  CLI_SERVER_NAME =                      13,
  CLI_SEARCH_PATTERN_ESCAPE =            14,
  CLI_DBMS_NAME =                        17,
  CLI_DBMS_VER =                         18,
  CLI_ACCESSIBLE_TABLES =                19,
  CLI_ACCESSIBLE_PROCEDURES =            20,
  CLI_CURSOR_COMMIT_BEHAVIOR =           23,
  CLI_DATA_SOURCE_READ_ONLY =            25,
  CLI_DEFAULT_TXN_ISOLATION =            26,
  CLI_IDENTIFIER_CASE =                  28,
  CLI_IDENTIFIER_QUOTE_CHAR =            29,
  CLI_MAX_COLUMN_NAME_LEN =              30,
  CLI_MAX_CURSOR_NAME_LEN =              31,
  CLI_MAX_SCHEMA_NAME_LEN =              32,
  CLI_MAX_CATALOG_NAME_LEN =             34,
  CLI_MAX_TABLE_NAME_LEN =               35,
  CLI_SCROLL_CONCURRENCY =               43,
  CLI_TXN_CAPABLE =                      46,
  CLI_USER_NAME =                        47,
  CLI_TXN_ISOLATION_OPTION =             72,
  CLI_INTEGRITY =                        73,
  CLI_GETDATA_EXTENSIONS =               81,
  CLI_NULL_COLLATION =                   85,
  CLI_ALTER_TABLE =                      86,
  CLI_ORDER_BY_COLUMNS_IN_SELECT =       90,
  CLI_SPECIAL_CHARACTERS =               94,
  CLI_MAX_COLUMNS_IN_GROUP_BY =          97,
  CLI_MAX_COLUMNS_IN_INDEX =             98,
  CLI_MAX_COLUMNS_IN_ORDER_BY =          99,
  CLI_MAX_COLUMNS_IN_SELECT =            100,
  CLI_MAX_COLUMNS_IN_TABLE =             101,
  CLI_MAX_INDEX_SIZE =                   102,
  CLI_MAX_ROW_SIZE =                     104,
  CLI_MAX_STATEMENT_LEN =                105,
  CLI_MAX_TABLES_IN_SELECT =             106,
  CLI_MAX_USER_NAME_LEN =                107,
  CLI_OJ_CAPABILITIES =                  115,

  CLI_XOPEN_CLI_YEAR =                   10000,
  CLI_CURSOR_SENSITIVITY =               10001,
  CLI_DESCRIBE_PARAMETER =               10002,
  CLI_CATALOG_NAME =                     10003,
  CLI_COLLATION_SEQ =                    10004,
  CLI_MAX_IDENTIFIER_LEN =               10005,
}

union TGetInfoValue {
  1: string stringValue
  2: i16 smallIntValue
  3: i32 integerBitmask
  4: i32 integerFlag
  5: i32 binaryValue
  6: i64 lenValue
}

// GetInfo()
//
// This function is based on ODBC's CLIGetInfo() function.
// The function returns general information about the data source
// using the same keys as ODBC.
struct TGetInfoReq {
  // The sesssion to run this request against
  1: required TSessionHandle sessionHandle

  2: required TGetInfoType infoType
}

struct TGetInfoResp {
  1: required TStatus status

  2: required TGetInfoValue infoValue
}


// ExecuteStatement()
//
// Execute a statement.
// The returned OperationHandle can be used to check on the
// status of the statement, and to fetch results once the
// statement has finished executing.
struct TExecuteStatementReq {
  // The session to execute the statement against
  1: required TSessionHandle sessionHandle

  // The statement to be executed (DML, DDL, SET, etc)
  2: required string statement

  // Configuration properties that are overlayed on top of the
  // the existing session configuration before this statement
  // is executed. These properties apply to this statement
  // only and will not affect the subsequent state of the Session.
  3: optional map<string, string> confOverlay
  
  // Execute asynchronously when runAsync is true
  4: optional bool runAsync = false
}

struct TExecuteStatementResp {
  1: required TStatus status
  2: optional TOperationHandle operationHandle
}

// GetTypeInfo()
//
// Get information about types supported by the HiveServer instance.
// The information is returned as a result set which can be fetched
// using the OperationHandle provided in the response.
//
// Refer to the documentation for ODBC's CLIGetTypeInfo function for
// the format of the result set.
struct TGetTypeInfoReq {
  // The session to run this request against.
  1: required TSessionHandle sessionHandle
}

struct TGetTypeInfoResp {
  1: required TStatus status
  2: optional TOperationHandle operationHandle
}  


// GetCatalogs()
//
// Returns the list of catalogs (databases) 
// Results are ordered by TABLE_CATALOG 
//
// Resultset columns :
// col1
// name: TABLE_CAT
// type: STRING
// desc: Catalog name. NULL if not applicable.
//
struct TGetCatalogsReq {
  // Session to run this request against
  1: required TSessionHandle sessionHandle
}

struct TGetCatalogsResp {
  1: required TStatus status
  2: optional TOperationHandle operationHandle
}


// GetSchemas()
//
// Retrieves the schema names available in this database. 
// The results are ordered by TABLE_CATALOG and TABLE_SCHEM.
// col1
// name: TABLE_SCHEM
// type: STRING
// desc: schema name
// col2
// name: TABLE_CATALOG
// type: STRING
// desc: catalog name
struct TGetSchemasReq {
  // Session to run this request against
  1: required TSessionHandle sessionHandle

  // Name of the catalog. Must not contain a search pattern.
  2: optional TIdentifier catalogName

  // schema name or pattern
  3: optional TPatternOrIdentifier schemaName
}

struct TGetSchemasResp {
  1: required TStatus status
  2: optional TOperationHandle operationHandle
}


// GetTables()
//
// Returns a list of tables with catalog, schema, and table
// type information. The information is returned as a result
// set which can be fetched using the OperationHandle
// provided in the response.
// Results are ordered by TABLE_TYPE, TABLE_CAT, TABLE_SCHEM, and TABLE_NAME
//
// Result Set Columns:
//
// col1
// name: TABLE_CAT
// type: STRING
// desc: Catalog name. NULL if not applicable.
//
// col2
// name: TABLE_SCHEM
// type: STRING
// desc: Schema name.
//
// col3
// name: TABLE_NAME
// type: STRING
// desc: Table name.
//
// col4
// name: TABLE_TYPE
// type: STRING
// desc: The table type, e.g. "TABLE", "VIEW", etc.
//
// col5
// name: REMARKS
// type: STRING
// desc: Comments about the table
//
struct TGetTablesReq {
  // Session to run this request against
  1: required TSessionHandle sessionHandle

  // Name of the catalog or a search pattern.
  2: optional TPatternOrIdentifier catalogName

  // Name of the schema or a search pattern.
  3: optional TPatternOrIdentifier schemaName

  // Name of the table or a search pattern.
  4: optional TPatternOrIdentifier tableName

  // List of table types to match
  // e.g. "TABLE", "VIEW", "SYSTEM TABLE", "GLOBAL TEMPORARY",
  // "LOCAL TEMPORARY", "ALIAS", "SYNONYM", etc.
  5: optional list<string> tableTypes
}

struct TGetTablesResp {
  1: required TStatus status
  2: optional TOperationHandle operationHandle
}


// GetTableTypes()
//
// Returns the table types available in this database. 
// The results are ordered by table type. 
// 
// col1
// name: TABLE_TYPE
// type: STRING
// desc: Table type name.
struct TGetTableTypesReq {
  // Session to run this request against
  1: required TSessionHandle sessionHandle
}

struct TGetTableTypesResp {
  1: required TStatus status
  2: optional TOperationHandle operationHandle
}


// GetColumns()
//
// Returns a list of columns in the specified tables.
// The information is returned as a result set which can be fetched
// using the OperationHandle provided in the response.
// Results are ordered by TABLE_CAT, TABLE_SCHEM, TABLE_NAME, 
// and ORDINAL_POSITION. 
//
// Result Set Columns are the same as those for the ODBC CLIColumns
// function.
//
struct TGetColumnsReq {
  // Session to run this request against
  1: required TSessionHandle sessionHandle

  // Name of the catalog. Must not contain a search pattern.
  2: optional TIdentifier catalogName

  // Schema name or search pattern
  3: optional TPatternOrIdentifier schemaName

  // Table name or search pattern
  4: optional TPatternOrIdentifier tableName

  // Column name or search pattern
  5: optional TPatternOrIdentifier columnName
}

struct TGetColumnsResp {
  1: required TStatus status
  2: optional TOperationHandle operationHandle
}


// GetFunctions()
//
// Returns a list of functions supported by the data source. The
// behavior of this function matches
// java.sql.DatabaseMetaData.getFunctions() both in terms of
// inputs and outputs.
//
// Result Set Columns:
//
// col1
// name: FUNCTION_CAT
// type: STRING
// desc: Function catalog (may be null)
//
// col2
// name: FUNCTION_SCHEM
// type: STRING
// desc: Function schema (may be null)
//
// col3
// name: FUNCTION_NAME
// type: STRING
// desc: Function name. This is the name used to invoke the function.
//
// col4
// name: REMARKS
// type: STRING
// desc: Explanatory comment on the function.
//
// col5
// name: FUNCTION_TYPE
// type: SMALLINT
// desc: Kind of function. One of:
//       * functionResultUnknown - Cannot determine if a return value or a table
//                                 will be returned.
//       * functionNoTable       - Does not a return a table.
//       * functionReturnsTable  - Returns a table.
//
// col6
// name: SPECIFIC_NAME
// type: STRING
// desc: The name which uniquely identifies this function within its schema.
//       In this case this is the fully qualified class name of the class
//       that implements this function.
//
struct TGetFunctionsReq {
  // Session to run this request against
  1: required TSessionHandle sessionHandle

  // A catalog name; must match the catalog name as it is stored in the
  // database; "" retrieves those without a catalog; null means
  // that the catalog name should not be used to narrow the search.
  2: optional TIdentifier catalogName

  // A schema name pattern; must match the schema name as it is stored
  // in the database; "" retrieves those without a schema; null means
  // that the schema name should not be used to narrow the search.
  3: optional TPatternOrIdentifier schemaName

  // A function name pattern; must match the function name as it is stored
  // in the database.
  4: required TPatternOrIdentifier functionName
}

struct TGetFunctionsResp {
  1: required TStatus status
  2: optional TOperationHandle operationHandle
}
  

// GetOperationStatus()
//
// Get the status of an operation running on the server.
struct TGetOperationStatusReq {
  // Session to run this request against
  1: required TOperationHandle operationHandle
}



struct TGetOperationStatusResp {
  1: required TStatus status
  // State of the whole operation
  2: optional TOperationState operationState
<<<<<<< HEAD
  // List of statuses of sub tasks
  3: optional string taskStatus

  // If operationState is ERROR_STATE, then the following fields may be set
  // sqlState as defined in the ISO/IEF CLI specification
  4: optional string sqlState

  // Internal error code
  5: optional i32 errorCode

  // Error message
  6: optional string errorMessage
  // When was the operation started
  7: optional i64 operationStarted
  // When was the operation completed
  8: optional i64 operationCompleted
=======

  // If operationState is ERROR_STATE, then the following fields may be set
  // sqlState as defined in the ISO/IEF CLI specification
  3: optional string sqlState

  // Internal error code
  4: optional i32 errorCode

  // Error message
  5: optional string errorMessage
>>>>>>> 58936774
}


// CancelOperation()
//
// Cancels processing on the specified operation handle and
// frees any resources which were allocated.
struct TCancelOperationReq {
  // Operation to cancel
  1: required TOperationHandle operationHandle
}

struct TCancelOperationResp {
  1: required TStatus status
}


// CloseOperation()
//
// Given an operation in the FINISHED, CANCELED,
// or ERROR states, CloseOperation() will free
// all of the resources which were allocated on
// the server to service the operation.
struct TCloseOperationReq {
  1: required TOperationHandle operationHandle
}

struct TCloseOperationResp {
  1: required TStatus status
}


// GetResultSetMetadata()
//
// Retrieves schema information for the specified operation
struct TGetResultSetMetadataReq {
  // Operation for which to fetch result set schema information
  1: required TOperationHandle operationHandle
}

struct TGetResultSetMetadataResp {
  1: required TStatus status
  2: optional TTableSchema schema
}


enum TFetchOrientation {
  // Get the next rowset. The fetch offset is ignored.
  FETCH_NEXT,

  // Get the previous rowset. The fetch offset is ignored.
  // NOT SUPPORTED
  FETCH_PRIOR,

  // Return the rowset at the given fetch offset relative
  // to the curren rowset.
  // NOT SUPPORTED
  FETCH_RELATIVE,

  // Return the rowset at the specified fetch offset.
  // NOT SUPPORTED
  FETCH_ABSOLUTE,

  // Get the first rowset in the result set.
  FETCH_FIRST,

  // Get the last rowset in the result set.
  // NOT SUPPORTED
  FETCH_LAST
}

// FetchResults()
//
// Fetch rows from the server corresponding to
// a particular OperationHandle.
struct TFetchResultsReq {
  // Operation from which to fetch results.
  1: required TOperationHandle operationHandle

  // The fetch orientation. For V1 this must be either
  // FETCH_NEXT or FETCH_FIRST. Defaults to FETCH_NEXT.
  2: required TFetchOrientation orientation = TFetchOrientation.FETCH_NEXT
  
  // Max number of rows that should be returned in
  // the rowset.
  3: required i64 maxRows
}

struct TFetchResultsResp {
  1: required TStatus status

  // TRUE if there are more rows left to fetch from the server.
  2: optional bool hasMoreRows

  // The rowset. This is optional so that we have the
  // option in the future of adding alternate formats for
  // representing result set data, e.g. delimited strings,
  // binary encoded, etc.
  3: optional TRowSet results
}

// GetQueryPlan()
// Get query plan of a query
struct TGetQueryPlanReq {
  // The session to exexcute the statement against
  1: required TSessionHandle sessionHandle

  // The statement to get the plan for
  2: required string statement

  // Configuration properties that are overlayed on top of the
  // the existing session configuration before this statement
  // is executed. These properties apply to this statement
  // only and will not affect the subsequent state of the Session.
  3: optional map<string, string> confOverlay
}


struct TGetQueryPlanResp {
	1: required TStatus status
	// Queryplan
	2: required string plan
}

service TCLIService {

  TOpenSessionResp OpenSession(1:TOpenSessionReq req);

  TCloseSessionResp CloseSession(1:TCloseSessionReq req);

  TGetInfoResp GetInfo(1:TGetInfoReq req);

  TExecuteStatementResp ExecuteStatement(1:TExecuteStatementReq req);

  TGetTypeInfoResp GetTypeInfo(1:TGetTypeInfoReq req);

  TGetCatalogsResp GetCatalogs(1:TGetCatalogsReq req);

  TGetSchemasResp GetSchemas(1:TGetSchemasReq req);

  TGetTablesResp GetTables(1:TGetTablesReq req);

  TGetTableTypesResp GetTableTypes(1:TGetTableTypesReq req);

  TGetColumnsResp GetColumns(1:TGetColumnsReq req);

  TGetFunctionsResp GetFunctions(1:TGetFunctionsReq req);

  TGetOperationStatusResp GetOperationStatus(1:TGetOperationStatusReq req);
  
  TCancelOperationResp CancelOperation(1:TCancelOperationReq req);

  TCloseOperationResp CloseOperation(1:TCloseOperationReq req);

  TGetResultSetMetadataResp GetResultSetMetadata(1:TGetResultSetMetadataReq req);
  
  TFetchResultsResp FetchResults(1:TFetchResultsReq req);
  
  TGetQueryPlanResp GetQueryPlan(1:TGetQueryPlanReq req);
}<|MERGE_RESOLUTION|>--- conflicted
+++ resolved
@@ -31,6 +31,7 @@
 // Services
 // * Service names begin with the letter "T", use a capital letter for each
 //   new word (with no underscores), and end with the word "Service".
+
 namespace java org.apache.hive.service.cli.thrift
 namespace cpp apache.hive.service.cli.thrift
 
@@ -50,12 +51,9 @@
 
   // V5 adds error details when GetOperationStatus returns in error state
   HIVE_CLI_SERVICE_PROTOCOL_V5
-<<<<<<< HEAD
-=======
 
   // V6 uses binary type for binary payload (was string) and uses columnar result set
   HIVE_CLI_SERVICE_PROTOCOL_V6
->>>>>>> 58936774
 }
 
 enum TTypeId {
@@ -77,12 +75,8 @@
   DECIMAL_TYPE,
   NULL_TYPE,
   DATE_TYPE,
-<<<<<<< HEAD
-  VARCHAR_TYPE
-=======
   VARCHAR_TYPE,
   CHAR_TYPE
->>>>>>> 58936774
 }
   
 const set<TTypeId> PRIMITIVE_TYPES = [
@@ -97,16 +91,10 @@
   TTypeId.TIMESTAMP_TYPE,
   TTypeId.BINARY_TYPE,
   TTypeId.DECIMAL_TYPE,
-<<<<<<< HEAD
-  TTypeId.NULL_TYPE
-  TTypeId.DATE_TYPE
-  TTypeId.VARCHAR_TYPE
-=======
   TTypeId.NULL_TYPE,
   TTypeId.DATE_TYPE,
   TTypeId.VARCHAR_TYPE,
   TTypeId.CHAR_TYPE
->>>>>>> 58936774
 ]
 
 const set<TTypeId> COMPLEX_TYPES = [
@@ -141,10 +129,7 @@
   TTypeId.NULL_TYPE: "NULL"
   TTypeId.DATE_TYPE: "DATE"
   TTypeId.VARCHAR_TYPE: "VARCHAR"
-<<<<<<< HEAD
-=======
   TTypeId.CHAR_TYPE: "CHAR"
->>>>>>> 58936774
 }
 
 // Thrift does not support recursively defined types or forward declarations,
@@ -195,13 +180,10 @@
 // Valid TTypeQualifiers key names
 const string CHARACTER_MAXIMUM_LENGTH = "characterMaximumLength"
 
-<<<<<<< HEAD
-=======
 // Type qualifier key name for decimal
 const string PRECISION = "precision"
 const string SCALE = "scale"
 
->>>>>>> 58936774
 union TTypeQualifierValue {
   1: optional i32 i32Value
   2: optional string stringValue
@@ -557,11 +539,7 @@
 // which operations may be executed.
 struct TOpenSessionReq {
   // The version of the HiveServer2 protocol that the client is using.
-<<<<<<< HEAD
-  1: required TProtocolVersion client_protocol = TProtocolVersion.HIVE_CLI_SERVICE_PROTOCOL_V5
-=======
   1: required TProtocolVersion client_protocol = TProtocolVersion.HIVE_CLI_SERVICE_PROTOCOL_V6
->>>>>>> 58936774
 
   // Username and password for authentication.
   // Depending on the authentication scheme being used,
@@ -580,11 +558,7 @@
   1: required TStatus status
 
   // The protocol version that the server is using.
-<<<<<<< HEAD
-  2: required TProtocolVersion serverProtocolVersion = TProtocolVersion.HIVE_CLI_SERVICE_PROTOCOL_V5
-=======
   2: required TProtocolVersion serverProtocolVersion = TProtocolVersion.HIVE_CLI_SERVICE_PROTOCOL_V6
->>>>>>> 58936774
 
   // Session Handle
   3: optional TSessionHandle sessionHandle
@@ -978,13 +952,9 @@
   1: required TOperationHandle operationHandle
 }
 
-
-
 struct TGetOperationStatusResp {
   1: required TStatus status
-  // State of the whole operation
   2: optional TOperationState operationState
-<<<<<<< HEAD
   // List of statuses of sub tasks
   3: optional string taskStatus
 
@@ -1001,18 +971,6 @@
   7: optional i64 operationStarted
   // When was the operation completed
   8: optional i64 operationCompleted
-=======
-
-  // If operationState is ERROR_STATE, then the following fields may be set
-  // sqlState as defined in the ISO/IEF CLI specification
-  3: optional string sqlState
-
-  // Internal error code
-  4: optional i32 errorCode
-
-  // Error message
-  5: optional string errorMessage
->>>>>>> 58936774
 }
 
 
