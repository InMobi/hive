// Licensed to the Apache Software Foundation (ASF) under one
// or more contributor license agreements.  See the NOTICE file
// distributed with this work for additional information
// regarding copyright ownership.  The ASF licenses this file
// to you under the Apache License, Version 2.0 (the
// "License"); you may not use this file except in compliance
// with the License.  You may obtain a copy of the License at
//
//     http://www.apache.org/licenses/LICENSE-2.0
//
// Unless required by applicable law or agreed to in writing, software
// distributed under the License is distributed on an "AS IS" BASIS,
// WITHOUT WARRANTIES OR CONDITIONS OF ANY KIND, either express or implied.
// See the License for the specific language governing permissions and
// limitations under the License.

// Coding Conventions for this file:
//
// Structs/Enums/Unions
// * Struct, Enum, and Union names begin with a "T",
//   and use a capital letter for each new word, with no underscores.
// * All fields should be declared as either optional or required.
//
// Functions
// * Function names start with a capital letter and have a capital letter for
//   each new word, with no underscores.
// * Each function should take exactly one parameter, named TFunctionNameReq,
//   and should return either void or TFunctionNameResp. This convention allows
//   incremental updates.
//
// Services
// * Service names begin with the letter "T", use a capital letter for each
//   new word (with no underscores), and end with the word "Service".

namespace java org.apache.hive.service.cli.thrift
namespace cpp apache.hive.service.cli.thrift

// List of protocol versions. A new token should be
// added to the end of this list every time a change is made.
enum TProtocolVersion {
  HIVE_CLI_SERVICE_PROTOCOL_V1,
  
  // V2 adds support for asynchronous execution
  HIVE_CLI_SERVICE_PROTOCOL_V2

  // V3 add varchar type, primitive type qualifiers
  HIVE_CLI_SERVICE_PROTOCOL_V3

  // V4 add decimal precision/scale, char type
  HIVE_CLI_SERVICE_PROTOCOL_V4

  // V5 adds error details when GetOperationStatus returns in error state
  HIVE_CLI_SERVICE_PROTOCOL_V5

  // V6 uses binary type for binary payload (was string) and uses columnar result set
  HIVE_CLI_SERVICE_PROTOCOL_V6

  // V7 adds support for delegation token based connection
  HIVE_CLI_SERVICE_PROTOCOL_V7
}

enum TTypeId {
  BOOLEAN_TYPE,
  TINYINT_TYPE,
  SMALLINT_TYPE,
  INT_TYPE,
  BIGINT_TYPE,
  FLOAT_TYPE,
  DOUBLE_TYPE,
  STRING_TYPE,
  TIMESTAMP_TYPE,
  BINARY_TYPE,
  ARRAY_TYPE,
  MAP_TYPE,
  STRUCT_TYPE,
  UNION_TYPE,
  USER_DEFINED_TYPE,
  DECIMAL_TYPE,
  NULL_TYPE,
  DATE_TYPE,
  VARCHAR_TYPE,
  CHAR_TYPE
}
  
const set<TTypeId> PRIMITIVE_TYPES = [
  TTypeId.BOOLEAN_TYPE,
  TTypeId.TINYINT_TYPE,
  TTypeId.SMALLINT_TYPE,
  TTypeId.INT_TYPE,
  TTypeId.BIGINT_TYPE,
  TTypeId.FLOAT_TYPE,
  TTypeId.DOUBLE_TYPE,
  TTypeId.STRING_TYPE,
  TTypeId.TIMESTAMP_TYPE,
  TTypeId.BINARY_TYPE,
  TTypeId.DECIMAL_TYPE,
  TTypeId.NULL_TYPE,
  TTypeId.DATE_TYPE,
  TTypeId.VARCHAR_TYPE,
  TTypeId.CHAR_TYPE
]

const set<TTypeId> COMPLEX_TYPES = [
  TTypeId.ARRAY_TYPE
  TTypeId.MAP_TYPE
  TTypeId.STRUCT_TYPE
  TTypeId.UNION_TYPE
  TTypeId.USER_DEFINED_TYPE
]

const set<TTypeId> COLLECTION_TYPES = [
  TTypeId.ARRAY_TYPE
  TTypeId.MAP_TYPE
]

const map<TTypeId,string> TYPE_NAMES = {
  TTypeId.BOOLEAN_TYPE: "BOOLEAN",
  TTypeId.TINYINT_TYPE: "TINYINT",
  TTypeId.SMALLINT_TYPE: "SMALLINT",
  TTypeId.INT_TYPE: "INT",
  TTypeId.BIGINT_TYPE: "BIGINT",
  TTypeId.FLOAT_TYPE: "FLOAT",
  TTypeId.DOUBLE_TYPE: "DOUBLE",
  TTypeId.STRING_TYPE: "STRING",
  TTypeId.TIMESTAMP_TYPE: "TIMESTAMP",
  TTypeId.BINARY_TYPE: "BINARY",
  TTypeId.ARRAY_TYPE: "ARRAY",
  TTypeId.MAP_TYPE: "MAP",
  TTypeId.STRUCT_TYPE: "STRUCT",
  TTypeId.UNION_TYPE: "UNIONTYPE",
  TTypeId.DECIMAL_TYPE: "DECIMAL",
  TTypeId.NULL_TYPE: "NULL"
  TTypeId.DATE_TYPE: "DATE"
  TTypeId.VARCHAR_TYPE: "VARCHAR"
  TTypeId.CHAR_TYPE: "CHAR"
}

// Thrift does not support recursively defined types or forward declarations,
// which makes it difficult to represent Hive's nested types.
// To get around these limitations TTypeDesc employs a type list that maps
// integer "pointers" to TTypeEntry objects. The following examples show
// how different types are represented using this scheme:
//
// "INT":
// TTypeDesc {
//   types = [
//     TTypeEntry.primitive_entry {
//       type = INT_TYPE
//     }
//   ]
// }
//
// "ARRAY<INT>":
// TTypeDesc {
//   types = [
//     TTypeEntry.array_entry {
//       object_type_ptr = 1
//     },
//     TTypeEntry.primitive_entry {
//       type = INT_TYPE
//     }
//   ]
// }
//
// "MAP<INT,STRING>":
// TTypeDesc {
//   types = [
//     TTypeEntry.map_entry {
//       key_type_ptr = 1
//       value_type_ptr = 2
//     },
//     TTypeEntry.primitive_entry {
//       type = INT_TYPE
//     },
//     TTypeEntry.primitive_entry {
//       type = STRING_TYPE
//     }
//   ]
// }

typedef i32 TTypeEntryPtr

// Valid TTypeQualifiers key names
const string CHARACTER_MAXIMUM_LENGTH = "characterMaximumLength"

// Type qualifier key name for decimal
const string PRECISION = "precision"
const string SCALE = "scale"

union TTypeQualifierValue {
  1: optional i32 i32Value
  2: optional string stringValue
}

// Type qualifiers for primitive type.
struct TTypeQualifiers {
  1: required map <string, TTypeQualifierValue> qualifiers
}

// Type entry for a primitive type.
struct TPrimitiveTypeEntry {
  // The primitive type token. This must satisfy the condition
  // that type is in the PRIMITIVE_TYPES set.
  1: required TTypeId type
  2: optional TTypeQualifiers typeQualifiers
}

// Type entry for an ARRAY type.
struct TArrayTypeEntry {
  1: required TTypeEntryPtr objectTypePtr
}

// Type entry for a MAP type.
struct TMapTypeEntry {
  1: required TTypeEntryPtr keyTypePtr
  2: required TTypeEntryPtr valueTypePtr
}

// Type entry for a STRUCT type.
struct TStructTypeEntry {
  1: required map<string, TTypeEntryPtr> nameToTypePtr
}

// Type entry for a UNIONTYPE type.
struct TUnionTypeEntry {
  1: required map<string, TTypeEntryPtr> nameToTypePtr
}

struct TUserDefinedTypeEntry {
  // The fully qualified name of the class implementing this type.
  1: required string typeClassName
}

// We use a union here since Thrift does not support inheritance.
union TTypeEntry {
  1: TPrimitiveTypeEntry primitiveEntry
  2: TArrayTypeEntry arrayEntry
  3: TMapTypeEntry mapEntry
  4: TStructTypeEntry structEntry
  5: TUnionTypeEntry unionEntry
  6: TUserDefinedTypeEntry userDefinedTypeEntry
}

// Type descriptor for columns.
struct TTypeDesc {
  // The "top" type is always the first element of the list.
  // If the top type is an ARRAY, MAP, STRUCT, or UNIONTYPE
  // type, then subsequent elements represent nested types.
  1: required list<TTypeEntry> types
}

// A result set column descriptor.
struct TColumnDesc {
  // The name of the column
  1: required string columnName

  // The type descriptor for this column
  2: required TTypeDesc typeDesc
  
  // The ordinal position of this column in the schema
  3: required i32 position

  4: optional string comment
}

// Metadata used to describe the schema (column names, types, comments)
// of result sets.
struct TTableSchema {
  1: required list<TColumnDesc> columns
}

// A Boolean column value.
struct TBoolValue {
  // NULL if value is unset.
  1: optional bool value
}

// A Byte column value.
struct TByteValue {
  // NULL if value is unset.
  1: optional byte value
}

// A signed, 16 bit column value.
struct TI16Value {
  // NULL if value is unset
  1: optional i16 value
}

// A signed, 32 bit column value
struct TI32Value {
  // NULL if value is unset
  1: optional i32 value
}

// A signed 64 bit column value
struct TI64Value {
  // NULL if value is unset
  1: optional i64 value
}

// A floating point 64 bit column value
struct TDoubleValue {
  // NULL if value is unset
  1: optional double value
}

struct TStringValue {
  // NULL if value is unset
  1: optional string value
}

// A single column value in a result set.
// Note that Hive's type system is richer than Thrift's,
// so in some cases we have to map multiple Hive types
// to the same Thrift type. On the client-side this is
// disambiguated by looking at the Schema of the
// result set.
union TColumnValue {
  1: TBoolValue   boolVal      // BOOLEAN
  2: TByteValue   byteVal      // TINYINT
  3: TI16Value    i16Val       // SMALLINT
  4: TI32Value    i32Val       // INT
  5: TI64Value    i64Val       // BIGINT, TIMESTAMP
  6: TDoubleValue doubleVal    // FLOAT, DOUBLE
  7: TStringValue stringVal    // STRING, LIST, MAP, STRUCT, UNIONTYPE, BINARY, DECIMAL, NULL
}

// Represents a row in a rowset.
struct TRow {
  1: required list<TColumnValue> colVals
}

struct TBoolColumn {
  1: required list<bool> values
  2: required binary nulls
}

struct TByteColumn {
  1: required list<byte> values
  2: required binary nulls
}

struct TI16Column {
  1: required list<i16> values
  2: required binary nulls
}

struct TI32Column {
  1: required list<i32> values
  2: required binary nulls
}

struct TI64Column {
  1: required list<i64> values
  2: required binary nulls
}

struct TDoubleColumn {
  1: required list<double> values
  2: required binary nulls
}

struct TStringColumn {
  1: required list<string> values
  2: required binary nulls
}

struct TBinaryColumn {
  1: required list<binary> values
  2: required binary nulls
}

// Note that Hive's type system is richer than Thrift's,
// so in some cases we have to map multiple Hive types
// to the same Thrift type. On the client-side this is
// disambiguated by looking at the Schema of the
// result set.
union TColumn {
  1: TBoolColumn   boolVal      // BOOLEAN
  2: TByteColumn   byteVal      // TINYINT
  3: TI16Column    i16Val       // SMALLINT
  4: TI32Column    i32Val       // INT
  5: TI64Column    i64Val       // BIGINT, TIMESTAMP
  6: TDoubleColumn doubleVal    // FLOAT, DOUBLE
  7: TStringColumn stringVal    // STRING, LIST, MAP, STRUCT, UNIONTYPE, DECIMAL, NULL
  8: TBinaryColumn binaryVal    // BINARY
}

// Represents a rowset
struct TRowSet {
  // The starting row offset of this rowset.
  1: required i64 startRowOffset
  2: required list<TRow> rows
  3: optional list<TColumn> columns
}

// The return status code contained in each response.
enum TStatusCode {
  SUCCESS_STATUS,
  SUCCESS_WITH_INFO_STATUS,
  STILL_EXECUTING_STATUS,
  ERROR_STATUS,
  INVALID_HANDLE_STATUS
}

// The return status of a remote request
struct TStatus {
  1: required TStatusCode statusCode

  // If status is SUCCESS_WITH_INFO, info_msgs may be populated with
  // additional diagnostic information.
  2: optional list<string> infoMessages

  // If status is ERROR, then the following fields may be set
  3: optional string sqlState  // as defined in the ISO/IEF CLI specification
  4: optional i32 errorCode    // internal error code
  5: optional string errorMessage
}

// The state of an operation (i.e. a query or other
// asynchronous operation that generates a result set)
// on the server.
enum TOperationState {
  // The operation has been initialized
  INITIALIZED_STATE,

  // The operation is running. In this state the result
  // set is not available.
  RUNNING_STATE,

  // The operation has completed. When an operation is in
  // this state its result set may be fetched.
  FINISHED_STATE,

  // The operation was canceled by a client
  CANCELED_STATE,

  // The operation was closed by a client
  CLOSED_STATE,

  // The operation failed due to an error
  ERROR_STATE,

  // The operation is in an unrecognized state
  UKNOWN_STATE,

  // The operation is in an pending state
  PENDING_STATE,
}

// A string identifier. This is interpreted literally.
typedef string TIdentifier

// A search pattern.
//
// Valid search pattern characters:
// '_': Any single character.
// '%': Any sequence of zero or more characters.
// '\': Escape character used to include special characters,
//      e.g. '_', '%', '\'. If a '\' precedes a non-special
//      character it has no special meaning and is interpreted
//      literally.
typedef string TPattern


// A search pattern or identifier. Used as input
// parameter for many of the catalog functions.
typedef string TPatternOrIdentifier

struct THandleIdentifier {
  // 16 byte globally unique identifier
  // This is the public ID of the handle and
  // can be used for reporting.
  1: required binary guid,

  // 16 byte secret generated by the server
  // and used to verify that the handle is not
  // being hijacked by another user.
  2: required binary secret,
}

// Client-side handle to persistent
// session information on the server-side.
struct TSessionHandle {
  1: required THandleIdentifier sessionId
}

// The subtype of an OperationHandle.
enum TOperationType {
  EXECUTE_STATEMENT,
  GET_TYPE_INFO,
  GET_CATALOGS,
  GET_SCHEMAS,
  GET_TABLES,
  GET_TABLE_TYPES,
  GET_COLUMNS,
  GET_FUNCTIONS,
  UNKNOWN,
}

// Client-side reference to a task running
// asynchronously on the server.
struct TOperationHandle {
  1: required THandleIdentifier operationId
  2: required TOperationType operationType

  // If hasResultSet = TRUE, then this operation
  // generates a result set that can be fetched.
  // Note that the result set may be empty.
  //
  // If hasResultSet = FALSE, then this operation
  // does not generate a result set, and calling
  // GetResultSetMetadata or FetchResults against
  // this OperationHandle will generate an error.
  3: required bool hasResultSet

  // For operations that don't generate result sets,
  // modifiedRowCount is either:
  //
  // 1) The number of rows that were modified by
  //    the DML operation (e.g. number of rows inserted,
  //    number of rows deleted, etc).
  //
  // 2) 0 for operations that don't modify or add rows.
  //
  // 3) < 0 if the operation is capable of modifiying rows,
  //    but Hive is unable to determine how many rows were
  //    modified. For example, Hive's LOAD DATA command
  //    doesn't generate row count information because
  //    Hive doesn't inspect the data as it is loaded.
  //
  // modifiedRowCount is unset if the operation generates
  // a result set.
  4: optional double modifiedRowCount
}


// OpenSession()
//
// Open a session (connection) on the server against
// which operations may be executed.
struct TOpenSessionReq {
  // The version of the HiveServer2 protocol that the client is using.
  1: required TProtocolVersion client_protocol = TProtocolVersion.HIVE_CLI_SERVICE_PROTOCOL_V6

  // Username and password for authentication.
  // Depending on the authentication scheme being used,
  // this information may instead be provided by a lower
  // protocol layer, in which case these fields may be
  // left unset.
  2: optional string username
  3: optional string password

  // Configuration overlay which is applied when the session is
  // first created.
  4: optional map<string, string> configuration
}

struct TOpenSessionResp {
  1: required TStatus status

  // The protocol version that the server is using.
  2: required TProtocolVersion serverProtocolVersion = TProtocolVersion.HIVE_CLI_SERVICE_PROTOCOL_V6

  // Session Handle
  3: optional TSessionHandle sessionHandle

  // The configuration settings for this session.
  4: optional map<string, string> configuration
}


// CloseSession()
//
// Closes the specified session and frees any resources
// currently allocated to that session. Any open
// operations in that session will be canceled.
struct TCloseSessionReq {
  1: required TSessionHandle sessionHandle
}

struct TCloseSessionResp {
  1: required TStatus status
}



enum TGetInfoType {
  CLI_MAX_DRIVER_CONNECTIONS =           0,
  CLI_MAX_CONCURRENT_ACTIVITIES =        1,
  CLI_DATA_SOURCE_NAME =                 2,
  CLI_FETCH_DIRECTION =                  8,
  CLI_SERVER_NAME =                      13,
  CLI_SEARCH_PATTERN_ESCAPE =            14,
  CLI_DBMS_NAME =                        17,
  CLI_DBMS_VER =                         18,
  CLI_ACCESSIBLE_TABLES =                19,
  CLI_ACCESSIBLE_PROCEDURES =            20,
  CLI_CURSOR_COMMIT_BEHAVIOR =           23,
  CLI_DATA_SOURCE_READ_ONLY =            25,
  CLI_DEFAULT_TXN_ISOLATION =            26,
  CLI_IDENTIFIER_CASE =                  28,
  CLI_IDENTIFIER_QUOTE_CHAR =            29,
  CLI_MAX_COLUMN_NAME_LEN =              30,
  CLI_MAX_CURSOR_NAME_LEN =              31,
  CLI_MAX_SCHEMA_NAME_LEN =              32,
  CLI_MAX_CATALOG_NAME_LEN =             34,
  CLI_MAX_TABLE_NAME_LEN =               35,
  CLI_SCROLL_CONCURRENCY =               43,
  CLI_TXN_CAPABLE =                      46,
  CLI_USER_NAME =                        47,
  CLI_TXN_ISOLATION_OPTION =             72,
  CLI_INTEGRITY =                        73,
  CLI_GETDATA_EXTENSIONS =               81,
  CLI_NULL_COLLATION =                   85,
  CLI_ALTER_TABLE =                      86,
  CLI_ORDER_BY_COLUMNS_IN_SELECT =       90,
  CLI_SPECIAL_CHARACTERS =               94,
  CLI_MAX_COLUMNS_IN_GROUP_BY =          97,
  CLI_MAX_COLUMNS_IN_INDEX =             98,
  CLI_MAX_COLUMNS_IN_ORDER_BY =          99,
  CLI_MAX_COLUMNS_IN_SELECT =            100,
  CLI_MAX_COLUMNS_IN_TABLE =             101,
  CLI_MAX_INDEX_SIZE =                   102,
  CLI_MAX_ROW_SIZE =                     104,
  CLI_MAX_STATEMENT_LEN =                105,
  CLI_MAX_TABLES_IN_SELECT =             106,
  CLI_MAX_USER_NAME_LEN =                107,
  CLI_OJ_CAPABILITIES =                  115,

  CLI_XOPEN_CLI_YEAR =                   10000,
  CLI_CURSOR_SENSITIVITY =               10001,
  CLI_DESCRIBE_PARAMETER =               10002,
  CLI_CATALOG_NAME =                     10003,
  CLI_COLLATION_SEQ =                    10004,
  CLI_MAX_IDENTIFIER_LEN =               10005,
}

union TGetInfoValue {
  1: string stringValue
  2: i16 smallIntValue
  3: i32 integerBitmask
  4: i32 integerFlag
  5: i32 binaryValue
  6: i64 lenValue
}

// GetInfo()
//
// This function is based on ODBC's CLIGetInfo() function.
// The function returns general information about the data source
// using the same keys as ODBC.
struct TGetInfoReq {
  // The sesssion to run this request against
  1: required TSessionHandle sessionHandle

  2: required TGetInfoType infoType
}

struct TGetInfoResp {
  1: required TStatus status

  2: required TGetInfoValue infoValue
}


// ExecuteStatement()
//
// Execute a statement.
// The returned OperationHandle can be used to check on the
// status of the statement, and to fetch results once the
// statement has finished executing.
struct TExecuteStatementReq {
  // The session to execute the statement against
  1: required TSessionHandle sessionHandle

  // The statement to be executed (DML, DDL, SET, etc)
  2: required string statement

  // Configuration properties that are overlayed on top of the
  // the existing session configuration before this statement
  // is executed. These properties apply to this statement
  // only and will not affect the subsequent state of the Session.
  3: optional map<string, string> confOverlay
  
  // Execute asynchronously when runAsync is true
  4: optional bool runAsync = false
}

struct TExecuteStatementResp {
  1: required TStatus status
  2: optional TOperationHandle operationHandle
}

// GetTypeInfo()
//
// Get information about types supported by the HiveServer instance.
// The information is returned as a result set which can be fetched
// using the OperationHandle provided in the response.
//
// Refer to the documentation for ODBC's CLIGetTypeInfo function for
// the format of the result set.
struct TGetTypeInfoReq {
  // The session to run this request against.
  1: required TSessionHandle sessionHandle
}

struct TGetTypeInfoResp {
  1: required TStatus status
  2: optional TOperationHandle operationHandle
}  


// GetCatalogs()
//
// Returns the list of catalogs (databases) 
// Results are ordered by TABLE_CATALOG 
//
// Resultset columns :
// col1
// name: TABLE_CAT
// type: STRING
// desc: Catalog name. NULL if not applicable.
//
struct TGetCatalogsReq {
  // Session to run this request against
  1: required TSessionHandle sessionHandle
}

struct TGetCatalogsResp {
  1: required TStatus status
  2: optional TOperationHandle operationHandle
}


// GetSchemas()
//
// Retrieves the schema names available in this database. 
// The results are ordered by TABLE_CATALOG and TABLE_SCHEM.
// col1
// name: TABLE_SCHEM
// type: STRING
// desc: schema name
// col2
// name: TABLE_CATALOG
// type: STRING
// desc: catalog name
struct TGetSchemasReq {
  // Session to run this request against
  1: required TSessionHandle sessionHandle

  // Name of the catalog. Must not contain a search pattern.
  2: optional TIdentifier catalogName

  // schema name or pattern
  3: optional TPatternOrIdentifier schemaName
}

struct TGetSchemasResp {
  1: required TStatus status
  2: optional TOperationHandle operationHandle
}


// GetTables()
//
// Returns a list of tables with catalog, schema, and table
// type information. The information is returned as a result
// set which can be fetched using the OperationHandle
// provided in the response.
// Results are ordered by TABLE_TYPE, TABLE_CAT, TABLE_SCHEM, and TABLE_NAME
//
// Result Set Columns:
//
// col1
// name: TABLE_CAT
// type: STRING
// desc: Catalog name. NULL if not applicable.
//
// col2
// name: TABLE_SCHEM
// type: STRING
// desc: Schema name.
//
// col3
// name: TABLE_NAME
// type: STRING
// desc: Table name.
//
// col4
// name: TABLE_TYPE
// type: STRING
// desc: The table type, e.g. "TABLE", "VIEW", etc.
//
// col5
// name: REMARKS
// type: STRING
// desc: Comments about the table
//
struct TGetTablesReq {
  // Session to run this request against
  1: required TSessionHandle sessionHandle

  // Name of the catalog or a search pattern.
  2: optional TPatternOrIdentifier catalogName

  // Name of the schema or a search pattern.
  3: optional TPatternOrIdentifier schemaName

  // Name of the table or a search pattern.
  4: optional TPatternOrIdentifier tableName

  // List of table types to match
  // e.g. "TABLE", "VIEW", "SYSTEM TABLE", "GLOBAL TEMPORARY",
  // "LOCAL TEMPORARY", "ALIAS", "SYNONYM", etc.
  5: optional list<string> tableTypes
}

struct TGetTablesResp {
  1: required TStatus status
  2: optional TOperationHandle operationHandle
}


// GetTableTypes()
//
// Returns the table types available in this database. 
// The results are ordered by table type. 
// 
// col1
// name: TABLE_TYPE
// type: STRING
// desc: Table type name.
struct TGetTableTypesReq {
  // Session to run this request against
  1: required TSessionHandle sessionHandle
}

struct TGetTableTypesResp {
  1: required TStatus status
  2: optional TOperationHandle operationHandle
}


// GetColumns()
//
// Returns a list of columns in the specified tables.
// The information is returned as a result set which can be fetched
// using the OperationHandle provided in the response.
// Results are ordered by TABLE_CAT, TABLE_SCHEM, TABLE_NAME, 
// and ORDINAL_POSITION. 
//
// Result Set Columns are the same as those for the ODBC CLIColumns
// function.
//
struct TGetColumnsReq {
  // Session to run this request against
  1: required TSessionHandle sessionHandle

  // Name of the catalog. Must not contain a search pattern.
  2: optional TIdentifier catalogName

  // Schema name or search pattern
  3: optional TPatternOrIdentifier schemaName

  // Table name or search pattern
  4: optional TPatternOrIdentifier tableName

  // Column name or search pattern
  5: optional TPatternOrIdentifier columnName
}

struct TGetColumnsResp {
  1: required TStatus status
  2: optional TOperationHandle operationHandle
}


// GetFunctions()
//
// Returns a list of functions supported by the data source. The
// behavior of this function matches
// java.sql.DatabaseMetaData.getFunctions() both in terms of
// inputs and outputs.
//
// Result Set Columns:
//
// col1
// name: FUNCTION_CAT
// type: STRING
// desc: Function catalog (may be null)
//
// col2
// name: FUNCTION_SCHEM
// type: STRING
// desc: Function schema (may be null)
//
// col3
// name: FUNCTION_NAME
// type: STRING
// desc: Function name. This is the name used to invoke the function.
//
// col4
// name: REMARKS
// type: STRING
// desc: Explanatory comment on the function.
//
// col5
// name: FUNCTION_TYPE
// type: SMALLINT
// desc: Kind of function. One of:
//       * functionResultUnknown - Cannot determine if a return value or a table
//                                 will be returned.
//       * functionNoTable       - Does not a return a table.
//       * functionReturnsTable  - Returns a table.
//
// col6
// name: SPECIFIC_NAME
// type: STRING
// desc: The name which uniquely identifies this function within its schema.
//       In this case this is the fully qualified class name of the class
//       that implements this function.
//
struct TGetFunctionsReq {
  // Session to run this request against
  1: required TSessionHandle sessionHandle

  // A catalog name; must match the catalog name as it is stored in the
  // database; "" retrieves those without a catalog; null means
  // that the catalog name should not be used to narrow the search.
  2: optional TIdentifier catalogName

  // A schema name pattern; must match the schema name as it is stored
  // in the database; "" retrieves those without a schema; null means
  // that the schema name should not be used to narrow the search.
  3: optional TPatternOrIdentifier schemaName

  // A function name pattern; must match the function name as it is stored
  // in the database.
  4: required TPatternOrIdentifier functionName
}

struct TGetFunctionsResp {
  1: required TStatus status
  2: optional TOperationHandle operationHandle
}
  

// GetOperationStatus()
//
// Get the status of an operation running on the server.
struct TGetOperationStatusReq {
  // Session to run this request against
  1: required TOperationHandle operationHandle
}

struct TGetOperationStatusResp {
  1: required TStatus status
  2: optional TOperationState operationState
  // List of statuses of sub tasks
  3: optional string taskStatus

  // If operationState is ERROR_STATE, then the following fields may be set
  // sqlState as defined in the ISO/IEF CLI specification
  4: optional string sqlState

  // Internal error code
  5: optional i32 errorCode

  // Error message
  6: optional string errorMessage
  // When was the operation started
  7: optional i64 operationStarted
  // When was the operation completed
  8: optional i64 operationCompleted
}


// CancelOperation()
//
// Cancels processing on the specified operation handle and
// frees any resources which were allocated.
struct TCancelOperationReq {
  // Operation to cancel
  1: required TOperationHandle operationHandle
}

struct TCancelOperationResp {
  1: required TStatus status
}


// CloseOperation()
//
// Given an operation in the FINISHED, CANCELED,
// or ERROR states, CloseOperation() will free
// all of the resources which were allocated on
// the server to service the operation.
struct TCloseOperationReq {
  1: required TOperationHandle operationHandle
}

struct TCloseOperationResp {
  1: required TStatus status
}


// GetResultSetMetadata()
//
// Retrieves schema information for the specified operation
struct TGetResultSetMetadataReq {
  // Operation for which to fetch result set schema information
  1: required TOperationHandle operationHandle
}

struct TGetResultSetMetadataResp {
  1: required TStatus status
  2: optional TTableSchema schema
}


enum TFetchOrientation {
  // Get the next rowset. The fetch offset is ignored.
  FETCH_NEXT,

  // Get the previous rowset. The fetch offset is ignored.
  // NOT SUPPORTED
  FETCH_PRIOR,

  // Return the rowset at the given fetch offset relative
  // to the curren rowset.
  // NOT SUPPORTED
  FETCH_RELATIVE,

  // Return the rowset at the specified fetch offset.
  // NOT SUPPORTED
  FETCH_ABSOLUTE,

  // Get the first rowset in the result set.
  FETCH_FIRST,

  // Get the last rowset in the result set.
  // NOT SUPPORTED
  FETCH_LAST
}

// FetchResults()
//
// Fetch rows from the server corresponding to
// a particular OperationHandle.
struct TFetchResultsReq {
  // Operation from which to fetch results.
  1: required TOperationHandle operationHandle

  // The fetch orientation. For V1 this must be either
  // FETCH_NEXT or FETCH_FIRST. Defaults to FETCH_NEXT.
  2: required TFetchOrientation orientation = TFetchOrientation.FETCH_NEXT
  
  // Max number of rows that should be returned in
  // the rowset.
  3: required i64 maxRows
}

struct TFetchResultsResp {
  1: required TStatus status

  // TRUE if there are more rows left to fetch from the server.
  2: optional bool hasMoreRows

  // The rowset. This is optional so that we have the
  // option in the future of adding alternate formats for
  // representing result set data, e.g. delimited strings,
  // binary encoded, etc.
  3: optional TRowSet results
}

<<<<<<< HEAD
// GetQueryPlan()
// Get query plan of a query
struct TGetQueryPlanReq {
  // The session to exexcute the statement against
  1: required TSessionHandle sessionHandle

  // The statement to get the plan for
  2: required string statement

  // Configuration properties that are overlayed on top of the
  // the existing session configuration before this statement
  // is executed. These properties apply to this statement
  // only and will not affect the subsequent state of the Session.
  3: optional map<string, string> confOverlay
}


struct TGetQueryPlanResp {
	1: required TStatus status
	// Queryplan
	2: required string plan
=======
// GetDelegationToken()
// Retrieve delegation token for the current user
struct  TGetDelegationTokenReq {
  // session handle
  1: required TSessionHandle sessionHandle

  // userid for the proxy user
  2: required string owner

  // designated renewer userid
  3: required string renewer
}

struct TGetDelegationTokenResp {
  // status of the request
  1: required TStatus status

  // delegation token string
  2: optional string delegationToken
}

// CancelDelegationToken()
// Cancel the given delegation token
struct TCancelDelegationTokenReq {
  // session handle
  1: required TSessionHandle sessionHandle

  // delegation token to cancel
  2: required string delegationToken
}

struct TCancelDelegationTokenResp {
  // status of the request
  1: required TStatus status
}

// RenewDelegationToken()
// Renew the given delegation token
struct TRenewDelegationTokenReq {
  // session handle
  1: required TSessionHandle sessionHandle

  // delegation token to renew
  2: required string delegationToken
}

struct TRenewDelegationTokenResp {
  // status of the request
  1: required TStatus status
>>>>>>> c8a718b1
}

service TCLIService {

  TOpenSessionResp OpenSession(1:TOpenSessionReq req);

  TCloseSessionResp CloseSession(1:TCloseSessionReq req);

  TGetInfoResp GetInfo(1:TGetInfoReq req);

  TExecuteStatementResp ExecuteStatement(1:TExecuteStatementReq req);

  TGetTypeInfoResp GetTypeInfo(1:TGetTypeInfoReq req);

  TGetCatalogsResp GetCatalogs(1:TGetCatalogsReq req);

  TGetSchemasResp GetSchemas(1:TGetSchemasReq req);

  TGetTablesResp GetTables(1:TGetTablesReq req);

  TGetTableTypesResp GetTableTypes(1:TGetTableTypesReq req);

  TGetColumnsResp GetColumns(1:TGetColumnsReq req);

  TGetFunctionsResp GetFunctions(1:TGetFunctionsReq req);

  TGetOperationStatusResp GetOperationStatus(1:TGetOperationStatusReq req);
  
  TCancelOperationResp CancelOperation(1:TCancelOperationReq req);

  TCloseOperationResp CloseOperation(1:TCloseOperationReq req);

  TGetResultSetMetadataResp GetResultSetMetadata(1:TGetResultSetMetadataReq req);

  TFetchResultsResp FetchResults(1:TFetchResultsReq req);
<<<<<<< HEAD
  
  TGetQueryPlanResp GetQueryPlan(1:TGetQueryPlanReq req);
=======

  TGetDelegationTokenResp GetDelegationToken(1:TGetDelegationTokenReq req);

  TCancelDelegationTokenResp CancelDelegationToken(1:TCancelDelegationTokenReq req);

  TRenewDelegationTokenResp RenewDelegationToken(1:TRenewDelegationTokenReq req);
>>>>>>> c8a718b1
}<|MERGE_RESOLUTION|>--- conflicted
+++ resolved
@@ -1075,7 +1075,6 @@
   3: optional TRowSet results
 }
 
-<<<<<<< HEAD
 // GetQueryPlan()
 // Get query plan of a query
 struct TGetQueryPlanReq {
@@ -1097,7 +1096,8 @@
 	1: required TStatus status
 	// Queryplan
 	2: required string plan
-=======
+}
+
 // GetDelegationToken()
 // Retrieve delegation token for the current user
 struct  TGetDelegationTokenReq {
@@ -1147,7 +1147,6 @@
 struct TRenewDelegationTokenResp {
   // status of the request
   1: required TStatus status
->>>>>>> c8a718b1
 }
 
 service TCLIService {
@@ -1183,15 +1182,10 @@
   TGetResultSetMetadataResp GetResultSetMetadata(1:TGetResultSetMetadataReq req);
 
   TFetchResultsResp FetchResults(1:TFetchResultsReq req);
-<<<<<<< HEAD
-  
-  TGetQueryPlanResp GetQueryPlan(1:TGetQueryPlanReq req);
-=======
 
   TGetDelegationTokenResp GetDelegationToken(1:TGetDelegationTokenReq req);
 
   TCancelDelegationTokenResp CancelDelegationToken(1:TCancelDelegationTokenReq req);
 
   TRenewDelegationTokenResp RenewDelegationToken(1:TRenewDelegationTokenReq req);
->>>>>>> c8a718b1
 }