/**
 * Licensed to the Apache Software Foundation (ASF) under one
 * or more contributor license agreements.  See the NOTICE file
 * distributed with this work for additional information
 * regarding copyright ownership.  The ASF licenses this file
 * to you under the Apache License, Version 2.0 (the
 * "License"); you may not use this file except in compliance
 * with the License.  You may obtain a copy of the License at
 *
 *     http://www.apache.org/licenses/LICENSE-2.0
 *
 * Unless required by applicable law or agreed to in writing, software
 * distributed under the License is distributed on an "AS IS" BASIS,
 * WITHOUT WARRANTIES OR CONDITIONS OF ANY KIND, either express or implied.
 * See the License for the specific language governing permissions and
 * limitations under the License.
 */

package org.apache.hadoop.hive.hbase;

import java.io.IOException;
import java.util.ArrayList;

import org.apache.commons.logging.Log;
import org.apache.commons.logging.LogFactory;
import org.apache.hadoop.conf.Configuration;
import org.apache.hadoop.hbase.HBaseConfiguration;
import org.apache.hadoop.hbase.client.Delete;
import org.apache.hadoop.hbase.client.HTable;
import org.apache.hadoop.hbase.client.Result;
import org.apache.hadoop.hbase.client.ResultScanner;
import org.apache.hadoop.hbase.client.Scan;
import org.apache.hadoop.hbase.filter.PrefixFilter;
import org.apache.hadoop.hbase.util.Bytes;
import org.apache.hadoop.hive.ql.exec.Task;
import org.apache.hadoop.hive.ql.stats.StatsAggregator;


/**
 * A class that implements the StatsAggregator interface through HBase.
 */
public class HBaseStatsAggregator implements StatsAggregator {

  private HTable htable;
  private final Log LOG = LogFactory.getLog(this.getClass().getName());

  /**
   * Does the necessary HBase initializations.
   */
<<<<<<< HEAD
  public boolean connect(Configuration hiveconf, Task<?> sourceTask) {
=======
  public boolean connect(Configuration hiveconf, Task sourceTask) {
>>>>>>> c164a979

    try {
      htable = new HTable(HBaseConfiguration.create(hiveconf),
        HBaseStatsSetupConstants.PART_STAT_TABLE_NAME);

      return true;
    } catch (IOException e) {
      LOG.error("Error during HBase connection. ", e);
      return false;
    }
  }

  /**
   * Aggregates temporary stats from HBase;
   */
  public String aggregateStats(String rowID, String key) {

    byte[] family, column;
    if (!HBaseStatsUtils.isValidStatistic(key)) {
      LOG.warn("Warning. Invalid statistic: " + key + ", supported stats: " +
          HBaseStatsUtils.getSupportedStatistics());
      return null;
    }

    family = HBaseStatsUtils.getFamilyName();
    column = HBaseStatsUtils.getColumnName(key);

    try {

      long retValue = 0;
      Scan scan = new Scan();
      scan.addColumn(family, column);
      // Filter the row by its ID
      // The complete key is "tableName/PartSpecs/jobID/taskID"
      // This is a prefix filter, the prefix is "tableName/PartSpecs/JobID", i.e. the taskID is
      // ignored. In SQL, this is equivalent to
      // "Select * FROM tableName where ID LIKE 'tableName/PartSpecs/JobID%';"
      PrefixFilter filter = new PrefixFilter(Bytes.toBytes(rowID));
      scan.setFilter(filter);
      ResultScanner scanner = htable.getScanner(scan);

      for (Result result : scanner) {
        retValue += Long.parseLong(Bytes.toString(result.getValue(family, column)));
      }
      return Long.toString(retValue);
    } catch (IOException e) {
      LOG.error("Error during publishing aggregation. ", e);
      return null;
    }
  }

  public boolean closeConnection() {
    return true;
  }

  public boolean cleanUp(String rowID) {
    try {
      Scan scan = new Scan();
      // Filter the row by its ID
      // The complete key is "tableName/PartSpecs/jobID/taskID"
      // This is a prefix filter, the prefix is "JobID"
      // In SQL, this is equivalent to "Select * FROM tableName where ID LIKE 'JobID%';"
      PrefixFilter filter = new PrefixFilter(Bytes.toBytes(rowID));
      scan.setFilter(filter);
      ResultScanner scanner = htable.getScanner(scan);
      ArrayList<Delete> toDelete = new ArrayList<Delete>();
      for (Result result : scanner) {
        Delete delete = new Delete(result.getRow());
        toDelete.add(delete);
      }
      htable.delete(toDelete);
      return true;
    } catch (IOException e) {
      LOG.error("Error during publishing aggregation. ", e);
      return false;
    }
  }
}<|MERGE_RESOLUTION|>--- conflicted
+++ resolved
@@ -47,11 +47,7 @@
   /**
    * Does the necessary HBase initializations.
    */
-<<<<<<< HEAD
-  public boolean connect(Configuration hiveconf, Task<?> sourceTask) {
-=======
   public boolean connect(Configuration hiveconf, Task sourceTask) {
->>>>>>> c164a979
 
     try {
       htable = new HTable(HBaseConfiguration.create(hiveconf),
