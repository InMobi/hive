--- conflicted
+++ resolved
@@ -45,12 +45,8 @@
 import org.apache.hive.service.cli.thrift.TGetResultSetMetadataResp;
 import org.apache.hive.service.cli.thrift.TOperationHandle;
 import org.apache.hive.service.cli.thrift.TPrimitiveTypeEntry;
-<<<<<<< HEAD
-import org.apache.hive.service.cli.thrift.TRow;
-=======
 import org.apache.hive.service.cli.thrift.TProtocolVersion;
 import org.apache.hive.service.cli.thrift.TRowSet;
->>>>>>> 58936774
 import org.apache.hive.service.cli.thrift.TSessionHandle;
 import org.apache.hive.service.cli.thrift.TTableSchema;
 import org.apache.hive.service.cli.thrift.TTypeQualifierValue;
@@ -66,7 +62,6 @@
 
   private TCLIService.Iface client;
   private TOperationHandle stmtHandle;
-  private HiveStatement hiveStatement;
   private TSessionHandle sessHandle;
   private int maxRows;
   private int fetchSize;
@@ -89,7 +84,6 @@
     private TCLIService.Iface client = null;
     private TOperationHandle stmtHandle = null;
     private TSessionHandle sessHandle  = null;
-    private HiveStatement hiveStatement = null;
 
     /**
      * Sets the limit for the maximum number of rows that any ResultSet object produced by this
@@ -130,11 +124,6 @@
       return this;
     }
 
-    public Builder setHiveStatement(HiveStatement hiveStatement) {
-      this.hiveStatement = hiveStatement;
-      return this;
-    }
-
     public Builder setMaxRows(int maxRows) {
       this.maxRows = maxRows;
       return this;
@@ -192,7 +181,6 @@
     this.stmtHandle = builder.stmtHandle;
     this.sessHandle = builder.sessHandle;
     this.fetchSize = builder.fetchSize;
-    this.hiveStatement = builder.hiveStatement;
     columnNames = new ArrayList<String>();
     columnTypes = new ArrayList<String>();
     columnAttributes = new ArrayList<JdbcColumnAttributes>();
@@ -245,32 +233,6 @@
   }
 
   /**
-   * Generate ColumnAttributes object from a TTypeQualifiers
-   * @param primitiveTypeEntry primitive type
-   * @return generated ColumnAttributes, or null
-   */
-  private static JdbcColumnAttributes getColumnAttributes(
-      TPrimitiveTypeEntry primitiveTypeEntry) {
-    JdbcColumnAttributes ret = null;
-    if (primitiveTypeEntry.isSetTypeQualifiers()) {
-      TTypeQualifiers tq = primitiveTypeEntry.getTypeQualifiers();
-      switch (primitiveTypeEntry.getType()) {
-        case VARCHAR_TYPE:
-          TTypeQualifierValue val =
-              tq.getQualifiers().get(TCLIServiceConstants.CHARACTER_MAXIMUM_LENGTH);
-          if (val != null) {
-            // precision is char length
-            ret = new JdbcColumnAttributes(val.getI32Value(), 0);
-          }
-          break;
-        default:
-          break;
-      }
-    }
-    return ret;
-  }
-
-  /**
    * Retrieve schema from the server
    */
   private void retrieveSchema() throws SQLException {
@@ -326,19 +288,13 @@
 
   @Override
   public void close() throws SQLException {
-<<<<<<< HEAD
-    if (hiveStatement != null) {
-      hiveStatement.closeClientOperation();
-=======
     if (this.statement != null && (this.statement instanceof HiveStatement)) {
       HiveStatement s = (HiveStatement) this.statement;
       s.closeClientOperation();
->>>>>>> 58936774
     }
     // Need reset during re-open when needed
     client = null;
     stmtHandle = null;
-    hiveStatement = null;
     sessHandle = null;
     isClosed = true;
   }
