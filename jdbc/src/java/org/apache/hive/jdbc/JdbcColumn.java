/**
 * Licensed to the Apache Software Foundation (ASF) under one
 * or more contributor license agreements.  See the NOTICE file
 * distributed with this work for additional information
 * regarding copyright ownership.  The ASF licenses this file
 * to you under the Apache License, Version 2.0 (the
 * "License"); you may not use this file except in compliance
 * with the License.  You may obtain a copy of the License at
 *
 *     http://www.apache.org/licenses/LICENSE-2.0
 *
 * Unless required by applicable law or agreed to in writing, software
 * distributed under the License is distributed on an "AS IS" BASIS,
 * WITHOUT WARRANTIES OR CONDITIONS OF ANY KIND, either express or implied.
 * See the License for the specific language governing permissions and
 * limitations under the License.
 */

package org.apache.hive.jdbc;

import org.apache.hadoop.hive.serde.serdeConstants;

import java.math.BigInteger;
import java.sql.Date;
import java.sql.SQLException;
import java.sql.Timestamp;
import java.sql.Types;


/**
 * Column metadata.
 */
public class JdbcColumn {
  private final String columnName;
  private final String tableName;
  private final String tableCatalog;
  private final String type;
  private final String comment;
  private final int ordinalPos;

  JdbcColumn(String columnName, String tableName, String tableCatalog
          , String type, String comment, int ordinalPos) {
    this.columnName = columnName;
    this.tableName = tableName;
    this.tableCatalog = tableCatalog;
    this.type = type;
    this.comment = comment;
    this.ordinalPos = ordinalPos;
  }

  public String getColumnName() {
    return columnName;
  }

  public String getTableName() {
    return tableName;
  }

  public String getTableCatalog() {
    return tableCatalog;
  }

  public String getType() {
    return type;
  }

  static String columnClassName(int columnType, JdbcColumnAttributes columnAttributes)
      throws SQLException {
    // according to hiveTypeToSqlType possible options are:
    switch(columnType) {
      case Types.BOOLEAN:
        return Boolean.class.getName();
      case Types.CHAR:
      case Types.VARCHAR:
        return String.class.getName();
      case Types.TINYINT:
        return Byte.class.getName();
      case Types.SMALLINT:
        return Short.class.getName();
      case Types.INTEGER:
        return Integer.class.getName();
      case Types.BIGINT:
        return Long.class.getName();
      case Types.DATE:
        return Date.class.getName();
      case Types.FLOAT:
        return Float.class.getName();
      case Types.DOUBLE:
        return Double.class.getName();
      case  Types.TIMESTAMP:
        return Timestamp.class.getName();
      case Types.DECIMAL:
        return BigInteger.class.getName();
      case Types.BINARY:
        return byte[].class.getName();
      case Types.JAVA_OBJECT:
      case Types.ARRAY:
      case Types.STRUCT:
        return String.class.getName();
      default:
        throw new SQLException("Invalid column type: " + columnType);
    }
  }

  public static int hiveTypeToSqlType(String type) throws SQLException {
    if ("string".equalsIgnoreCase(type)) {
      return Types.VARCHAR;
    } else if ("varchar".equalsIgnoreCase(type)) {
      return Types.VARCHAR;
    } else if ("char".equalsIgnoreCase(type)) {
      return Types.CHAR;
    } else if ("float".equalsIgnoreCase(type)) {
      return Types.FLOAT;
    } else if ("double".equalsIgnoreCase(type)) {
      return Types.DOUBLE;
    } else if ("boolean".equalsIgnoreCase(type)) {
      return Types.BOOLEAN;
    } else if ("tinyint".equalsIgnoreCase(type)) {
      return Types.TINYINT;
    } else if ("smallint".equalsIgnoreCase(type)) {
      return Types.SMALLINT;
    } else if ("int".equalsIgnoreCase(type)) {
      return Types.INTEGER;
    } else if ("bigint".equalsIgnoreCase(type)) {
      return Types.BIGINT;
    } else if ("date".equalsIgnoreCase(type)) {
      return Types.DATE;
    } else if ("timestamp".equalsIgnoreCase(type)) {
      return Types.TIMESTAMP;
    } else if ("decimal".equalsIgnoreCase(type)) {
      return Types.DECIMAL;
    } else if ("binary".equalsIgnoreCase(type)) {
      return Types.BINARY;
    } else if ("map".equalsIgnoreCase(type)) {
      return Types.JAVA_OBJECT;
    } else if ("array".equalsIgnoreCase(type)) {
      return Types.ARRAY;
    } else if ("struct".equalsIgnoreCase(type)) {
      return Types.STRUCT;
    }
    throw new SQLException("Unrecognized column type: " + type);
  }

<<<<<<< HEAD
=======
  static String getColumnTypeName(String type) throws SQLException {
    // we need to convert the Hive type to the SQL type name
    // TODO: this would be better handled in an enum
    if ("string".equalsIgnoreCase(type)) {
      return serdeConstants.STRING_TYPE_NAME;
    } else if ("varchar".equalsIgnoreCase(type)) {
      return serdeConstants.VARCHAR_TYPE_NAME;
    } else if ("char".equalsIgnoreCase(type)) {
      return serdeConstants.CHAR_TYPE_NAME;
    } else if ("float".equalsIgnoreCase(type)) {
      return serdeConstants.FLOAT_TYPE_NAME;
    } else if ("double".equalsIgnoreCase(type)) {
      return serdeConstants.DOUBLE_TYPE_NAME;
    } else if ("boolean".equalsIgnoreCase(type)) {
      return serdeConstants.BOOLEAN_TYPE_NAME;
    } else if ("tinyint".equalsIgnoreCase(type)) {
      return serdeConstants.TINYINT_TYPE_NAME;
    } else if ("smallint".equalsIgnoreCase(type)) {
      return serdeConstants.SMALLINT_TYPE_NAME;
    } else if ("int".equalsIgnoreCase(type)) {
      return serdeConstants.INT_TYPE_NAME;
    } else if ("bigint".equalsIgnoreCase(type)) {
      return serdeConstants.BIGINT_TYPE_NAME;
    } else if ("timestamp".equalsIgnoreCase(type)) {
      return serdeConstants.TIMESTAMP_TYPE_NAME;
    } else if ("date".equalsIgnoreCase(type)) {
      return serdeConstants.DATE_TYPE_NAME;
    } else if ("decimal".equalsIgnoreCase(type)) {
      return serdeConstants.DECIMAL_TYPE_NAME;
    } else if ("binary".equalsIgnoreCase(type)) {
      return serdeConstants.BINARY_TYPE_NAME;
    } else if ("void".equalsIgnoreCase(type)) {
      return serdeConstants.VOID_TYPE_NAME;
    } else if (type.equalsIgnoreCase("map")) {
      return serdeConstants.MAP_TYPE_NAME;
    } else if (type.equalsIgnoreCase("array")) {
      return serdeConstants.LIST_TYPE_NAME;
    } else if (type.equalsIgnoreCase("struct")) {
      return serdeConstants.STRUCT_TYPE_NAME;
    }

    throw new SQLException("Unrecognized column type: " + type);
  }

>>>>>>> 58936774
  static int columnDisplaySize(int columnType, JdbcColumnAttributes columnAttributes)
      throws SQLException {
    // according to hiveTypeToSqlType possible options are:
    switch(columnType) {
    case Types.BOOLEAN:
      return columnPrecision(columnType, columnAttributes);
<<<<<<< HEAD
    case Types.VARCHAR:
      if (columnAttributes != null) {
        return columnAttributes.precision;
      }
      return Integer.MAX_VALUE; // hive has no max limit for strings
=======
    case Types.CHAR:
    case Types.VARCHAR:
      return columnPrecision(columnType, columnAttributes);
    case Types.BINARY:
      return Integer.MAX_VALUE; // hive has no max limit for binary
>>>>>>> 58936774
    case Types.TINYINT:
    case Types.SMALLINT:
    case Types.INTEGER:
    case Types.BIGINT:
      return columnPrecision(columnType, columnAttributes) + 1; // allow +/-
    case Types.DATE:
      return 10;
    case Types.TIMESTAMP:
      return columnPrecision(columnType, columnAttributes);

    // see http://download.oracle.com/javase/6/docs/api/constant-values.html#java.lang.Float.MAX_EXPONENT
    case Types.FLOAT:
      return 24; // e.g. -(17#).e-###
    // see http://download.oracle.com/javase/6/docs/api/constant-values.html#java.lang.Double.MAX_EXPONENT
    case Types.DOUBLE:
      return 25; // e.g. -(17#).e-####
    case Types.DECIMAL:
<<<<<<< HEAD
      if (columnAttributes != null) {
        return columnAttributes.precision + 2;  // '-' sign and '.'
      }
=======
      return columnPrecision(columnType, columnAttributes) + 2;  // '-' sign and '.'
    case Types.JAVA_OBJECT:
    case Types.ARRAY:
    case Types.STRUCT:
>>>>>>> 58936774
      return Integer.MAX_VALUE;
    default:
      throw new SQLException("Invalid column type: " + columnType);
    }
  }

  static int columnPrecision(int columnType, JdbcColumnAttributes columnAttributes)
      throws SQLException {
    // according to hiveTypeToSqlType possible options are:
    switch(columnType) {
    case Types.BOOLEAN:
      return 1;
    case Types.CHAR:
    case Types.VARCHAR:
      if (columnAttributes != null) {
        return columnAttributes.precision;
      }
      return Integer.MAX_VALUE; // hive has no max limit for strings
    case Types.BINARY:
      return Integer.MAX_VALUE; // hive has no max limit for binary
    case Types.TINYINT:
      return 3;
    case Types.SMALLINT:
      return 5;
    case Types.INTEGER:
      return 10;
    case Types.BIGINT:
      return 19;
    case Types.FLOAT:
      return 7;
    case Types.DOUBLE:
      return 15;
    case Types.DATE:
      return 10;
    case Types.TIMESTAMP:
      return 29;
    case Types.DECIMAL:
<<<<<<< HEAD
      if (columnAttributes != null) {
        return columnAttributes.precision;
      }
=======
      return columnAttributes.precision;
    case Types.JAVA_OBJECT:
    case Types.ARRAY:
    case Types.STRUCT:
>>>>>>> 58936774
      return Integer.MAX_VALUE;
    default:
      throw new SQLException("Invalid column type: " + columnType);
    }
  }

  static int columnScale(int columnType, JdbcColumnAttributes columnAttributes)
      throws SQLException {
    // according to hiveTypeToSqlType possible options are:
    switch(columnType) {
    case Types.BOOLEAN:
    case Types.CHAR:
    case Types.VARCHAR:
    case Types.TINYINT:
    case Types.SMALLINT:
    case Types.INTEGER:
    case Types.BIGINT:
    case Types.DATE:
    case Types.BINARY:
      return 0;
    case Types.FLOAT:
      return 7;
    case Types.DOUBLE:
      return 15;
    case  Types.TIMESTAMP:
      return 9;
    case Types.DECIMAL:
<<<<<<< HEAD
      if (columnAttributes != null) {
        return columnAttributes.scale;
      }
      return Integer.MAX_VALUE;
=======
      return columnAttributes.scale;
    case Types.JAVA_OBJECT:
    case Types.ARRAY:
    case Types.STRUCT:
      return 0;
>>>>>>> 58936774
    default:
      throw new SQLException("Invalid column type: " + columnType);
    }
  }

  public Integer getNumPrecRadix() {
    if (type.equalsIgnoreCase("tinyint")) {
      return 10;
    } else if (type.equalsIgnoreCase("smallint")) {
      return 10;
    } else if (type.equalsIgnoreCase("int")) {
      return 10;
    } else if (type.equalsIgnoreCase("bigint")) {
      return 10;
    } else if (type.equalsIgnoreCase("float")) {
      return 2;
    } else if (type.equalsIgnoreCase("double")) {
      return 2;
    } else if (type.equalsIgnoreCase("decimal")) {
      return 10;
    } else { // anything else including boolean and string is null
      return null;
    }
  }

  public String getComment() {
    return comment;
  }

  public int getOrdinalPos() {
    return ordinalPos;
  }
}<|MERGE_RESOLUTION|>--- conflicted
+++ resolved
@@ -141,8 +141,6 @@
     throw new SQLException("Unrecognized column type: " + type);
   }
 
-<<<<<<< HEAD
-=======
   static String getColumnTypeName(String type) throws SQLException {
     // we need to convert the Hive type to the SQL type name
     // TODO: this would be better handled in an enum
@@ -187,26 +185,17 @@
     throw new SQLException("Unrecognized column type: " + type);
   }
 
->>>>>>> 58936774
   static int columnDisplaySize(int columnType, JdbcColumnAttributes columnAttributes)
       throws SQLException {
     // according to hiveTypeToSqlType possible options are:
     switch(columnType) {
     case Types.BOOLEAN:
       return columnPrecision(columnType, columnAttributes);
-<<<<<<< HEAD
-    case Types.VARCHAR:
-      if (columnAttributes != null) {
-        return columnAttributes.precision;
-      }
-      return Integer.MAX_VALUE; // hive has no max limit for strings
-=======
     case Types.CHAR:
     case Types.VARCHAR:
       return columnPrecision(columnType, columnAttributes);
     case Types.BINARY:
       return Integer.MAX_VALUE; // hive has no max limit for binary
->>>>>>> 58936774
     case Types.TINYINT:
     case Types.SMALLINT:
     case Types.INTEGER:
@@ -224,16 +213,10 @@
     case Types.DOUBLE:
       return 25; // e.g. -(17#).e-####
     case Types.DECIMAL:
-<<<<<<< HEAD
-      if (columnAttributes != null) {
-        return columnAttributes.precision + 2;  // '-' sign and '.'
-      }
-=======
       return columnPrecision(columnType, columnAttributes) + 2;  // '-' sign and '.'
     case Types.JAVA_OBJECT:
     case Types.ARRAY:
     case Types.STRUCT:
->>>>>>> 58936774
       return Integer.MAX_VALUE;
     default:
       throw new SQLException("Invalid column type: " + columnType);
@@ -271,16 +254,10 @@
     case Types.TIMESTAMP:
       return 29;
     case Types.DECIMAL:
-<<<<<<< HEAD
-      if (columnAttributes != null) {
-        return columnAttributes.precision;
-      }
-=======
       return columnAttributes.precision;
     case Types.JAVA_OBJECT:
     case Types.ARRAY:
     case Types.STRUCT:
->>>>>>> 58936774
       return Integer.MAX_VALUE;
     default:
       throw new SQLException("Invalid column type: " + columnType);
@@ -308,18 +285,11 @@
     case  Types.TIMESTAMP:
       return 9;
     case Types.DECIMAL:
-<<<<<<< HEAD
-      if (columnAttributes != null) {
-        return columnAttributes.scale;
-      }
-      return Integer.MAX_VALUE;
-=======
       return columnAttributes.scale;
     case Types.JAVA_OBJECT:
     case Types.ARRAY:
     case Types.STRUCT:
       return 0;
->>>>>>> 58936774
     default:
       throw new SQLException("Invalid column type: " + columnType);
     }
