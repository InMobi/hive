--- conflicted
+++ resolved
@@ -1168,11 +1168,7 @@
           tofile="${mvn.pom.dir}/hive-jdbc-${version}.pom" />
     <copy file="${build.dir.hive}/metastore/pom.xml"
           tofile="${mvn.pom.dir}/hive-metastore-${version}.pom" />
-<<<<<<< HEAD
-        <copy file="${build.dir.hive}/ql/pom.xml"
-=======
     <copy file="${build.dir.hive}/ql/pom.xml"
->>>>>>> 1fee9db7
           tofile="${mvn.pom.dir}/hive-exec-${version}.pom" />
     <copy file="${build.dir.hive}/serde/pom.xml"
           tofile="${mvn.pom.dir}/hive-serde-${version}.pom" />
@@ -1214,20 +1210,15 @@
     <artifact:pom
        file="${mvn.pom.dir}/hive-${hive.project}-${version}.pom"
        id="hive.project.pom" />
-    <artifact:install-provider artifactId="wagon-http" version="2.4" />
+    <artifact:install-provider artifactId="wagon-http" version="1.0-beta-2" />
     <if>
       <equals arg1="${mvn.publish.repo}" arg2="staging" />
       <then>
         <artifact:deploy
             file="${mvn.jar.dir}/hive-${hive.project}-${version}.jar">
           <pom refid="hive.project.pom" />
-<<<<<<< HEAD
-          <remoteRepository id="${mvn.staging.repo.id}"
-              url="${mvn.staging.repo.url}" />
-=======
           <remoteRepository
               id="${mvn.staging.repo.id}" url="${mvn.staging.repo.url}"/>
->>>>>>> 1fee9db7
           <attach file="${mvn.jar.dir}/hive-${hive.project}-${version}.jar.asc"
                   type="jar.asc"/>
           <attach file="${mvn.pom.dir}/hive-${hive.project}-${version}.pom.asc"
@@ -1296,41 +1287,23 @@
     <antcall target="maven-publish-artifact">
       <param name="hive.project" value="shims" />
     </antcall>
-<<<<<<< HEAD
-
-    <!-- Handle HCat separately -->
-    <if>
-      <equals arg1="${mvn.publish.repo}" arg2="staging" />
-      <then>
-        <ant antfile="hcatalog" target="mvn-publish">
-=======
     <!-- Handle HCat separately; matches maven-publish-artifact-->
     <if>
       <equals arg1="${mvn.publish.repo}" arg2="staging" />
       <then>
         <ant dir="hcatalog" target="mvn-deploy-signed">
->>>>>>> 1fee9db7
           <property name="mvn.deploy.repo.id" value="${mvn.staging.repo.id}"/>
           <property name="mvn.deploy.repo.url" value="${mvn.staging.repo.url}"/>
         </ant>
       </then>
       <elseif>
         <equals arg1="${mvn.publish.repo}" arg2="local"/>
-<<<<<<< HEAD
-        <then>
-          <!-- NOP, HCat always publishes to the local repo -->
-        </then>
-      </elseif>
-      <else>
-        <ant antfile="hcatalog" target="mvn-publish">
-=======
           <then>
             <!-- NOP, HCat always publishes to the local repo in jar target-->
           </then>
       </elseif>
       <else>
         <ant dir="hcatalog" target="mvn-deploy">
->>>>>>> 1fee9db7
           <property name="mvn.deploy.repo.id" value="${mvn.deploy.id}"/>
           <property name="mvn.deploy.repo.url" value="${mvn.deploy.url}"/>
         </ant>
