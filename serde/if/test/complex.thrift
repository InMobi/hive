/**
 * Licensed to the Apache Software Foundation (ASF) under one
 * or more contributor license agreements.  See the NOTICE file
 * distributed with this work for additional information
 * regarding copyright ownership.  The ASF licenses this file
 * to you under the Apache License, Version 2.0 (the
 * "License"); you may not use this file except in compliance
 * with the License.  You may obtain a copy of the License at
 *
 *     http://www.apache.org/licenses/LICENSE-2.0
 *
 * Unless required by applicable law or agreed to in writing, software
 * distributed under the License is distributed on an "AS IS" BASIS,
 * WITHOUT WARRANTIES OR CONDITIONS OF ANY KIND, either express or implied.
 * See the License for the specific language governing permissions and
 * limitations under the License.
 */

namespace java org.apache.hadoop.hive.serde2.thrift.test

union PropValueUnion {
	1: optional i32 intValue,
	2: optional i64 longValue,
	3: optional string stringValue,
	4: optional double doubleValue,
	5: optional bool flag
	6: list<string> lString;
	7: map<string, string> unionMStringString;
}

struct IntString {
  1: i32  myint;
  2: string myString;
  3: i32  underscore_int;
}

struct Complex {
  1: i32 aint;
  2: string aString;
  3: list<i32> lint;
  4: list<string> lString;
  5: list<IntString> lintString;
  6: map<string, string> mStringString;
<<<<<<< HEAD
  7: map<string,map<string,map<string,PropValueUnion>>> attributes;
  8: PropValueUnion unionField1;
  9: PropValueUnion unionField2;
  10: PropValueUnion unionField3;
=======
>>>>>>> 73258b76
}

struct SetIntString {
  1: set<IntString> sIntString;
  2: string aString;
}<|MERGE_RESOLUTION|>--- conflicted
+++ resolved
@@ -41,13 +41,15 @@
   4: list<string> lString;
   5: list<IntString> lintString;
   6: map<string, string> mStringString;
-<<<<<<< HEAD
   7: map<string,map<string,map<string,PropValueUnion>>> attributes;
   8: PropValueUnion unionField1;
   9: PropValueUnion unionField2;
   10: PropValueUnion unionField3;
-=======
->>>>>>> 73258b76
+}
+
+struct SetIntString {
+  1: set<IntString> sIntString;
+  2: string aString;
 }
 
 struct SetIntString {
