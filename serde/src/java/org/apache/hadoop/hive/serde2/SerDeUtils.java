/**
 * Licensed to the Apache Software Foundation (ASF) under one
 * or more contributor license agreements.  See the NOTICE file
 * distributed with this work for additional information
 * regarding copyright ownership.  The ASF licenses this file
 * to you under the Apache License, Version 2.0 (the
 * "License"); you may not use this file except in compliance
 * with the License.  You may obtain a copy of the License at
 *
 *     http://www.apache.org/licenses/LICENSE-2.0
 *
 * Unless required by applicable law or agreed to in writing, software
 * distributed under the License is distributed on an "AS IS" BASIS,
 * WITHOUT WARRANTIES OR CONDITIONS OF ANY KIND, either express or implied.
 * See the License for the specific language governing permissions and
 * limitations under the License.
 */

package org.apache.hadoop.hive.serde2;

import java.util.ArrayList;
import java.util.List;
import java.util.Map;

import org.apache.commons.logging.Log;
import org.apache.commons.logging.LogFactory;
import org.apache.hadoop.hive.serde2.objectinspector.ListObjectInspector;
import org.apache.hadoop.hive.serde2.objectinspector.MapObjectInspector;
import org.apache.hadoop.hive.serde2.objectinspector.ObjectInspector;
import org.apache.hadoop.hive.serde2.objectinspector.ObjectInspectorUtils;
import org.apache.hadoop.hive.serde2.objectinspector.PrimitiveObjectInspector;
import org.apache.hadoop.hive.serde2.objectinspector.StructField;
import org.apache.hadoop.hive.serde2.objectinspector.StructObjectInspector;
import org.apache.hadoop.hive.serde2.objectinspector.UnionObjectInspector;
import org.apache.hadoop.hive.serde2.objectinspector.primitive.BinaryObjectInspector;
import org.apache.hadoop.hive.serde2.objectinspector.primitive.BooleanObjectInspector;
import org.apache.hadoop.hive.serde2.objectinspector.primitive.ByteObjectInspector;
import org.apache.hadoop.hive.serde2.objectinspector.primitive.DateObjectInspector;
import org.apache.hadoop.hive.serde2.objectinspector.primitive.DoubleObjectInspector;
import org.apache.hadoop.hive.serde2.objectinspector.primitive.FloatObjectInspector;
<<<<<<< HEAD
=======
import org.apache.hadoop.hive.serde2.objectinspector.primitive.HiveCharObjectInspector;
import org.apache.hadoop.hive.serde2.objectinspector.primitive.HiveDecimalObjectInspector;
>>>>>>> 58936774
import org.apache.hadoop.hive.serde2.objectinspector.primitive.HiveVarcharObjectInspector;
import org.apache.hadoop.hive.serde2.objectinspector.primitive.IntObjectInspector;
import org.apache.hadoop.hive.serde2.objectinspector.primitive.LongObjectInspector;
import org.apache.hadoop.hive.serde2.objectinspector.primitive.ShortObjectInspector;
import org.apache.hadoop.hive.serde2.objectinspector.primitive.StringObjectInspector;
import org.apache.hadoop.hive.serde2.objectinspector.primitive.TimestampObjectInspector;
import org.apache.hadoop.io.BytesWritable;
import org.apache.hadoop.io.Text;

/**
 * SerDeUtils.
 *
 */
public final class SerDeUtils {

  public static final char QUOTE = '"';
  public static final char COLON = ':';
  public static final char COMMA = ',';
  public static final String LBRACKET = "[";
  public static final String RBRACKET = "]";
  public static final String LBRACE = "{";
  public static final String RBRACE = "}";

  // lower case null is used within json objects
  private static final String JSON_NULL = "null";

  public static final Log LOG = LogFactory.getLog(SerDeUtils.class.getName());

  public static void registerSerDe(String name, Class<?> serde) {}

  private static List<String> nativeSerDeNames = new ArrayList<String>();
  static {
    nativeSerDeNames
        .add(org.apache.hadoop.hive.serde2.dynamic_type.DynamicSerDe.class
        .getName());
    nativeSerDeNames
        .add(org.apache.hadoop.hive.serde2.MetadataTypedColumnsetSerDe.class
        .getName());
    // For backward compatibility
    nativeSerDeNames.add("org.apache.hadoop.hive.serde.thrift.columnsetSerDe");
    nativeSerDeNames
        .add(org.apache.hadoop.hive.serde2.lazy.LazySimpleSerDe.class.getName());
    nativeSerDeNames.add(org.apache.hadoop.hive.serde2.columnar.ColumnarSerDe.class.getName());
  }

  public static boolean shouldGetColsFromSerDe(String serde) {
    return (serde != null) && !nativeSerDeNames.contains(serde);
  }

  private static boolean initCoreSerDes = registerCoreSerDes();

  protected static boolean registerCoreSerDes() {
    // Eagerly load SerDes so they will register their symbolic names even on
    // Lazy Loading JVMs
    try {
      // loading these classes will automatically register the short names
      Class
          .forName(org.apache.hadoop.hive.serde2.MetadataTypedColumnsetSerDe.class
          .getName());
      Class.forName(org.apache.hadoop.hive.serde2.lazy.LazySimpleSerDe.class
          .getName());
      Class
          .forName(org.apache.hadoop.hive.serde2.thrift.ThriftDeserializer.class
          .getName());
    } catch (ClassNotFoundException e) {
      throw new RuntimeException(
          "IMPOSSIBLE Exception: Unable to initialize core serdes", e);
    }
    return true;
  }

  /**
   * Escape a String in JSON format.
   */
  public static String escapeString(String str) {
    int length = str.length();
    StringBuilder escape = new StringBuilder(length + 16);

    for (int i = 0; i < length; ++i) {
      char c = str.charAt(i);
      switch (c) {
      case '"':
      case '\\':
        escape.append('\\');
        escape.append(c);
        break;
      case '\b':
        escape.append('\\');
        escape.append('b');
        break;
      case '\f':
        escape.append('\\');
        escape.append('f');
        break;
      case '\n':
        escape.append('\\');
        escape.append('n');
        break;
      case '\r':
        escape.append('\\');
        escape.append('r');
        break;
      case '\t':
        escape.append('\\');
        escape.append('t');
        break;
      default:
        // Control characeters! According to JSON RFC u0020
        if (c < ' ') {
          String hex = Integer.toHexString(c);
          escape.append('\\');
          escape.append('u');
          for (int j = 4; j > hex.length(); --j) {
            escape.append('0');
          }
          escape.append(hex);
        } else {
          escape.append(c);
        }
        break;
      }
    }
    return (escape.toString());
  }

  public static String lightEscapeString(String str) {
    int length = str.length();
    StringBuilder escape = new StringBuilder(length + 16);

    for (int i = 0; i < length; ++i) {
      char c = str.charAt(i);
      switch (c) {
      case '\n':
        escape.append('\\');
        escape.append('n');
        break;
      case '\r':
        escape.append('\\');
        escape.append('r');
        break;
      case '\t':
        escape.append('\\');
        escape.append('t');
        break;
      default:
        escape.append(c);
        break;
      }
    }
    return (escape.toString());
  }

  /**
   * Convert a Object to a standard Java object in compliance with JDBC 3.0 (see JDBC 3.0
   * Specification, Table B-3: Mapping from JDBC Types to Java Object Types).
   *
   * This method is kept consistent with {@link HiveResultSetMetaData#hiveTypeToSqlType}.
   */
  public static Object toThriftPayload(Object val, ObjectInspector valOI, int version) {
    if (valOI.getCategory() == ObjectInspector.Category.PRIMITIVE) {
      if (val == null) {
        return null;
      }
      Object obj = ObjectInspectorUtils.copyToStandardObject(val, valOI,
          ObjectInspectorUtils.ObjectInspectorCopyOption.JAVA);
      // uses string type for binary before HIVE_CLI_SERVICE_PROTOCOL_V6
      if (version < 5 && ((PrimitiveObjectInspector)valOI).getPrimitiveCategory() ==
          PrimitiveObjectInspector.PrimitiveCategory.BINARY) {
        // todo HIVE-5269
        return new String((byte[])obj);
      }
      return obj;
    }
    // for now, expose non-primitive as a string
    // TODO: expose non-primitive as a structured object while maintaining JDBC compliance
    return SerDeUtils.getJSONString(val, valOI);
  }

  public static String getJSONString(Object o, ObjectInspector oi) {
    return getJSONString(o, oi, JSON_NULL);
  }

  /**
   * Use this if you need to have custom representation of top level null .
   * (ie something other than 'null')
   * eg, for hive output, we want to to print NULL for a null map object.
   * @param o Object
   * @param oi ObjectInspector
   * @param nullStr The custom string used to represent null value
   * @return
   */
  public static String getJSONString(Object o, ObjectInspector oi, String nullStr) {
    StringBuilder sb = new StringBuilder();
    buildJSONString(sb, o, oi, nullStr);
    return sb.toString();
  }


  static void buildJSONString(StringBuilder sb, Object o, ObjectInspector oi, String nullStr) {

    switch (oi.getCategory()) {
    case PRIMITIVE: {
      PrimitiveObjectInspector poi = (PrimitiveObjectInspector) oi;
      if (o == null) {
        sb.append(nullStr);
      } else {
        switch (poi.getPrimitiveCategory()) {
        case BOOLEAN: {
          boolean b = ((BooleanObjectInspector) poi).get(o);
          sb.append(b ? "true" : "false");
          break;
        }
        case BYTE: {
          sb.append(((ByteObjectInspector) poi).get(o));
          break;
        }
        case SHORT: {
          sb.append(((ShortObjectInspector) poi).get(o));
          break;
        }
        case INT: {
          sb.append(((IntObjectInspector) poi).get(o));
          break;
        }
        case LONG: {
          sb.append(((LongObjectInspector) poi).get(o));
          break;
        }
        case FLOAT: {
          sb.append(((FloatObjectInspector) poi).get(o));
          break;
        }
        case DOUBLE: {
          sb.append(((DoubleObjectInspector) poi).get(o));
          break;
        }
        case STRING: {
          sb.append('"');
          sb.append(escapeString(((StringObjectInspector) poi)
              .getPrimitiveJavaObject(o)));
          sb.append('"');
          break;
        }
<<<<<<< HEAD
=======
        case CHAR: {
          sb.append('"');
          sb.append(escapeString(((HiveCharObjectInspector) poi)
              .getPrimitiveJavaObject(o).toString()));
          sb.append('"');
          break;
        }
>>>>>>> 58936774
        case VARCHAR: {
          sb.append('"');
          sb.append(escapeString(((HiveVarcharObjectInspector) poi)
              .getPrimitiveJavaObject(o).toString()));
          sb.append('"');
          break;
        }
        case DATE: {
          sb.append('"');
          sb.append(((DateObjectInspector) poi)
              .getPrimitiveWritableObject(o));
          sb.append('"');
          break;
        }
        case TIMESTAMP: {
          sb.append('"');
          sb.append(((TimestampObjectInspector) poi)
              .getPrimitiveWritableObject(o));
          sb.append('"');
          break;
        }
        case BINARY: {
          BytesWritable bw = ((BinaryObjectInspector) oi).getPrimitiveWritableObject(o);
          Text txt = new Text();
          txt.set(bw.getBytes(), 0, bw.getLength());
          sb.append(txt.toString());
          break;
        }
        case DECIMAL: {
          sb.append(((HiveDecimalObjectInspector) oi).getPrimitiveJavaObject(o));
          break;
        }
        default:
          throw new RuntimeException("Unknown primitive type: "
              + poi.getPrimitiveCategory());
        }
      }
      break;
    }
    case LIST: {
      ListObjectInspector loi = (ListObjectInspector) oi;
      ObjectInspector listElementObjectInspector = loi
          .getListElementObjectInspector();
      List<?> olist = loi.getList(o);
      if (olist == null) {
        sb.append(nullStr);
      } else {
        sb.append(LBRACKET);
        for (int i = 0; i < olist.size(); i++) {
          if (i > 0) {
            sb.append(COMMA);
          }
          buildJSONString(sb, olist.get(i), listElementObjectInspector, JSON_NULL);
        }
        sb.append(RBRACKET);
      }
      break;
    }
    case MAP: {
      MapObjectInspector moi = (MapObjectInspector) oi;
      ObjectInspector mapKeyObjectInspector = moi.getMapKeyObjectInspector();
      ObjectInspector mapValueObjectInspector = moi
          .getMapValueObjectInspector();
      Map<?, ?> omap = moi.getMap(o);
      if (omap == null) {
        sb.append(nullStr);
      } else {
        sb.append(LBRACE);
        boolean first = true;
        for (Object entry : omap.entrySet()) {
          if (first) {
            first = false;
          } else {
            sb.append(COMMA);
          }
          Map.Entry<?, ?> e = (Map.Entry<?, ?>) entry;
          buildJSONString(sb, e.getKey(), mapKeyObjectInspector, JSON_NULL);
          sb.append(COLON);
          buildJSONString(sb, e.getValue(), mapValueObjectInspector, JSON_NULL);
        }
        sb.append(RBRACE);
      }
      break;
    }
    case STRUCT: {
      StructObjectInspector soi = (StructObjectInspector) oi;
      List<? extends StructField> structFields = soi.getAllStructFieldRefs();
      if (o == null) {
        sb.append(nullStr);
      } else {
        sb.append(LBRACE);
        for (int i = 0; i < structFields.size(); i++) {
          if (i > 0) {
            sb.append(COMMA);
          }
          sb.append(QUOTE);
          sb.append(structFields.get(i).getFieldName());
          sb.append(QUOTE);
          sb.append(COLON);
          buildJSONString(sb, soi.getStructFieldData(o, structFields.get(i)),
              structFields.get(i).getFieldObjectInspector(), JSON_NULL);
        }
        sb.append(RBRACE);
      }
      break;
    }
    case UNION: {
      UnionObjectInspector uoi = (UnionObjectInspector) oi;
      if (o == null) {
        sb.append(nullStr);
      } else {
        sb.append(LBRACE);
        sb.append(uoi.getTag(o));
        sb.append(COLON);
        buildJSONString(sb, uoi.getField(o),
              uoi.getObjectInspectors().get(uoi.getTag(o)), JSON_NULL);
        sb.append(RBRACE);
      }
      break;
    }
    default:
      throw new RuntimeException("Unknown type in ObjectInspector!");
    }
  }

  /**
   * return false though element is null if nullsafe flag is true for that
   */
  public static boolean hasAnyNullObject(List o, StructObjectInspector loi,
      boolean[] nullSafes) {
    List<? extends StructField> fields = loi.getAllStructFieldRefs();
    for (int i = 0; i < o.size();i++) {
      if ((nullSafes == null || !nullSafes[i])
          && hasAnyNullObject(o.get(i), fields.get(i).getFieldObjectInspector())) {
        return true;
      }
    }
    return false;
  }
  /**
   * True if Object passed is representing null object.
   *
   * @param o The object
   * @param oi The ObjectInspector
   *
   * @return true if the object passed is representing NULL object
   *         false otherwise
   */
  public static boolean hasAnyNullObject(Object o, ObjectInspector oi) {
    switch (oi.getCategory()) {
    case PRIMITIVE: {
      if (o == null) {
        return true;
      }
      return false;
    }
    case LIST: {
      ListObjectInspector loi = (ListObjectInspector) oi;
      ObjectInspector listElementObjectInspector = loi
          .getListElementObjectInspector();
      List<?> olist = loi.getList(o);
      if (olist == null) {
        return true;
      } else {
        // there are no elements in the list
        if (olist.size() == 0) {
          return false;
        }
        // if all the elements are representing null, then return true
        for (int i = 0; i < olist.size(); i++) {
          if (hasAnyNullObject(olist.get(i), listElementObjectInspector)) {
            return true;
          }
        }
        return false;
      }
    }
    case MAP: {
      MapObjectInspector moi = (MapObjectInspector) oi;
      ObjectInspector mapKeyObjectInspector = moi.getMapKeyObjectInspector();
      ObjectInspector mapValueObjectInspector = moi
          .getMapValueObjectInspector();
      Map<?, ?> omap = moi.getMap(o);
      if (omap == null) {
        return true;
      } else {
        // there are no elements in the map
        if (omap.entrySet().size() == 0) {
          return false;
        }
        // if all the entries of map are representing null, then return true
        for (Map.Entry<?, ?> entry : omap.entrySet()) {
          if (hasAnyNullObject(entry.getKey(), mapKeyObjectInspector)
              || hasAnyNullObject(entry.getValue(), mapValueObjectInspector)) {
            return true;
          }
        }
        return false;
      }
    }
    case STRUCT: {
      StructObjectInspector soi = (StructObjectInspector) oi;
      List<? extends StructField> structFields = soi.getAllStructFieldRefs();
      if (o == null) {
        return true;
      } else {
        // there are no fields in the struct
        if (structFields.size() == 0) {
          return false;
        }
        // if any the fields of struct are representing null, then return true
        for (int i = 0; i < structFields.size(); i++) {
          if (hasAnyNullObject(soi.getStructFieldData(o, structFields.get(i)),
              structFields.get(i).getFieldObjectInspector())) {
            return true;
          }
        }
        return false;
      }
    }
    case UNION: {
      UnionObjectInspector uoi = (UnionObjectInspector) oi;
      if (o == null) {
        return true;
      } else {
        // there are no elements in the union
        if (uoi.getObjectInspectors().size() == 0) {
          return false;
        }
        return hasAnyNullObject(uoi.getField(o),
            uoi.getObjectInspectors().get(uoi.getTag(o)));
      }
    }
    default:
      throw new RuntimeException("Unknown type in ObjectInspector!");
    }
  }

  private SerDeUtils() {
    // prevent instantiation
  }
}<|MERGE_RESOLUTION|>--- conflicted
+++ resolved
@@ -38,11 +38,8 @@
 import org.apache.hadoop.hive.serde2.objectinspector.primitive.DateObjectInspector;
 import org.apache.hadoop.hive.serde2.objectinspector.primitive.DoubleObjectInspector;
 import org.apache.hadoop.hive.serde2.objectinspector.primitive.FloatObjectInspector;
-<<<<<<< HEAD
-=======
 import org.apache.hadoop.hive.serde2.objectinspector.primitive.HiveCharObjectInspector;
 import org.apache.hadoop.hive.serde2.objectinspector.primitive.HiveDecimalObjectInspector;
->>>>>>> 58936774
 import org.apache.hadoop.hive.serde2.objectinspector.primitive.HiveVarcharObjectInspector;
 import org.apache.hadoop.hive.serde2.objectinspector.primitive.IntObjectInspector;
 import org.apache.hadoop.hive.serde2.objectinspector.primitive.LongObjectInspector;
@@ -286,8 +283,6 @@
           sb.append('"');
           break;
         }
-<<<<<<< HEAD
-=======
         case CHAR: {
           sb.append('"');
           sb.append(escapeString(((HiveCharObjectInspector) poi)
@@ -295,7 +290,6 @@
           sb.append('"');
           break;
         }
->>>>>>> 58936774
         case VARCHAR: {
           sb.append('"');
           sb.append(escapeString(((HiveVarcharObjectInspector) poi)
