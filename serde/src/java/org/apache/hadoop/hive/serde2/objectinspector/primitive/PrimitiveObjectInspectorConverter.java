--- conflicted
+++ resolved
@@ -25,16 +25,12 @@
 import org.apache.hadoop.hive.common.type.HiveDecimal;
 import org.apache.hadoop.hive.common.type.HiveVarchar;
 import org.apache.hadoop.hive.serde2.ByteStream;
-<<<<<<< HEAD
-=======
 import org.apache.hadoop.hive.serde2.io.HiveCharWritable;
->>>>>>> 58936774
 import org.apache.hadoop.hive.serde2.io.HiveVarcharWritable;
 import org.apache.hadoop.hive.serde2.lazy.LazyInteger;
 import org.apache.hadoop.hive.serde2.lazy.LazyLong;
 import org.apache.hadoop.hive.serde2.objectinspector.ObjectInspectorConverters.Converter;
 import org.apache.hadoop.hive.serde2.objectinspector.PrimitiveObjectInspector;
-import org.apache.hadoop.hive.serde2.typeinfo.VarcharTypeParams;
 import org.apache.hadoop.io.Text;
 
 /**
@@ -397,8 +393,6 @@
           t.set(((StringObjectInspector) inputOI).getPrimitiveJavaObject(input));
         }
         return t;
-<<<<<<< HEAD
-=======
       case CHAR:
         // when converting from char, the value should be stripped of any trailing spaces.
         if (inputOI.preferWritable()) {
@@ -409,7 +403,6 @@
           t.set(((HiveCharObjectInspector) inputOI).getPrimitiveJavaObject(input).getStrippedValue());
         }
         return t;
->>>>>>> 58936774
       case VARCHAR:
         if (inputOI.preferWritable()) {
           t.set(((HiveVarcharObjectInspector) inputOI).getPrimitiveWritableObject(input)
@@ -465,10 +458,6 @@
         SettableHiveVarcharObjectInspector outputOI) {
       this.inputOI = inputOI;
       this.outputOI = outputOI;
-<<<<<<< HEAD
-      VarcharTypeParams typeParams = (VarcharTypeParams) outputOI.getTypeParams();
-=======
->>>>>>> 58936774
 
       // unfortunately we seem to get instances of varchar object inspectors without params
       // when an old-style UDF has an evaluate() method with varchar arguments.
@@ -493,8 +482,6 @@
     }
 
   }
-<<<<<<< HEAD
-=======
 
   public static class HiveCharConverter implements Converter {
     PrimitiveObjectInspector inputOI;
@@ -520,5 +507,4 @@
       }
     }
   }
->>>>>>> 58936774
 }