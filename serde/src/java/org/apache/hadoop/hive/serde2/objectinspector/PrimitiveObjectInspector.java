--- conflicted
+++ resolved
@@ -17,30 +17,21 @@
  */
 package org.apache.hadoop.hive.serde2.objectinspector;
 
-<<<<<<< HEAD
-import org.apache.hadoop.hive.serde2.typeinfo.BaseTypeParams;
-import org.apache.hadoop.hive.serde2.typeinfo.PrimitiveTypeSpec;
-=======
 import org.apache.hadoop.hive.serde2.typeinfo.PrimitiveTypeInfo;
 
->>>>>>> 58936774
 
 /**
  * PrimitiveObjectInspector.
  *
  */
-public interface PrimitiveObjectInspector extends ObjectInspector, PrimitiveTypeSpec {
+public interface PrimitiveObjectInspector extends ObjectInspector {
 
   /**
    * The primitive types supported by Hive.
    */
   public static enum PrimitiveCategory {
     VOID, BOOLEAN, BYTE, SHORT, INT, LONG, FLOAT, DOUBLE, STRING,
-<<<<<<< HEAD
-    DATE, TIMESTAMP, BINARY, DECIMAL, VARCHAR, UNKNOWN
-=======
     DATE, TIMESTAMP, BINARY, DECIMAL, VARCHAR, CHAR, UNKNOWN
->>>>>>> 58936774
   };
 
   public PrimitiveTypeInfo getTypeInfo();
@@ -90,19 +81,6 @@
   boolean preferWritable();
 
   /**
-<<<<<<< HEAD
-   * If the type has type parameters (such as varchar length, or decimal precision/scale),
-   * then return the parameters for the type.
-   * @return A BaseTypeParams object representing the parameters for the type, or null
-   */
-  BaseTypeParams getTypeParams();
-
-  /**
-   * Set the type parameters for the type.
-   * @param newParams type parameters for the type
-   */
-  void setTypeParams(BaseTypeParams newParams);
-=======
    * The precision of the underlying data.
    */
   int precision();
@@ -112,5 +90,4 @@
    */
   int scale();
 
->>>>>>> 58936774
 }