--- conflicted
+++ resolved
@@ -20,8 +20,6 @@
 
 import java.io.IOException;
 import java.math.BigInteger;
-import java.nio.ByteBuffer;
-import java.nio.charset.CharacterCodingException;
 import java.nio.charset.Charset;
 import java.util.ArrayList;
 import java.util.Arrays;
@@ -33,7 +31,6 @@
 import org.apache.commons.logging.Log;
 import org.apache.commons.logging.LogFactory;
 import org.apache.hadoop.conf.Configuration;
-import org.apache.hadoop.hive.common.type.HiveVarchar;
 import org.apache.hadoop.hive.common.type.HiveDecimal;
 import org.apache.hadoop.hive.serde.serdeConstants;
 import org.apache.hadoop.hive.serde2.AbstractSerDe;
@@ -42,11 +39,7 @@
 import org.apache.hadoop.hive.serde2.io.ByteWritable;
 import org.apache.hadoop.hive.serde2.io.DateWritable;
 import org.apache.hadoop.hive.serde2.io.DoubleWritable;
-<<<<<<< HEAD
-import org.apache.hadoop.hive.serde2.io.HiveVarcharWritable;
-=======
 import org.apache.hadoop.hive.serde2.io.HiveCharWritable;
->>>>>>> 58936774
 import org.apache.hadoop.hive.serde2.io.HiveDecimalWritable;
 import org.apache.hadoop.hive.serde2.io.HiveVarcharWritable;
 import org.apache.hadoop.hive.serde2.io.ShortWritable;
@@ -65,11 +58,7 @@
 import org.apache.hadoop.hive.serde2.objectinspector.primitive.DateObjectInspector;
 import org.apache.hadoop.hive.serde2.objectinspector.primitive.DoubleObjectInspector;
 import org.apache.hadoop.hive.serde2.objectinspector.primitive.FloatObjectInspector;
-<<<<<<< HEAD
-import org.apache.hadoop.hive.serde2.objectinspector.primitive.HiveVarcharObjectInspector;
-=======
 import org.apache.hadoop.hive.serde2.objectinspector.primitive.HiveCharObjectInspector;
->>>>>>> 58936774
 import org.apache.hadoop.hive.serde2.objectinspector.primitive.HiveDecimalObjectInspector;
 import org.apache.hadoop.hive.serde2.objectinspector.primitive.HiveVarcharObjectInspector;
 import org.apache.hadoop.hive.serde2.objectinspector.primitive.IntObjectInspector;
@@ -77,15 +66,9 @@
 import org.apache.hadoop.hive.serde2.objectinspector.primitive.ShortObjectInspector;
 import org.apache.hadoop.hive.serde2.objectinspector.primitive.StringObjectInspector;
 import org.apache.hadoop.hive.serde2.objectinspector.primitive.TimestampObjectInspector;
-<<<<<<< HEAD
-import org.apache.hadoop.hive.serde2.typeinfo.ParameterizedPrimitiveTypeUtils.HiveVarcharSerDeHelper;
-import org.apache.hadoop.hive.serde2.typeinfo.VarcharTypeParams;
-=======
 import org.apache.hadoop.hive.serde2.typeinfo.BaseCharTypeInfo;
->>>>>>> 58936774
 import org.apache.hadoop.hive.serde2.typeinfo.ListTypeInfo;
 import org.apache.hadoop.hive.serde2.typeinfo.MapTypeInfo;
-import org.apache.hadoop.hive.serde2.typeinfo.ParameterizedPrimitiveTypeUtils;
 import org.apache.hadoop.hive.serde2.typeinfo.PrimitiveTypeInfo;
 import org.apache.hadoop.hive.serde2.typeinfo.StructTypeInfo;
 import org.apache.hadoop.hive.serde2.typeinfo.TypeInfo;
@@ -302,17 +285,6 @@
         return deserializeText(buffer, invert, r);
       }
 
-<<<<<<< HEAD
-      case VARCHAR: {
-        HiveVarcharWritable r =
-            reuse == null ? new HiveVarcharWritable() : (HiveVarcharWritable) reuse;
-            // Use HiveVarchar's internal Text member to read the value.
-            deserializeText(buffer, invert, r.getTextValue());
-            // If we cache helper data for deserialization we could avoid having
-            // to call getVarcharMaxLength() on every deserialize call.
-            r.enforceMaxLength(getVarcharMaxLength(type));
-            return r;
-=======
       case CHAR: {
         HiveCharWritable r =
             reuse == null ? new HiveCharWritable() : (HiveCharWritable) reuse;
@@ -320,7 +292,6 @@
         deserializeText(buffer, invert, r.getTextValue());
         r.enforceMaxLength(getCharacterMaxLength(type));
         return r;
->>>>>>> 58936774
       }
 
       case VARCHAR: {
@@ -566,17 +537,8 @@
     return v;
   }
 
-<<<<<<< HEAD
-  static int getVarcharMaxLength(TypeInfo type) {
-    VarcharTypeParams typeParams = (VarcharTypeParams) ((PrimitiveTypeInfo) type).getTypeParams();
-    if (typeParams != null ) {
-      return typeParams.length;
-    }
-    return -1;
-=======
   static int getCharacterMaxLength(TypeInfo type) {
     return ((BaseCharTypeInfo)type).getLength();
->>>>>>> 58936774
   }
 
   static Text deserializeText(InputByteBuffer buffer, boolean invert, Text r)
@@ -759,15 +721,6 @@
         return;
       }
 
-      case VARCHAR: {
-        HiveVarcharObjectInspector hcoi = (HiveVarcharObjectInspector)poi;
-        HiveVarcharWritable hc = hcoi.getPrimitiveWritableObject(o);
-        // use varchar's text field directly
-        Text t = hc.getTextValue();
-        serializeBytes(buffer, t.getBytes(), t.getLength(), invert);
-        return;
-      }
-
       case BINARY: {
         BinaryObjectInspector baoi = (BinaryObjectInspector) poi;
         BytesWritable ba = baoi.getPrimitiveWritableObject(o);
