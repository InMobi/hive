--- conflicted
+++ resolved
@@ -22,17 +22,11 @@
 import java.util.HashMap;
 import java.util.Map;
 
-<<<<<<< HEAD
-import org.apache.hadoop.hive.serde2.io.ByteWritable;
-import org.apache.hadoop.hive.serde2.io.DateWritable;
-import org.apache.hadoop.hive.serde2.io.DoubleWritable;
-=======
 import org.apache.hadoop.hive.serde.serdeConstants;
 import org.apache.hadoop.hive.serde2.io.ByteWritable;
 import org.apache.hadoop.hive.serde2.io.DateWritable;
 import org.apache.hadoop.hive.serde2.io.DoubleWritable;
 import org.apache.hadoop.hive.serde2.io.HiveCharWritable;
->>>>>>> 58936774
 import org.apache.hadoop.hive.serde2.io.HiveDecimalWritable;
 import org.apache.hadoop.hive.serde2.io.HiveVarcharWritable;
 import org.apache.hadoop.hive.serde2.io.ShortWritable;
@@ -40,19 +34,12 @@
 import org.apache.hadoop.hive.serde2.objectinspector.ConstantObjectInspector;
 import org.apache.hadoop.hive.serde2.objectinspector.PrimitiveObjectInspector;
 import org.apache.hadoop.hive.serde2.objectinspector.PrimitiveObjectInspector.PrimitiveCategory;
-import org.apache.hadoop.hive.serde2.objectinspector.primitive.PrimitiveObjectInspectorUtils.ParameterizedObjectInspectorMap;
 import org.apache.hadoop.hive.serde2.objectinspector.primitive.PrimitiveObjectInspectorUtils.PrimitiveTypeEntry;
-<<<<<<< HEAD
-import org.apache.hadoop.hive.serde2.typeinfo.BaseTypeParams;
-import org.apache.hadoop.hive.serde2.typeinfo.PrimitiveTypeSpec;
-import org.apache.hadoop.hive.serde2.typeinfo.VarcharTypeParams;
-=======
 import org.apache.hadoop.hive.serde2.typeinfo.CharTypeInfo;
 import org.apache.hadoop.hive.serde2.typeinfo.DecimalTypeInfo;
 import org.apache.hadoop.hive.serde2.typeinfo.PrimitiveTypeInfo;
 import org.apache.hadoop.hive.serde2.typeinfo.TypeInfoFactory;
 import org.apache.hadoop.hive.serde2.typeinfo.VarcharTypeInfo;
->>>>>>> 58936774
 import org.apache.hadoop.io.BooleanWritable;
 import org.apache.hadoop.io.BytesWritable;
 import org.apache.hadoop.io.FloatWritable;
@@ -72,38 +59,6 @@
  */
 public final class PrimitiveObjectInspectorFactory {
 
-<<<<<<< HEAD
-  public static final JavaBooleanObjectInspector javaBooleanObjectInspector =
-      new JavaBooleanObjectInspector();
-  public static final JavaByteObjectInspector javaByteObjectInspector =
-      new JavaByteObjectInspector();
-  public static final JavaShortObjectInspector javaShortObjectInspector =
-      new JavaShortObjectInspector();
-  public static final JavaIntObjectInspector javaIntObjectInspector =
-      new JavaIntObjectInspector();
-  public static final JavaLongObjectInspector javaLongObjectInspector =
-      new JavaLongObjectInspector();
-  public static final JavaFloatObjectInspector javaFloatObjectInspector =
-      new JavaFloatObjectInspector();
-  public static final JavaDoubleObjectInspector javaDoubleObjectInspector =
-      new JavaDoubleObjectInspector();
-  public static final JavaStringObjectInspector javaStringObjectInspector =
-      new JavaStringObjectInspector();
-  public static final JavaHiveVarcharObjectInspector javaHiveVarcharObjectInspector =
-      new JavaHiveVarcharObjectInspector(PrimitiveObjectInspectorUtils.varcharTypeEntry);
-  public static final JavaVoidObjectInspector javaVoidObjectInspector =
-      new JavaVoidObjectInspector();
-  public static final JavaDateObjectInspector javaDateObjectInspector =
-      new JavaDateObjectInspector();
-  public static final JavaTimestampObjectInspector javaTimestampObjectInspector =
-      new JavaTimestampObjectInspector();
-  public static final JavaBinaryObjectInspector javaByteArrayObjectInspector =
-      new JavaBinaryObjectInspector();
-  public static final JavaHiveDecimalObjectInspector javaHiveDecimalObjectInspector =
-      new JavaHiveDecimalObjectInspector();
-
-=======
->>>>>>> 58936774
   public static final WritableBooleanObjectInspector writableBooleanObjectInspector =
       new WritableBooleanObjectInspector();
   public static final WritableByteObjectInspector writableByteObjectInspector =
@@ -120,15 +75,10 @@
       new WritableDoubleObjectInspector();
   public static final WritableStringObjectInspector writableStringObjectInspector =
       new WritableStringObjectInspector();
-<<<<<<< HEAD
-  public static final WritableHiveVarcharObjectInspector writableHiveVarcharObjectInspector =
-      new WritableHiveVarcharObjectInspector(PrimitiveObjectInspectorUtils.varcharTypeEntry);
-=======
   public static final WritableHiveCharObjectInspector writableHiveCharObjectInspector =
       new WritableHiveCharObjectInspector((CharTypeInfo) TypeInfoFactory.charTypeInfo);
   public static final WritableHiveVarcharObjectInspector writableHiveVarcharObjectInspector =
       new WritableHiveVarcharObjectInspector((VarcharTypeInfo) TypeInfoFactory.varcharTypeInfo);
->>>>>>> 58936774
   public static final WritableVoidObjectInspector writableVoidObjectInspector =
       new WritableVoidObjectInspector();
   public static final WritableDateObjectInspector writableDateObjectInspector =
@@ -160,15 +110,9 @@
         writableDoubleObjectInspector);
     cachedPrimitiveWritableInspectorCache.put(TypeInfoFactory.getPrimitiveTypeInfo(serdeConstants.STRING_TYPE_NAME),
         writableStringObjectInspector);
-<<<<<<< HEAD
-    cachedPrimitiveWritableInspectorCache.put(PrimitiveCategory.VARCHAR,
-        writableHiveVarcharObjectInspector);
-    cachedPrimitiveWritableInspectorCache.put(PrimitiveCategory.VOID,
-=======
     cachedPrimitiveWritableInspectorCache.put(TypeInfoFactory.charTypeInfo, writableHiveCharObjectInspector);
     cachedPrimitiveWritableInspectorCache.put(TypeInfoFactory.varcharTypeInfo, writableHiveVarcharObjectInspector);
     cachedPrimitiveWritableInspectorCache.put(TypeInfoFactory.getPrimitiveTypeInfo(serdeConstants.VOID_TYPE_NAME),
->>>>>>> 58936774
         writableVoidObjectInspector);
     cachedPrimitiveWritableInspectorCache.put(TypeInfoFactory.getPrimitiveTypeInfo(serdeConstants.DATE_TYPE_NAME),
         writableDateObjectInspector);
@@ -250,15 +194,9 @@
         javaDoubleObjectInspector);
     cachedPrimitiveJavaInspectorCache.put(TypeInfoFactory.getPrimitiveTypeInfo(serdeConstants.STRING_TYPE_NAME),
         javaStringObjectInspector);
-<<<<<<< HEAD
-    cachedPrimitiveJavaInspectorCache.put(PrimitiveCategory.VARCHAR,
-        javaHiveVarcharObjectInspector);
-    cachedPrimitiveJavaInspectorCache.put(PrimitiveCategory.VOID,
-=======
     cachedPrimitiveJavaInspectorCache.put(TypeInfoFactory.charTypeInfo, javaHiveCharObjectInspector);
     cachedPrimitiveJavaInspectorCache.put(TypeInfoFactory.varcharTypeInfo, javaHiveVarcharObjectInspector);
     cachedPrimitiveJavaInspectorCache.put(TypeInfoFactory.getPrimitiveTypeInfo(serdeConstants.VOID_TYPE_NAME),
->>>>>>> 58936774
         javaVoidObjectInspector);
     cachedPrimitiveJavaInspectorCache.put(TypeInfoFactory.getPrimitiveTypeInfo(serdeConstants.DATE_TYPE_NAME),
         javaDateObjectInspector);
@@ -290,20 +228,6 @@
   }
 
   /**
-   * Cached Writable object inspectors for parameterized primitive types.
-   */
-  private static ParameterizedObjectInspectorMap
-      cachedParameterizedPrimitiveWritableObjectInspectorCache =
-          new ParameterizedObjectInspectorMap();
-
-  /**
-   * Cached Java object inspectors for parameterized primitive types.
-   */
-  private static ParameterizedObjectInspectorMap
-  cachedParameterizedPrimitiveJavaObjectInspectorCache =
-      new ParameterizedObjectInspectorMap();
-
-  /**
    * Returns the PrimitiveWritableObjectInspector for the PrimitiveCategory.
    *
    * @param primitiveCategory
@@ -351,54 +275,6 @@
   }
 
   /**
-   * Returns the PrimitiveWritableObjectInspector for the PrimitiveCategory, with option to
-   * pass in parameters for the primitive type (such as char(10)).
-   * Ideally this method should be used over the method without type parameters,
-   * and the type parameters (or lack of parameters) can be determined from
-   * the input ObjectInspector, TypeInfo, or TypeEntry.
-   * However there are situations where it is not possible to get any information about
-   * type parameters, such as when getting an object inspector based on reflection from
-   * the java or primitive class.
-   * @param primitiveCategory    Primitve type category
-   * @param primitiveTypeParams  Type parameters for the primitve type.
-   *        Set to null if there are no type parameters
-   * @return
-   */
-  public static AbstractPrimitiveWritableObjectInspector getPrimitiveWritableObjectInspector(
-      PrimitiveTypeSpec typeSpec) {
-    PrimitiveCategory primitiveCategory = typeSpec.getPrimitiveCategory();
-    BaseTypeParams primitiveTypeParams = typeSpec.getTypeParams();
-
-    if (primitiveTypeParams == null) {
-      // No type params, just search the unparameterized types
-      return getPrimitiveWritableObjectInspector(primitiveCategory);
-    } else {
-      // Check our cached set of parameterized object inspectors for the primitive category,
-      // or create a new object inspector if one doesn't exist yet.
-      PrimitiveObjectInspector oi =
-          cachedParameterizedPrimitiveWritableObjectInspectorCache.getObjectInspector(
-              typeSpec);
-      if (oi == null) {
-        // Do a bit of validation - not all primitive types use parameters.
-        switch (primitiveCategory) {
-          case VARCHAR:
-            PrimitiveTypeEntry typeEntry = PrimitiveObjectInspectorUtils.getTypeEntryFromTypeSpecs(
-                primitiveCategory,
-                primitiveTypeParams);
-            oi = new WritableHiveVarcharObjectInspector(typeEntry);
-            oi.setTypeParams(primitiveTypeParams);
-            cachedParameterizedPrimitiveWritableObjectInspectorCache.setObjectInspector(oi);
-            break;
-          default:
-            throw new RuntimeException(
-                "Primitve type " + primitiveCategory + " should not take parameters");
-        }
-      }
-      return (AbstractPrimitiveWritableObjectInspector)oi;
-    }
-  }
-
-  /**
    * Returns a PrimitiveWritableObjectInspector which implements ConstantObjectInspector
    * for the PrimitiveCategory.
    *
@@ -406,31 +282,8 @@
    * @param value
    */
   public static ConstantObjectInspector getPrimitiveWritableConstantObjectInspector(
-<<<<<<< HEAD
-      PrimitiveCategory primitiveCategory, Object value) {
-    return getPrimitiveWritableConstantObjectInspector(
-        PrimitiveObjectInspectorUtils.getTypeEntryFromTypeSpecs(primitiveCategory, null),
-        value);
-  }
-
-  /**
-   * Returns a PrimitiveWritableObjectInspector which implements ConstantObjectInspector
-   * for the PrimitiveCategory.
-   *
-   * @param primitiveCategory
-   * @param typeParams  Type qualifiers for the type (if applicable)
-   * @param value
-   */
-  public static ConstantObjectInspector getPrimitiveWritableConstantObjectInspector(
-      PrimitiveTypeSpec typeSpecs, Object value) {
-    PrimitiveCategory primitiveCategory = typeSpecs.getPrimitiveCategory();
-    BaseTypeParams typeParams = typeSpecs.getTypeParams();
-
-    switch (primitiveCategory) {
-=======
       PrimitiveTypeInfo typeInfo, Object value) {
     switch (typeInfo.getPrimitiveCategory()) {
->>>>>>> 58936774
     case BOOLEAN:
       return new WritableConstantBooleanObjectInspector((BooleanWritable)value);
     case BYTE:
@@ -447,18 +300,12 @@
       return new WritableConstantDoubleObjectInspector((DoubleWritable)value);
     case STRING:
       return new WritableConstantStringObjectInspector((Text)value);
-<<<<<<< HEAD
-    case VARCHAR:
-      return new WritableConstantHiveVarcharObjectInspector((HiveVarcharWritable)value,
-          (VarcharTypeParams) typeParams);
-=======
     case CHAR:
       return new WritableConstantHiveCharObjectInspector((CharTypeInfo) typeInfo,
           (HiveCharWritable) value);
     case VARCHAR:
       return new WritableConstantHiveVarcharObjectInspector((VarcharTypeInfo)typeInfo,
           (HiveVarcharWritable)value);
->>>>>>> 58936774
     case DATE:
       return new WritableConstantDateObjectInspector((DateWritable)value);
     case TIMESTAMP:
@@ -522,53 +369,6 @@
     return result;
   }
 
-  /**
-   * Returns the PrimitiveJavaObjectInspector for the PrimitiveCategory, with option to
-   * pass in parameters for the primitive type (such as char(10)).
-   * Ideally this method should be used over the method without type parameters,
-   * and the type parameters (or lack of parameters) can be determined from
-   * the input ObjectInspector, TypeInfo, or TypeEntry.
-   * However there are situations where it is not possible to get any information about
-   * type parameters, such as when getting an object inspector based on reflection from
-   * the java or primitive class.
-   * @param primitiveCategory    Primitve type category
-   * @param primitiveTypeParams  Type parameters for the primitve type.
-   *        Set to null if there are no type parameters
-   * @return
-   */
-  public static AbstractPrimitiveJavaObjectInspector getPrimitiveJavaObjectInspector(
-        PrimitiveTypeSpec typeSpec) {
-    PrimitiveCategory primitiveCategory = typeSpec.getPrimitiveCategory();
-    BaseTypeParams primitiveTypeParams = typeSpec.getTypeParams();
-
-    if (primitiveTypeParams == null) {
-      // No type params, just search the unparameterized types
-      return getPrimitiveJavaObjectInspector(primitiveCategory);
-    } else {
-      // Check our cached set of parameterized object inspectors for the primitive category,
-      // or create a new object inspector if one doesn't exist yet.
-      PrimitiveObjectInspector oi =
-          cachedParameterizedPrimitiveJavaObjectInspectorCache.getObjectInspector(
-              typeSpec);
-      if (oi == null) {
-        // Do a bit of validation - not all primitive types use parameters.
-        switch (primitiveCategory) {
-          case VARCHAR:
-            PrimitiveTypeEntry typeEntry = PrimitiveObjectInspectorUtils.getTypeEntryFromTypeSpecs(
-                primitiveCategory,
-                primitiveTypeParams);
-            oi = new JavaHiveVarcharObjectInspector(typeEntry);
-            oi.setTypeParams(primitiveTypeParams);
-            cachedParameterizedPrimitiveJavaObjectInspectorCache.setObjectInspector(oi);
-            break;
-          default:
-            throw new RuntimeException(
-                "Primitve type " + primitiveCategory + " should not take parameters");
-        }
-      }
-      return (AbstractPrimitiveJavaObjectInspector)oi;
-    }
-  }
   /**
    * Returns an ObjectInspector for a primitive Class. The Class can be a Hive
    * Writable class, or a Java Primitive Class.
