/**
 * Licensed to the Apache Software Foundation (ASF) under one
 * or more contributor license agreements.  See the NOTICE file
 * distributed with this work for additional information
 * regarding copyright ownership.  The ASF licenses this file
 * to you under the Apache License, Version 2.0 (the
 * "License"); you may not use this file except in compliance
 * with the License.  You may obtain a copy of the License at
 *
 *     http://www.apache.org/licenses/LICENSE-2.0
 *
 * Unless required by applicable law or agreed to in writing, software
 * distributed under the License is distributed on an "AS IS" BASIS,
 * WITHOUT WARRANTIES OR CONDITIONS OF ANY KIND, either express or implied.
 * See the License for the specific language governing permissions and
 * limitations under the License.
 */

package org.apache.hadoop.hive.serde2.objectinspector;

import java.util.ArrayList;
import java.util.List;
import java.util.Map;

import org.apache.hadoop.hive.serde2.objectinspector.primitive.JavaStringObjectInspector;
import org.apache.hadoop.hive.serde2.objectinspector.primitive.PrimitiveObjectInspectorConverter;
import org.apache.hadoop.hive.serde2.objectinspector.primitive.PrimitiveObjectInspectorFactory;
import org.apache.hadoop.hive.serde2.objectinspector.primitive.SettableBinaryObjectInspector;
import org.apache.hadoop.hive.serde2.objectinspector.primitive.SettableBooleanObjectInspector;
import org.apache.hadoop.hive.serde2.objectinspector.primitive.SettableByteObjectInspector;
import org.apache.hadoop.hive.serde2.objectinspector.primitive.SettableDateObjectInspector;
import org.apache.hadoop.hive.serde2.objectinspector.primitive.SettableDoubleObjectInspector;
import org.apache.hadoop.hive.serde2.objectinspector.primitive.SettableFloatObjectInspector;
<<<<<<< HEAD
=======
import org.apache.hadoop.hive.serde2.objectinspector.primitive.SettableHiveCharObjectInspector;
>>>>>>> 58936774
import org.apache.hadoop.hive.serde2.objectinspector.primitive.SettableHiveDecimalObjectInspector;
import org.apache.hadoop.hive.serde2.objectinspector.primitive.SettableHiveVarcharObjectInspector;
import org.apache.hadoop.hive.serde2.objectinspector.primitive.SettableIntObjectInspector;
import org.apache.hadoop.hive.serde2.objectinspector.primitive.SettableLongObjectInspector;
import org.apache.hadoop.hive.serde2.objectinspector.primitive.SettableShortObjectInspector;
import org.apache.hadoop.hive.serde2.objectinspector.primitive.SettableTimestampObjectInspector;
import org.apache.hadoop.hive.serde2.objectinspector.primitive.VoidObjectInspector;
import org.apache.hadoop.hive.serde2.objectinspector.primitive.WritableStringObjectInspector;
import org.apache.hadoop.hive.serde2.typeinfo.PrimitiveTypeInfo;

/**
 * ObjectInspectorConverters.
 *
 */
public final class ObjectInspectorConverters {

  /**
   * A converter which will convert objects with one ObjectInspector to another.
   */
  public static interface Converter {
    Object convert(Object input);
  }

  /**
   * IdentityConverter.
   *
   */
  public static class IdentityConverter implements Converter {
    public Object convert(Object input) {
      return input;
    }
  }

  private static Converter getConverter(PrimitiveObjectInspector inputOI,
      PrimitiveObjectInspector outputOI) {
    switch (outputOI.getPrimitiveCategory()) {
    case BOOLEAN:
      return new PrimitiveObjectInspectorConverter.BooleanConverter(
          inputOI,
          (SettableBooleanObjectInspector) outputOI);
    case BYTE:
      return new PrimitiveObjectInspectorConverter.ByteConverter(
          inputOI,
          (SettableByteObjectInspector) outputOI);
    case SHORT:
      return new PrimitiveObjectInspectorConverter.ShortConverter(
          inputOI,
          (SettableShortObjectInspector) outputOI);
    case INT:
      return new PrimitiveObjectInspectorConverter.IntConverter(
          inputOI,
          (SettableIntObjectInspector) outputOI);
    case LONG:
      return new PrimitiveObjectInspectorConverter.LongConverter(
          inputOI,
          (SettableLongObjectInspector) outputOI);
    case FLOAT:
      return new PrimitiveObjectInspectorConverter.FloatConverter(
          inputOI,
          (SettableFloatObjectInspector) outputOI);
    case DOUBLE:
      return new PrimitiveObjectInspectorConverter.DoubleConverter(
          inputOI,
          (SettableDoubleObjectInspector) outputOI);
    case STRING:
      if (outputOI instanceof WritableStringObjectInspector) {
        return new PrimitiveObjectInspectorConverter.TextConverter(
            inputOI);
      } else if (outputOI instanceof JavaStringObjectInspector) {
        return new PrimitiveObjectInspectorConverter.StringConverter(
            inputOI);
      }
<<<<<<< HEAD
=======
    case CHAR:
      return new PrimitiveObjectInspectorConverter.HiveCharConverter(
          inputOI,
          (SettableHiveCharObjectInspector) outputOI);
>>>>>>> 58936774
    case VARCHAR:
      return new PrimitiveObjectInspectorConverter.HiveVarcharConverter(
          inputOI,
          (SettableHiveVarcharObjectInspector) outputOI);
    case DATE:
      return new PrimitiveObjectInspectorConverter.DateConverter(
          inputOI,
          (SettableDateObjectInspector) outputOI);
    case TIMESTAMP:
      return new PrimitiveObjectInspectorConverter.TimestampConverter(
          inputOI,
          (SettableTimestampObjectInspector) outputOI);
    case BINARY:
      return new PrimitiveObjectInspectorConverter.BinaryConverter(
          inputOI,
          (SettableBinaryObjectInspector)outputOI);
    case DECIMAL:
      return new PrimitiveObjectInspectorConverter.HiveDecimalConverter(
          (PrimitiveObjectInspector) inputOI,
          (SettableHiveDecimalObjectInspector) outputOI);
    default:
      throw new RuntimeException("Hive internal error: conversion of "
          + inputOI.getTypeName() + " to " + outputOI.getTypeName()
          + " not supported yet.");
    }
  }

  /**
   * Returns a converter that converts objects from one OI to another OI. The
   * returned (converted) object belongs to this converter, so that it can be
   * reused across different calls.
   */
  public static Converter getConverter(ObjectInspector inputOI,
      ObjectInspector outputOI) {
    // If the inputOI is the same as the outputOI, just return an
    // IdentityConverter.
    if (inputOI.equals(outputOI)) {
      return new IdentityConverter();
    }
    // TODO: Add support for UNION once SettableUnionObjectInspector is implemented.
    switch (outputOI.getCategory()) {
    case PRIMITIVE:
      return getConverter((PrimitiveObjectInspector) inputOI, (PrimitiveObjectInspector) outputOI);
    case STRUCT:
      return new StructConverter(inputOI,
          (SettableStructObjectInspector) outputOI);
    case LIST:
      return new ListConverter(inputOI,
          (SettableListObjectInspector) outputOI);
    case MAP:
      return new MapConverter(inputOI,
          (SettableMapObjectInspector) outputOI);
    case UNION:
      return new UnionConverter(inputOI,
          (SettableUnionObjectInspector) outputOI);
    default:
      throw new RuntimeException("Hive internal error: conversion of "
          + inputOI.getTypeName() + " to " + outputOI.getTypeName()
          + " not supported yet.");
    }
  }

<<<<<<< HEAD
  public static ObjectInspector getConvertedOI(
      ObjectInspector inputOI,
      ObjectInspector outputOI,
      boolean equalsCheck) {
    // If the inputOI is the same as the outputOI, just return it
    if (equalsCheck && inputOI.equals(outputOI)) {
=======
  /*
   * getConvertedOI with caching to store settable properties of the object
   * inspector. Caching might help when the object inspector
   * contains complex nested data types. Caching is not explicitly required for
   * the returned object inspector across multiple invocations since the
   * ObjectInspectorFactory already takes care of it.
   */
  public static ObjectInspector getConvertedOI(
      ObjectInspector inputOI, ObjectInspector outputOI,
      Map<ObjectInspector, Boolean> oiSettableProperties
      ) {
    return getConvertedOI(inputOI, outputOI, oiSettableProperties, true);
  }

  /*
   * getConvertedOI without any caching.
   */
  public static ObjectInspector getConvertedOI(
      ObjectInspector inputOI,
      ObjectInspector outputOI
      ) {
    return getConvertedOI(inputOI, outputOI, null, true);
  }

  /**
   * Utility function to convert from one object inspector type to another.
   * The output object inspector type should have all fields as settableOI type.
   * The above condition can be violated only if equalsCheck is true and inputOI is
   * equal to outputOI.
   * @param inputOI : input object inspector
   * @param outputOI : output object inspector
   * @param oiSettableProperties : The object inspector to isSettable mapping used to cache
   *                               intermediate results.
   * @param equalsCheck : Do we need to check if the inputOI and outputOI are the same?
   *                      true : If they are the same, we return the object inspector directly.
   *                      false : Do not perform an equality check on inputOI and outputOI
   * @return : The output object inspector containing all settable fields. The return value
   *           can contain non-settable fields only if inputOI equals outputOI and equalsCheck is
   *           true.
   */
  private static ObjectInspector getConvertedOI(
      ObjectInspector inputOI,
      ObjectInspector outputOI,
      Map<ObjectInspector, Boolean> oiSettableProperties,
      boolean equalsCheck) {
    // 1. If equalsCheck is true and the inputOI is the same as the outputOI OR
    // 2. If the outputOI has all fields settable, return it
    if ((equalsCheck && inputOI.equals(outputOI)) ||
        ObjectInspectorUtils.hasAllFieldsSettable(outputOI, oiSettableProperties) == true) {
>>>>>>> 58936774
      return outputOI;
    }
    // Return the settable equivalent object inspector for primitive categories
    // For eg: for table T containing partitions p1 and p2 (possibly different
    // from the table T), return the settable inspector for T. The inspector for
    // T is settable recursively i.e all the nested fields are also settable.
<<<<<<< HEAD
    // TODO: Add support for UNION once SettableUnionObjectInspector is implemented.
    switch (outputOI.getCategory()) {
    case PRIMITIVE:
      PrimitiveObjectInspector primOutputOI = (PrimitiveObjectInspector) outputOI;
      return PrimitiveObjectInspectorFactory.
          getPrimitiveWritableObjectInspector(primOutputOI);
    case STRUCT:
      StructObjectInspector structOutputOI = (StructObjectInspector) outputOI;
      // create a standard settable struct object inspector
=======
    switch (outputOI.getCategory()) {
    case PRIMITIVE:
      // Create a writable object inspector for primitive type and return it.
      PrimitiveObjectInspector primOutputOI = (PrimitiveObjectInspector) outputOI;
      return PrimitiveObjectInspectorFactory.getPrimitiveWritableObjectInspector(
          (PrimitiveTypeInfo)primOutputOI.getTypeInfo());
    case STRUCT:
      StructObjectInspector structOutputOI = (StructObjectInspector) outputOI;
      // create a standard settable struct object inspector.
>>>>>>> 58936774
      List<? extends StructField> listFields = structOutputOI.getAllStructFieldRefs();
      List<String> structFieldNames = new ArrayList<String>(listFields.size());
      List<ObjectInspector> structFieldObjectInspectors = new ArrayList<ObjectInspector>(
          listFields.size());

      for (StructField listField : listFields) {
        structFieldNames.add(listField.getFieldName());
<<<<<<< HEAD
        structFieldObjectInspectors.add(getConvertedOI(listField.getFieldObjectInspector(),
            listField.getFieldObjectInspector(), false));
=======
        // We need to make sure that the underlying fields are settable as well.
        // Hence, the recursive call for each field.
        // Note that equalsCheck is false while invoking getConvertedOI() because
        // we need to bypass the initial inputOI.equals(outputOI) check.
        structFieldObjectInspectors.add(getConvertedOI(listField.getFieldObjectInspector(),
            listField.getFieldObjectInspector(), oiSettableProperties, false));
>>>>>>> 58936774
      }
      return ObjectInspectorFactory.getStandardStructObjectInspector(
          structFieldNames,
          structFieldObjectInspectors);
    case LIST:
      ListObjectInspector listOutputOI = (ListObjectInspector) outputOI;
<<<<<<< HEAD
      return ObjectInspectorFactory.getStandardListObjectInspector(
          getConvertedOI(listOutputOI.getListElementObjectInspector(),
              listOutputOI.getListElementObjectInspector(), false));
    case MAP:
      MapObjectInspector mapOutputOI = (MapObjectInspector) outputOI;
      return ObjectInspectorFactory.getStandardMapObjectInspector(
          getConvertedOI(mapOutputOI.getMapKeyObjectInspector(),
              mapOutputOI.getMapKeyObjectInspector(), false),
          getConvertedOI(mapOutputOI.getMapValueObjectInspector(),
              mapOutputOI.getMapValueObjectInspector(), false));
=======
      // We need to make sure that the list element type is settable.
      return ObjectInspectorFactory.getStandardListObjectInspector(
          getConvertedOI(listOutputOI.getListElementObjectInspector(),
              listOutputOI.getListElementObjectInspector(), oiSettableProperties, false));
    case MAP:
      MapObjectInspector mapOutputOI = (MapObjectInspector) outputOI;
      // We need to make sure that the key type and the value types are settable.
      return ObjectInspectorFactory.getStandardMapObjectInspector(
          getConvertedOI(mapOutputOI.getMapKeyObjectInspector(),
              mapOutputOI.getMapKeyObjectInspector(), oiSettableProperties, false),
          getConvertedOI(mapOutputOI.getMapValueObjectInspector(),
              mapOutputOI.getMapValueObjectInspector(), oiSettableProperties, false));
    case UNION:
      UnionObjectInspector unionOutputOI = (UnionObjectInspector) outputOI;
      // create a standard settable union object inspector
      List<ObjectInspector> unionListFields = unionOutputOI.getObjectInspectors();
      List<ObjectInspector> unionFieldObjectInspectors = new ArrayList<ObjectInspector>(
          unionListFields.size());
      for (ObjectInspector listField : unionListFields) {
        // We need to make sure that all the field associated with the union are settable.
        unionFieldObjectInspectors.add(getConvertedOI(listField, listField, oiSettableProperties,
            false));
      }
      return ObjectInspectorFactory.getStandardUnionObjectInspector(unionFieldObjectInspectors);
>>>>>>> 58936774
    default:
      // Unsupported in-memory structure.
      throw new RuntimeException("Hive internal error: conversion of "
          + inputOI.getTypeName() + " to " + outputOI.getTypeName()
          + " not supported yet.");
    }
  }

  /**
   * A converter class for List.
   */
  public static class ListConverter implements Converter {

    ListObjectInspector inputOI;
    SettableListObjectInspector outputOI;

    ObjectInspector inputElementOI;
    ObjectInspector outputElementOI;

    ArrayList<Converter> elementConverters;

    Object output;

    public ListConverter(ObjectInspector inputOI,
        SettableListObjectInspector outputOI) {
      if (inputOI instanceof ListObjectInspector) {
        this.inputOI = (ListObjectInspector)inputOI;
        this.outputOI = outputOI;
        inputElementOI = this.inputOI.getListElementObjectInspector();
        outputElementOI = outputOI.getListElementObjectInspector();
        output = outputOI.create(0);
        elementConverters = new ArrayList<Converter>();
      } else if (!(inputOI instanceof VoidObjectInspector)) {
        throw new RuntimeException("Hive internal error: conversion of " +
            inputOI.getTypeName() + " to " + outputOI.getTypeName() +
            "not supported yet.");
      }
    }

    @Override
    public Object convert(Object input) {
      if (input == null) {
        return null;
      }
      // Create enough elementConverters
      // NOTE: we have to have a separate elementConverter for each element,
      // because the elementConverters can reuse the internal object.
      // So it's not safe to use the same elementConverter to convert multiple
      // elements.
      int size = inputOI.getListLength(input);
      while (elementConverters.size() < size) {
        elementConverters.add(getConverter(inputElementOI, outputElementOI));
      }

      // Convert the elements
      outputOI.resize(output, size);
      for (int index = 0; index < size; index++) {
        Object inputElement = inputOI.getListElement(input, index);
        Object outputElement = elementConverters.get(index).convert(
            inputElement);
        outputOI.set(output, index, outputElement);
      }
      return output;
    }

  }

  /**
   * A converter class for Struct.
   */
  public static class StructConverter implements Converter {

    StructObjectInspector inputOI;
    SettableStructObjectInspector outputOI;

    List<? extends StructField> inputFields;
    List<? extends StructField> outputFields;

    ArrayList<Converter> fieldConverters;

    Object output;

    public StructConverter(ObjectInspector inputOI,
        SettableStructObjectInspector outputOI) {
      if (inputOI instanceof StructObjectInspector) {
        this.inputOI = (StructObjectInspector)inputOI;
        this.outputOI = outputOI;
        inputFields = this.inputOI.getAllStructFieldRefs();
        outputFields = outputOI.getAllStructFieldRefs();

        // If the output has some extra fields, set them to NULL.
        int minFields = Math.min(inputFields.size(), outputFields.size());
        fieldConverters = new ArrayList<Converter>(minFields);
        for (int f = 0; f < minFields; f++) {
          fieldConverters.add(getConverter(inputFields.get(f)
              .getFieldObjectInspector(), outputFields.get(f)
              .getFieldObjectInspector()));
        }
        output = outputOI.create();
      } else if (!(inputOI instanceof VoidObjectInspector)) {
        throw new RuntimeException("Hive internal error: conversion of " +
            inputOI.getTypeName() + " to " + outputOI.getTypeName() +
            "not supported yet.");
      }
    }

    @Override
    public Object convert(Object input) {
      if (input == null) {
        return null;
      }

      int minFields = Math.min(inputFields.size(), outputFields.size());
      // Convert the fields
      for (int f = 0; f < minFields; f++) {
        Object inputFieldValue = inputOI.getStructFieldData(input, inputFields.get(f));
        Object outputFieldValue = fieldConverters.get(f).convert(inputFieldValue);
        outputOI.setStructFieldData(output, outputFields.get(f), outputFieldValue);
      }

      // set the extra fields to null
      for (int f = minFields; f < outputFields.size(); f++) {
        outputOI.setStructFieldData(output, outputFields.get(f), null);
      }

      return output;
    }
  }

  /**
   * A converter class for Union.
   */
  public static class UnionConverter implements Converter {

    UnionObjectInspector inputOI;
    SettableUnionObjectInspector outputOI;

    List<? extends ObjectInspector> inputFields;
    List<? extends ObjectInspector> outputFields;

    ArrayList<Converter> fieldConverters;

    Object output;

    public UnionConverter(ObjectInspector inputOI,
        SettableUnionObjectInspector outputOI) {
      if (inputOI instanceof UnionObjectInspector) {
        this.inputOI = (UnionObjectInspector)inputOI;
        this.outputOI = outputOI;
        inputFields = this.inputOI.getObjectInspectors();
        outputFields = outputOI.getObjectInspectors();

        // If the output has some extra fields, set them to NULL in convert().
        int minFields = Math.min(inputFields.size(), outputFields.size());
        fieldConverters = new ArrayList<Converter>(minFields);
        for (int f = 0; f < minFields; f++) {
          fieldConverters.add(getConverter(inputFields.get(f), outputFields.get(f)));
        }

        // Create an empty output object which will be populated when convert() is invoked.
        output = outputOI.create();
      } else if (!(inputOI instanceof VoidObjectInspector)) {
        throw new RuntimeException("Hive internal error: conversion of " +
            inputOI.getTypeName() + " to " + outputOI.getTypeName() +
            "not supported yet.");
      }
    }

    @Override
    public Object convert(Object input) {
      if (input == null) {
        return null;
      }

      int minFields = Math.min(inputFields.size(), outputFields.size());
      // Convert the fields
      for (int f = 0; f < minFields; f++) {
        Object outputFieldValue = fieldConverters.get(f).convert(inputOI);
        outputOI.addField(output, (ObjectInspector)outputFieldValue);
      }

      // set the extra fields to null
      for (int f = minFields; f < outputFields.size(); f++) {
        outputOI.addField(output, null);
      }

      return output;
    }
  }

  /**
   * A converter class for Map.
   */
  public static class MapConverter implements Converter {

    MapObjectInspector inputOI;
    SettableMapObjectInspector outputOI;

    ObjectInspector inputKeyOI;
    ObjectInspector outputKeyOI;

    ObjectInspector inputValueOI;
    ObjectInspector outputValueOI;

    ArrayList<Converter> keyConverters;
    ArrayList<Converter> valueConverters;

    Object output;

    public MapConverter(ObjectInspector inputOI,
        SettableMapObjectInspector outputOI) {
      if (inputOI instanceof MapObjectInspector) {
        this.inputOI = (MapObjectInspector)inputOI;
        this.outputOI = outputOI;
        inputKeyOI = this.inputOI.getMapKeyObjectInspector();
        outputKeyOI = outputOI.getMapKeyObjectInspector();
        inputValueOI = this.inputOI.getMapValueObjectInspector();
        outputValueOI = outputOI.getMapValueObjectInspector();
        keyConverters = new ArrayList<Converter>();
        valueConverters = new ArrayList<Converter>();
        output = outputOI.create();
      } else if (!(inputOI instanceof VoidObjectInspector)) {
        throw new RuntimeException("Hive internal error: conversion of " +
            inputOI.getTypeName() + " to " + outputOI.getTypeName() +
            "not supported yet.");
      }
    }

    @Override
    public Object convert(Object input) {
      if (input == null) {
        return null;
      }
      // Create enough keyConverters/valueConverters
      // NOTE: we have to have a separate key/valueConverter for each key/value,
      // because the key/valueConverters can reuse the internal object.
      // So it's not safe to use the same key/valueConverter to convert multiple
      // key/values.

      // NOTE: This code tries to get all key-value pairs out of the map.
      // It's not very efficient. The more efficient way should be to let MapOI
      // return an Iterator. This is currently not supported by MapOI yet.

      Map<?, ?> map = inputOI.getMap(input);
      int size = map.size();

      while (keyConverters.size() < size) {
        keyConverters.add(getConverter(inputKeyOI, outputKeyOI));
        valueConverters.add(getConverter(inputValueOI, outputValueOI));
      }

      // CLear the output
      outputOI.clear(output);

      // Convert the key/value pairs
      int entryID = 0;
      for (Map.Entry<?, ?> entry : map.entrySet()) {
        Object inputKey = entry.getKey();
        Object inputValue = entry.getValue();
        Object outputKey = keyConverters.get(entryID).convert(inputKey);
        Object outputValue = valueConverters.get(entryID).convert(inputValue);
        entryID++;
        outputOI.put(output, outputKey, outputValue);
      }
      return output;
    }

  }

  private ObjectInspectorConverters() {
    // prevent instantiation
  }

}<|MERGE_RESOLUTION|>--- conflicted
+++ resolved
@@ -31,10 +31,7 @@
 import org.apache.hadoop.hive.serde2.objectinspector.primitive.SettableDateObjectInspector;
 import org.apache.hadoop.hive.serde2.objectinspector.primitive.SettableDoubleObjectInspector;
 import org.apache.hadoop.hive.serde2.objectinspector.primitive.SettableFloatObjectInspector;
-<<<<<<< HEAD
-=======
 import org.apache.hadoop.hive.serde2.objectinspector.primitive.SettableHiveCharObjectInspector;
->>>>>>> 58936774
 import org.apache.hadoop.hive.serde2.objectinspector.primitive.SettableHiveDecimalObjectInspector;
 import org.apache.hadoop.hive.serde2.objectinspector.primitive.SettableHiveVarcharObjectInspector;
 import org.apache.hadoop.hive.serde2.objectinspector.primitive.SettableIntObjectInspector;
@@ -107,13 +104,10 @@
         return new PrimitiveObjectInspectorConverter.StringConverter(
             inputOI);
       }
-<<<<<<< HEAD
-=======
     case CHAR:
       return new PrimitiveObjectInspectorConverter.HiveCharConverter(
           inputOI,
           (SettableHiveCharObjectInspector) outputOI);
->>>>>>> 58936774
     case VARCHAR:
       return new PrimitiveObjectInspectorConverter.HiveVarcharConverter(
           inputOI,
@@ -153,7 +147,6 @@
     if (inputOI.equals(outputOI)) {
       return new IdentityConverter();
     }
-    // TODO: Add support for UNION once SettableUnionObjectInspector is implemented.
     switch (outputOI.getCategory()) {
     case PRIMITIVE:
       return getConverter((PrimitiveObjectInspector) inputOI, (PrimitiveObjectInspector) outputOI);
@@ -176,14 +169,6 @@
     }
   }
 
-<<<<<<< HEAD
-  public static ObjectInspector getConvertedOI(
-      ObjectInspector inputOI,
-      ObjectInspector outputOI,
-      boolean equalsCheck) {
-    // If the inputOI is the same as the outputOI, just return it
-    if (equalsCheck && inputOI.equals(outputOI)) {
-=======
   /*
    * getConvertedOI with caching to store settable properties of the object
    * inspector. Caching might help when the object inspector
@@ -233,24 +218,12 @@
     // 2. If the outputOI has all fields settable, return it
     if ((equalsCheck && inputOI.equals(outputOI)) ||
         ObjectInspectorUtils.hasAllFieldsSettable(outputOI, oiSettableProperties) == true) {
->>>>>>> 58936774
       return outputOI;
     }
     // Return the settable equivalent object inspector for primitive categories
     // For eg: for table T containing partitions p1 and p2 (possibly different
     // from the table T), return the settable inspector for T. The inspector for
     // T is settable recursively i.e all the nested fields are also settable.
-<<<<<<< HEAD
-    // TODO: Add support for UNION once SettableUnionObjectInspector is implemented.
-    switch (outputOI.getCategory()) {
-    case PRIMITIVE:
-      PrimitiveObjectInspector primOutputOI = (PrimitiveObjectInspector) outputOI;
-      return PrimitiveObjectInspectorFactory.
-          getPrimitiveWritableObjectInspector(primOutputOI);
-    case STRUCT:
-      StructObjectInspector structOutputOI = (StructObjectInspector) outputOI;
-      // create a standard settable struct object inspector
-=======
     switch (outputOI.getCategory()) {
     case PRIMITIVE:
       // Create a writable object inspector for primitive type and return it.
@@ -260,7 +233,6 @@
     case STRUCT:
       StructObjectInspector structOutputOI = (StructObjectInspector) outputOI;
       // create a standard settable struct object inspector.
->>>>>>> 58936774
       List<? extends StructField> listFields = structOutputOI.getAllStructFieldRefs();
       List<String> structFieldNames = new ArrayList<String>(listFields.size());
       List<ObjectInspector> structFieldObjectInspectors = new ArrayList<ObjectInspector>(
@@ -268,35 +240,18 @@
 
       for (StructField listField : listFields) {
         structFieldNames.add(listField.getFieldName());
-<<<<<<< HEAD
-        structFieldObjectInspectors.add(getConvertedOI(listField.getFieldObjectInspector(),
-            listField.getFieldObjectInspector(), false));
-=======
         // We need to make sure that the underlying fields are settable as well.
         // Hence, the recursive call for each field.
         // Note that equalsCheck is false while invoking getConvertedOI() because
         // we need to bypass the initial inputOI.equals(outputOI) check.
         structFieldObjectInspectors.add(getConvertedOI(listField.getFieldObjectInspector(),
             listField.getFieldObjectInspector(), oiSettableProperties, false));
->>>>>>> 58936774
       }
       return ObjectInspectorFactory.getStandardStructObjectInspector(
           structFieldNames,
           structFieldObjectInspectors);
     case LIST:
       ListObjectInspector listOutputOI = (ListObjectInspector) outputOI;
-<<<<<<< HEAD
-      return ObjectInspectorFactory.getStandardListObjectInspector(
-          getConvertedOI(listOutputOI.getListElementObjectInspector(),
-              listOutputOI.getListElementObjectInspector(), false));
-    case MAP:
-      MapObjectInspector mapOutputOI = (MapObjectInspector) outputOI;
-      return ObjectInspectorFactory.getStandardMapObjectInspector(
-          getConvertedOI(mapOutputOI.getMapKeyObjectInspector(),
-              mapOutputOI.getMapKeyObjectInspector(), false),
-          getConvertedOI(mapOutputOI.getMapValueObjectInspector(),
-              mapOutputOI.getMapValueObjectInspector(), false));
-=======
       // We need to make sure that the list element type is settable.
       return ObjectInspectorFactory.getStandardListObjectInspector(
           getConvertedOI(listOutputOI.getListElementObjectInspector(),
@@ -321,7 +276,6 @@
             false));
       }
       return ObjectInspectorFactory.getStandardUnionObjectInspector(unionFieldObjectInspectors);
->>>>>>> 58936774
     default:
       // Unsupported in-memory structure.
       throw new RuntimeException("Hive internal error: conversion of "
