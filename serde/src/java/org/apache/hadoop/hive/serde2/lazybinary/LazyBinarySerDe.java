/**
 * Licensed to the Apache Software Foundation (ASF) under one
 * or more contributor license agreements.  See the NOTICE file
 * distributed with this work for additional information
 * regarding copyright ownership.  The ASF licenses this file
 * to you under the Apache License, Version 2.0 (the
 * "License"); you may not use this file except in compliance
 * with the License.  You may obtain a copy of the License at
 *
 *     http://www.apache.org/licenses/LICENSE-2.0
 *
 * Unless required by applicable law or agreed to in writing, software
 * distributed under the License is distributed on an "AS IS" BASIS,
 * WITHOUT WARRANTIES OR CONDITIONS OF ANY KIND, either express or implied.
 * See the License for the specific language governing permissions and
 * limitations under the License.
 */

package org.apache.hadoop.hive.serde2.lazybinary;

import java.nio.ByteBuffer;
import java.nio.charset.CharacterCodingException;
import java.util.ArrayList;
import java.util.Arrays;
import java.util.List;
import java.util.Map;
import java.util.Properties;

import org.apache.commons.logging.Log;
import org.apache.commons.logging.LogFactory;
import org.apache.hadoop.conf.Configuration;
import org.apache.hadoop.hive.serde.serdeConstants;
import org.apache.hadoop.hive.serde2.AbstractSerDe;
import org.apache.hadoop.hive.serde2.ByteStream;
import org.apache.hadoop.hive.serde2.ByteStream.Output;
import org.apache.hadoop.hive.serde2.SerDeException;
import org.apache.hadoop.hive.serde2.SerDeStats;
import org.apache.hadoop.hive.serde2.io.DateWritable;
import org.apache.hadoop.hive.serde2.io.HiveDecimalWritable;
import org.apache.hadoop.hive.serde2.io.TimestampWritable;
import org.apache.hadoop.hive.serde2.lazy.ByteArrayRef;
import org.apache.hadoop.hive.serde2.objectinspector.ListObjectInspector;
import org.apache.hadoop.hive.serde2.objectinspector.MapObjectInspector;
import org.apache.hadoop.hive.serde2.objectinspector.ObjectInspector;
import org.apache.hadoop.hive.serde2.objectinspector.ObjectInspector.Category;
import org.apache.hadoop.hive.serde2.objectinspector.PrimitiveObjectInspector;
import org.apache.hadoop.hive.serde2.objectinspector.StructField;
import org.apache.hadoop.hive.serde2.objectinspector.StructObjectInspector;
import org.apache.hadoop.hive.serde2.objectinspector.primitive.HiveVarcharObjectInspector;
import org.apache.hadoop.hive.serde2.objectinspector.primitive.HiveDecimalObjectInspector;
import org.apache.hadoop.hive.serde2.objectinspector.primitive.BinaryObjectInspector;
import org.apache.hadoop.hive.serde2.objectinspector.primitive.BooleanObjectInspector;
import org.apache.hadoop.hive.serde2.objectinspector.primitive.ByteObjectInspector;
import org.apache.hadoop.hive.serde2.objectinspector.primitive.DateObjectInspector;
import org.apache.hadoop.hive.serde2.objectinspector.primitive.DoubleObjectInspector;
import org.apache.hadoop.hive.serde2.objectinspector.primitive.FloatObjectInspector;
import org.apache.hadoop.hive.serde2.objectinspector.primitive.HiveCharObjectInspector;
import org.apache.hadoop.hive.serde2.objectinspector.primitive.HiveDecimalObjectInspector;
import org.apache.hadoop.hive.serde2.objectinspector.primitive.HiveVarcharObjectInspector;
import org.apache.hadoop.hive.serde2.objectinspector.primitive.IntObjectInspector;
import org.apache.hadoop.hive.serde2.objectinspector.primitive.LongObjectInspector;
import org.apache.hadoop.hive.serde2.objectinspector.primitive.ShortObjectInspector;
import org.apache.hadoop.hive.serde2.objectinspector.primitive.StringObjectInspector;
import org.apache.hadoop.hive.serde2.objectinspector.primitive.TimestampObjectInspector;
import org.apache.hadoop.hive.serde2.typeinfo.TypeInfo;
import org.apache.hadoop.hive.serde2.typeinfo.TypeInfoFactory;
import org.apache.hadoop.hive.serde2.typeinfo.TypeInfoUtils;
import org.apache.hadoop.io.BytesWritable;
import org.apache.hadoop.io.Text;
import org.apache.hadoop.io.Writable;

/**
 * The LazyBinarySerDe class combines the lazy property of LazySimpleSerDe class
 * and the binary property of BinarySortable class. Lazy means a field is not
 * deserialized until required. Binary means a field is serialized in binary
 * compact format.
 */
public class LazyBinarySerDe extends AbstractSerDe {

  public static final Log LOG = LogFactory.getLog(LazyBinarySerDe.class
      .getName());

  public LazyBinarySerDe() throws SerDeException {
  }

  List<String> columnNames;
  List<TypeInfo> columnTypes;

  TypeInfo rowTypeInfo;
  ObjectInspector cachedObjectInspector;

  // The object for storing row data
  LazyBinaryStruct cachedLazyBinaryStruct;

  private int serializedSize;
  private SerDeStats stats;
  private boolean lastOperationSerialize;
  private boolean lastOperationDeserialize;

  /**
   * Initialize the SerDe with configuration and table information.
   */
  @Override
  public void initialize(Configuration conf, Properties tbl)
      throws SerDeException {
    // Get column names and types
    String columnNameProperty = tbl.getProperty(serdeConstants.LIST_COLUMNS);
    String columnTypeProperty = tbl.getProperty(serdeConstants.LIST_COLUMN_TYPES);
    if (columnNameProperty.length() == 0) {
      columnNames = new ArrayList<String>();
    } else {
      columnNames = Arrays.asList(columnNameProperty.split(","));
    }
    if (columnTypeProperty.length() == 0) {
      columnTypes = new ArrayList<TypeInfo>();
    } else {
      columnTypes = TypeInfoUtils
          .getTypeInfosFromTypeString(columnTypeProperty);
    }
    assert (columnNames.size() == columnTypes.size());
    // Create row related objects
    rowTypeInfo = TypeInfoFactory.getStructTypeInfo(columnNames, columnTypes);
    // Create the object inspector and the lazy binary struct object
    cachedObjectInspector = LazyBinaryUtils
        .getLazyBinaryObjectInspectorFromTypeInfo(rowTypeInfo);
    cachedLazyBinaryStruct = (LazyBinaryStruct) LazyBinaryFactory
        .createLazyBinaryObject(cachedObjectInspector);
    // output debug info
    LOG.debug("LazyBinarySerDe initialized with: columnNames=" + columnNames
        + " columnTypes=" + columnTypes);

    serializedSize = 0;
    stats = new SerDeStats();
    lastOperationSerialize = false;
    lastOperationDeserialize = false;

  }

  /**
   * Returns the ObjectInspector for the row.
   */
  @Override
  public ObjectInspector getObjectInspector() throws SerDeException {
    return cachedObjectInspector;
  }

  /**
   * Returns the Writable Class after serialization.
   */
  @Override
  public Class<? extends Writable> getSerializedClass() {
    return BytesWritable.class;
  }

  // The wrapper for byte array
  ByteArrayRef byteArrayRef;

  /**
   * Deserialize a table record to a lazybinary struct.
   */
  @Override
  public Object deserialize(Writable field) throws SerDeException {
    if (byteArrayRef == null) {
      byteArrayRef = new ByteArrayRef();
    }
    if (field instanceof BytesWritable) {
      BytesWritable b = (BytesWritable) field;
      if (b.getLength() == 0) {
        return null;
      }
      // For backward-compatibility with hadoop 0.17
      byteArrayRef.setData(b.getBytes());
      cachedLazyBinaryStruct.init(byteArrayRef, 0, b.getLength());
    } else if (field instanceof Text) {
      Text t = (Text) field;
      if (t.getLength() == 0) {
        return null;
      }
      byteArrayRef.setData(t.getBytes());
      cachedLazyBinaryStruct.init(byteArrayRef, 0, t.getLength());
    } else {
      throw new SerDeException(getClass().toString()
          + ": expects either BytesWritable or Text object!");
    }
    lastOperationSerialize = false;
    lastOperationDeserialize = true;
    return cachedLazyBinaryStruct;
  }

  /**
   * The reusable output buffer and serialize byte buffer.
   */
  BytesWritable serializeBytesWritable = new BytesWritable();
  ByteStream.Output serializeByteStream = new ByteStream.Output();
  boolean nullMapKey = false;

  /**
   * Serialize an object to a byte buffer in a binary compact way.
   */
  @Override
  public Writable serialize(Object obj, ObjectInspector objInspector)
      throws SerDeException {
    // make sure it is a struct record
    if (objInspector.getCategory() != Category.STRUCT) {
      throw new SerDeException(getClass().toString()
          + " can only serialize struct types, but we got: "
          + objInspector.getTypeName());
    }

    serializeByteStream.reset();
    // serialize the row as a struct
    nullMapKey = serializeStruct(serializeByteStream, obj,
        (StructObjectInspector) objInspector, nullMapKey);
    // return the serialized bytes
    serializeBytesWritable.set(serializeByteStream.getData(), 0,
        serializeByteStream.getCount());

    serializedSize = serializeByteStream.getCount();
    lastOperationSerialize = true;
    lastOperationDeserialize = false;
    return serializeBytesWritable;
  }

  /**
   * Serialize a struct object without writing the byte size. This function is
   * shared by both row serialization and struct serialization.
   *
   * @param byteStream
   *          the byte stream storing the serialization data
   * @param obj
   *          the struct object to serialize
   * @param objInspector
   *          the struct object inspector
   * @param warnedOnceNullMapKey a boolean indicating whether a warning
   *          has been issued once already when encountering null map keys
   * @return a boolean indicating whether a warning for null map keys has been issued
   *          once already
   */
  private static boolean serializeStruct(Output byteStream, Object obj,
      StructObjectInspector soi, boolean warnedOnceNullMapKey) throws SerDeException {
    // do nothing for null struct
    if (null == obj) {
      return warnedOnceNullMapKey;
    }
    /*
     * Interleave serializing one null byte and 8 struct fields in each round,
     * in order to support data deserialization with different table schemas
     */
    List<? extends StructField> fields = soi.getAllStructFieldRefs();
    int size = fields.size();
    int lasti = 0;
    byte nullByte = 0;

    for (int i = 0; i < size; i++) {
      // set bit to 1 if a field is not null
      if (null != soi.getStructFieldData(obj, fields.get(i))) {
        nullByte |= 1 << (i % 8);
      }
      // write the null byte every eight elements or
      // if this is the last element and serialize the
      // corresponding 8 struct fields at the same time
      if (7 == i % 8 || i == size - 1) {
        byteStream.write(nullByte);
        for (int j = lasti; j <= i; j++) {
          warnedOnceNullMapKey = serialize(byteStream, soi.getStructFieldData(obj, fields
              .get(j)), fields.get(j).getFieldObjectInspector(), false, warnedOnceNullMapKey);
        }
        lasti = i + 1;
        nullByte = 0;
      }
    }
    return warnedOnceNullMapKey;
  }

  private static void serializeText(Output byteStream, Text t, boolean skipLengthPrefix) {
    /* write byte size of the string which is a vint */
    int length = t.getLength();
    if (!skipLengthPrefix) {
      LazyBinaryUtils.writeVInt(byteStream, length);
    }
    /* write string itself */
    byte[] data = t.getBytes();
    byteStream.write(data, 0, length);
  }

  /**
   * A recursive function that serialize an object to a byte buffer based on its
   * object inspector.
   *
   * @param byteStream
   *          the byte stream storing the serialization data
   * @param obj
   *          the object to serialize
   * @param objInspector
   *          the object inspector
   * @param skipLengthPrefix a boolean indicating whether length prefix is
   *          needed for list/map/struct
   * @param warnedOnceNullMapKey a boolean indicating whether a warning
   *          has been issued once already when encountering null map keys
   * @return a boolean indicating whether a warning for null map keys has been issued
   *          once already
   */
  public static boolean serialize(Output byteStream, Object obj,
      ObjectInspector objInspector, boolean skipLengthPrefix, boolean warnedOnceNullMapKey)
      throws SerDeException {

    // do nothing for null object
    if (null == obj) {
      return warnedOnceNullMapKey;
    }

    switch (objInspector.getCategory()) {
    case PRIMITIVE: {
      PrimitiveObjectInspector poi = (PrimitiveObjectInspector) objInspector;
      switch (poi.getPrimitiveCategory()) {
      case VOID: {
        return warnedOnceNullMapKey;
      }
      case BOOLEAN: {
        boolean v = ((BooleanObjectInspector) poi).get(obj);
        byteStream.write((byte) (v ? 1 : 0));
        return warnedOnceNullMapKey;
      }
      case BYTE: {
        ByteObjectInspector boi = (ByteObjectInspector) poi;
        byte v = boi.get(obj);
        byteStream.write(v);
        return warnedOnceNullMapKey;
      }
      case SHORT: {
        ShortObjectInspector spoi = (ShortObjectInspector) poi;
        short v = spoi.get(obj);
        byteStream.write((byte) (v >> 8));
        byteStream.write((byte) (v));
        return warnedOnceNullMapKey;
      }
      case INT: {
        IntObjectInspector ioi = (IntObjectInspector) poi;
        int v = ioi.get(obj);
        LazyBinaryUtils.writeVInt(byteStream, v);
        return warnedOnceNullMapKey;
      }
      case LONG: {
        LongObjectInspector loi = (LongObjectInspector) poi;
        long v = loi.get(obj);
        LazyBinaryUtils.writeVLong(byteStream, v);
        return warnedOnceNullMapKey;
      }
      case FLOAT: {
        FloatObjectInspector foi = (FloatObjectInspector) poi;
        int v = Float.floatToIntBits(foi.get(obj));
        byteStream.write((byte) (v >> 24));
        byteStream.write((byte) (v >> 16));
        byteStream.write((byte) (v >> 8));
        byteStream.write((byte) (v));
        return warnedOnceNullMapKey;
      }
      case DOUBLE: {
        DoubleObjectInspector doi = (DoubleObjectInspector) poi;
        long v = Double.doubleToLongBits(doi.get(obj));
        byteStream.write((byte) (v >> 56));
        byteStream.write((byte) (v >> 48));
        byteStream.write((byte) (v >> 40));
        byteStream.write((byte) (v >> 32));
        byteStream.write((byte) (v >> 24));
        byteStream.write((byte) (v >> 16));
        byteStream.write((byte) (v >> 8));
        byteStream.write((byte) (v));
        return warnedOnceNullMapKey;
      }
      case STRING: {
        StringObjectInspector soi = (StringObjectInspector) poi;
        Text t = soi.getPrimitiveWritableObject(obj);
        serializeText(byteStream, t, skipLengthPrefix);
        return warnedOnceNullMapKey;
      }
<<<<<<< HEAD
=======
      case CHAR: {
        HiveCharObjectInspector hcoi = (HiveCharObjectInspector) poi;
        Text t = hcoi.getPrimitiveWritableObject(obj).getTextValue();
        serializeText(byteStream, t, skipLengthPrefix);
        return warnedOnceNullMapKey;
      }
>>>>>>> 58936774
      case VARCHAR: {
        HiveVarcharObjectInspector hcoi = (HiveVarcharObjectInspector) poi;
        Text t = hcoi.getPrimitiveWritableObject(obj).getTextValue();
        serializeText(byteStream, t, skipLengthPrefix);
        return warnedOnceNullMapKey;
      }
      case BINARY: {
        BinaryObjectInspector baoi = (BinaryObjectInspector) poi;
        BytesWritable bw = baoi.getPrimitiveWritableObject(obj);
        int length = bw.getLength();
        if(!skipLengthPrefix){
          LazyBinaryUtils.writeVInt(byteStream, length);
        } else {
          if (length == 0){
            throw new RuntimeException("LazyBinaryColumnarSerde cannot serialize a non-null " +
            		"zero length binary field. Consider using either LazyBinarySerde or ColumnarSerde.");
          }
        }
        byteStream.write(bw.getBytes(),0,length);
        return warnedOnceNullMapKey;
      }

      case DATE: {
        DateWritable d = ((DateObjectInspector) poi).getPrimitiveWritableObject(obj);
        d.writeToByteStream(byteStream);
        return warnedOnceNullMapKey;
      }
      case TIMESTAMP: {
        TimestampObjectInspector toi = (TimestampObjectInspector) poi;
        TimestampWritable t = toi.getPrimitiveWritableObject(obj);
        t.writeToByteStream(byteStream);
        return warnedOnceNullMapKey;
      }

      case DECIMAL: {
        HiveDecimalObjectInspector bdoi = (HiveDecimalObjectInspector) poi;
        HiveDecimalWritable t = bdoi.getPrimitiveWritableObject(obj);
        if (t == null) {
          return warnedOnceNullMapKey;
        }
        t.writeToByteStream(byteStream);
        return warnedOnceNullMapKey;
      }

      default: {
        throw new RuntimeException("Unrecognized type: "
            + poi.getPrimitiveCategory());
      }
      }
    }
    case LIST: {
      ListObjectInspector loi = (ListObjectInspector) objInspector;
      ObjectInspector eoi = loi.getListElementObjectInspector();

      int byteSizeStart = 0;
      int listStart = 0;
      if (!skipLengthPrefix) {
        // 1/ reserve spaces for the byte size of the list
        // which is a integer and takes four bytes
        byteSizeStart = byteStream.getCount();
        byteStream.write((byte) 0);
        byteStream.write((byte) 0);
        byteStream.write((byte) 0);
        byteStream.write((byte) 0);
        listStart = byteStream.getCount();
      }
      // 2/ write the size of the list as a VInt
      int size = loi.getListLength(obj);
      LazyBinaryUtils.writeVInt(byteStream, size);

      // 3/ write the null bytes
      byte nullByte = 0;
      for (int eid = 0; eid < size; eid++) {
        // set the bit to 1 if an element is not null
        if (null != loi.getListElement(obj, eid)) {
          nullByte |= 1 << (eid % 8);
        }
        // store the byte every eight elements or
        // if this is the last element
        if (7 == eid % 8 || eid == size - 1) {
          byteStream.write(nullByte);
          nullByte = 0;
        }
      }

      // 4/ write element by element from the list
      for (int eid = 0; eid < size; eid++) {
        warnedOnceNullMapKey = serialize(byteStream, loi.getListElement(obj, eid), eoi,
            false, warnedOnceNullMapKey);
      }

      if (!skipLengthPrefix) {
        // 5/ update the list byte size
        int listEnd = byteStream.getCount();
        int listSize = listEnd - listStart;
        byte[] bytes = byteStream.getData();
        bytes[byteSizeStart] = (byte) (listSize >> 24);
        bytes[byteSizeStart + 1] = (byte) (listSize >> 16);
        bytes[byteSizeStart + 2] = (byte) (listSize >> 8);
        bytes[byteSizeStart + 3] = (byte) (listSize);
      }
      return warnedOnceNullMapKey;
    }
    case MAP: {
      MapObjectInspector moi = (MapObjectInspector) objInspector;
      ObjectInspector koi = moi.getMapKeyObjectInspector();
      ObjectInspector voi = moi.getMapValueObjectInspector();
      Map<?, ?> map = moi.getMap(obj);

      int byteSizeStart = 0;
      int mapStart = 0;
      if (!skipLengthPrefix) {
        // 1/ reserve spaces for the byte size of the map
        // which is a integer and takes four bytes
        byteSizeStart = byteStream.getCount();
        byteStream.write((byte) 0);
        byteStream.write((byte) 0);
        byteStream.write((byte) 0);
        byteStream.write((byte) 0);
        mapStart = byteStream.getCount();
      }

      // 2/ write the size of the map which is a VInt
      int size = map.size();
      LazyBinaryUtils.writeVInt(byteStream, size);

      // 3/ write the null bytes
      int b = 0;
      byte nullByte = 0;
      for (Map.Entry<?, ?> entry : map.entrySet()) {
        // set the bit to 1 if a key is not null
        if (null != entry.getKey()) {
          nullByte |= 1 << (b % 8);
        } else if (!warnedOnceNullMapKey) {
          warnedOnceNullMapKey = true;
          LOG.warn("Null map key encountered! Ignoring similar problems.");
        }
        b++;
        // set the bit to 1 if a value is not null
        if (null != entry.getValue()) {
          nullByte |= 1 << (b % 8);
        }
        b++;
        // write the byte to stream every 4 key-value pairs
        // or if this is the last key-value pair
        if (0 == b % 8 || b == size * 2) {
          byteStream.write(nullByte);
          nullByte = 0;
        }
      }

      // 4/ write key-value pairs one by one
      for (Map.Entry<?, ?> entry : map.entrySet()) {
        warnedOnceNullMapKey = serialize(byteStream, entry.getKey(), koi, false, warnedOnceNullMapKey);
        warnedOnceNullMapKey = serialize(byteStream, entry.getValue(), voi, false, warnedOnceNullMapKey);
      }

      if (!skipLengthPrefix) {
        // 5/ update the byte size of the map
        int mapEnd = byteStream.getCount();
        int mapSize = mapEnd - mapStart;
        byte[] bytes = byteStream.getData();
        bytes[byteSizeStart] = (byte) (mapSize >> 24);
        bytes[byteSizeStart + 1] = (byte) (mapSize >> 16);
        bytes[byteSizeStart + 2] = (byte) (mapSize >> 8);
        bytes[byteSizeStart + 3] = (byte) (mapSize);
      }
      return warnedOnceNullMapKey;
    }
    case STRUCT: {
      int byteSizeStart = 0;
      int structStart = 0;
      if (!skipLengthPrefix) {
        // 1/ reserve spaces for the byte size of the struct
        // which is a integer and takes four bytes
        byteSizeStart = byteStream.getCount();
        byteStream.write((byte) 0);
        byteStream.write((byte) 0);
        byteStream.write((byte) 0);
        byteStream.write((byte) 0);
        structStart = byteStream.getCount();
      }
      // 2/ serialize the struct
      warnedOnceNullMapKey = serializeStruct(byteStream, obj, (StructObjectInspector) objInspector,
          warnedOnceNullMapKey);

      if (!skipLengthPrefix) {
        // 3/ update the byte size of the struct
        int structEnd = byteStream.getCount();
        int structSize = structEnd - structStart;
        byte[] bytes = byteStream.getData();
        bytes[byteSizeStart] = (byte) (structSize >> 24);
        bytes[byteSizeStart + 1] = (byte) (structSize >> 16);
        bytes[byteSizeStart + 2] = (byte) (structSize >> 8);
        bytes[byteSizeStart + 3] = (byte) (structSize);
      }
      return warnedOnceNullMapKey;
    }
    default: {
      throw new RuntimeException("Unrecognized type: "
          + objInspector.getCategory());
    }
    }
  }

  /**
   * Returns the statistics after (de)serialization)
   */

  @Override
  public SerDeStats getSerDeStats() {
    // must be different
    assert (lastOperationSerialize != lastOperationDeserialize);

    if (lastOperationSerialize) {
      stats.setRawDataSize(serializedSize);
    } else {
      stats.setRawDataSize(cachedLazyBinaryStruct.getRawDataSerializedSize());
    }
    return stats;

  }
}<|MERGE_RESOLUTION|>--- conflicted
+++ resolved
@@ -18,8 +18,6 @@
 
 package org.apache.hadoop.hive.serde2.lazybinary;
 
-import java.nio.ByteBuffer;
-import java.nio.charset.CharacterCodingException;
 import java.util.ArrayList;
 import java.util.Arrays;
 import java.util.List;
@@ -46,8 +44,6 @@
 import org.apache.hadoop.hive.serde2.objectinspector.PrimitiveObjectInspector;
 import org.apache.hadoop.hive.serde2.objectinspector.StructField;
 import org.apache.hadoop.hive.serde2.objectinspector.StructObjectInspector;
-import org.apache.hadoop.hive.serde2.objectinspector.primitive.HiveVarcharObjectInspector;
-import org.apache.hadoop.hive.serde2.objectinspector.primitive.HiveDecimalObjectInspector;
 import org.apache.hadoop.hive.serde2.objectinspector.primitive.BinaryObjectInspector;
 import org.apache.hadoop.hive.serde2.objectinspector.primitive.BooleanObjectInspector;
 import org.apache.hadoop.hive.serde2.objectinspector.primitive.ByteObjectInspector;
@@ -374,15 +370,12 @@
         serializeText(byteStream, t, skipLengthPrefix);
         return warnedOnceNullMapKey;
       }
-<<<<<<< HEAD
-=======
       case CHAR: {
         HiveCharObjectInspector hcoi = (HiveCharObjectInspector) poi;
         Text t = hcoi.getPrimitiveWritableObject(obj).getTextValue();
         serializeText(byteStream, t, skipLengthPrefix);
         return warnedOnceNullMapKey;
       }
->>>>>>> 58936774
       case VARCHAR: {
         HiveVarcharObjectInspector hcoi = (HiveVarcharObjectInspector) poi;
         Text t = hcoi.getPrimitiveWritableObject(obj).getTextValue();
