--- conflicted
+++ resolved
@@ -32,20 +32,11 @@
  * Always use the TypeInfoFactory to create new TypeInfo objects, instead of
  * directly creating an instance of this class.
  */
-<<<<<<< HEAD
-public class PrimitiveTypeInfo extends TypeInfo implements Serializable, PrimitiveTypeSpec {
-
-  private static final long serialVersionUID = 1L;
-
-  protected String typeName;
-  protected BaseTypeParams typeParams;
-=======
 public class PrimitiveTypeInfo extends TypeInfo implements Serializable {
   private static final long serialVersionUID = 1L;
 
   // Base name (varchar vs fully qualified name such as varchar(200)).
   protected String typeName;
->>>>>>> 58936774
 
   /**
    * For java serialization use only.
@@ -90,47 +81,10 @@
     return typeName;
   }
 
-<<<<<<< HEAD
-  /**
-   * If the type has type parameters (such as varchar length, or decimal precision/scale),
-   * then return the parameters for the type.
-   * @return A BaseTypeParams object representing the parameters for the type, or null
-   */
-  public BaseTypeParams getTypeParams() {
-    return typeParams;
-  }
-
-  /**
-   * Set the type parameters for the type.
-   * @param typeParams type parameters for the type
-   */
-  public void setTypeParams(BaseTypeParams typeParams) {
-    // Ideally could check here to make sure the type really supports parameters,
-    // however during deserialization some of the required fields are not set at the
-    // time that the type params are set. We would have to customize the way this class
-    // is serialized/deserialized for the check to work.
-    //if (typeParams != null && !getPrimitiveTypeEntry().isParameterized()) {
-    //  throw new UnsupportedOperationException(
-    //      "Attempting to add type parameters " + typeParams + " to type " + getTypeName());
-    //}
-    this.typeParams = typeParams;
-  }
-
-  public PrimitiveTypeEntry getPrimitiveTypeEntry() {
-    return PrimitiveObjectInspectorUtils.getTypeEntryFromTypeName(
-        TypeInfoUtils.getBaseName(typeName));
-  }
-
-  /**
-   * Compare if 2 TypeInfos are the same. We use TypeInfoFactory to cache
-   * TypeInfos, so we only need to compare the Object pointer.
-   */
-=======
   public PrimitiveTypeEntry getPrimitiveTypeEntry() {
     return PrimitiveObjectInspectorUtils.getTypeEntryFromTypeName(typeName);
   }
 
->>>>>>> 58936774
   @Override
   public boolean equals(Object other) {
     if (other == null || !(other instanceof PrimitiveTypeInfo)) {
