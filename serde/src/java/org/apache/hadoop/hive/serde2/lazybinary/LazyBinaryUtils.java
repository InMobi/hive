--- conflicted
+++ resolved
@@ -195,11 +195,7 @@
         recordInfo.elementOffset = vInt.length;
         recordInfo.elementSize = vInt.value;
         break;
-<<<<<<< HEAD
-
-=======
       case CHAR:
->>>>>>> 58936774
       case VARCHAR:
         LazyBinaryUtils.readVInt(bytes, offset, vInt);
         recordInfo.elementOffset = vInt.length;
